--- conflicted
+++ resolved
@@ -42,11 +42,8 @@
         ),
         ",",
         Arrays.asList("a"),
-<<<<<<< HEAD
+        false,
         0
-=======
-        false
->>>>>>> 6ad82f59
     );
   }
 
@@ -66,11 +63,8 @@
         ),
         ",",
         Arrays.asList("a"),
-<<<<<<< HEAD
+        false,
         0
-=======
-        false
->>>>>>> 6ad82f59
     );
   }
 }