--- conflicted
+++ resolved
@@ -22,11 +22,7 @@
 import com.google.common.base.Joiner;
 import com.google.common.collect.ImmutableList;
 import com.google.common.collect.Lists;
-<<<<<<< HEAD
-import io.druid.java.util.common.Pair;
-=======
 import io.druid.data.input.InputRow;
->>>>>>> 50a4ec2b
 import org.apache.commons.io.LineIterator;
 import org.junit.Assert;
 import org.junit.Test;
@@ -34,13 +30,9 @@
 import org.junit.runners.Parameterized;
 import org.junit.runners.Parameterized.Parameters;
 
-<<<<<<< HEAD
 import java.io.Closeable;
 import java.io.IOException;
 import java.io.Reader;
-=======
-import java.io.IOException;
->>>>>>> 50a4ec2b
 import java.io.StringReader;
 import java.util.ArrayList;
 import java.util.Arrays;
@@ -110,41 +102,14 @@
                                  .collect(Collectors.toList());
   }
 
-  private static final StringInputRowParser parser = new StringInputRowParser(
-      new CSVParseSpec(
-          new TimestampSpec("ts", "auto", null),
-          new DimensionsSpec(DimensionsSpec.getDefaultSchemas(ImmutableList.of("x")), null, null),
-          ",",
-          ImmutableList.of("ts", "x")
-      ),
-      null
-  );
-
   @Test
   public void testFirehose() throws Exception
   {
-<<<<<<< HEAD
-    for (Pair<String[], ImmutableList<String>> fixture : fixtures) {
-      final List<LineIterator> lineIterators = Lists.transform(
-          Arrays.asList(fixture.lhs),
-          new Function<String, LineIterator>()
-          {
-            @Override
-            public LineIterator apply(String s)
-            {
-              return new LineIterator(new StringReader(s));
-            }
-          }
-      );
-
-      final FileIteratingFirehose firehose = new FileIteratingFirehose(lineIterators.iterator(), parser);
-=======
     final List<LineIterator> lineIterators = inputs.stream()
                                                    .map(s -> new LineIterator(new StringReader(s)))
                                                    .collect(Collectors.toList());
 
     try (final FileIteratingFirehose firehose = new FileIteratingFirehose(lineIterators.iterator(), parser)) {
->>>>>>> 50a4ec2b
       final List<String> results = Lists.newArrayList();
 
       while (firehose.hasMore()) {
