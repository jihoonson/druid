--- conflicted
+++ resolved
@@ -910,7 +910,6 @@
                   "groupId",
                   "test",
                   ((LockAcquireAction) taskAction).getInterval(),
-<<<<<<< HEAD
                   new DateTime().toString(),
                   Tasks.DEFAULT_BATCH_INDEX_TASK_PRIORITY
               )
@@ -974,59 +973,7 @@
         throw new UnsupportedOperationException();
       }
     }, null, null, null, null, null, null, null, null, null, null, jsonMapper, temporaryFolder.newFolder(),
-        indexIO, null, null, indexMergerV9
-=======
-                  new DateTime().toString()
-              );
-            }
-
-            if (taskAction instanceof SegmentTransactionalInsertAction) {
-              return (RetType) new SegmentPublishResult(
-                  ((SegmentTransactionalInsertAction) taskAction).getSegments(),
-                  true
-              );
-            }
-
-            if (taskAction instanceof SegmentAllocateAction) {
-              SegmentAllocateAction action = (SegmentAllocateAction) taskAction;
-              Interval interval = action.getPreferredSegmentGranularity().bucket(action.getTimestamp());
-              ShardSpec shardSpec = new NumberedShardSpec(segmentAllocatePartitionCounter++, 0);
-              return (RetType) new SegmentIdentifier(action.getDataSource(), interval, "latestVersion", shardSpec);
-            }
-
-            return null;
-          }
-        }, null, new DataSegmentPusher()
-        {
-          @Deprecated
-          @Override
-          public String getPathForHadoop(String dataSource)
-          {
-            return getPathForHadoop();
-          }
-
-          @Override
-          public String getPathForHadoop()
-          {
-            return null;
-          }
-
-          @Override
-          public DataSegment push(File file, DataSegment segment) throws IOException
-          {
-            segments.add(segment);
-            return segment;
-          }
-
-          @Override
-          public Map<String, Object> makeLoadSpec(URI uri)
-          {
-            throw new UnsupportedOperationException();
-          }
-        }, null, null, null, null, null, null, null, null, null, null, jsonMapper, temporaryFolder.newFolder(),
-            indexIO, null, null, indexMergerV9, null, null, null, null
-        )
->>>>>>> 74a64c88
+        indexIO, null, null, indexMergerV9, null, null, null, null
     );
 
     indexTask.isReady(box.getTaskActionClient());
