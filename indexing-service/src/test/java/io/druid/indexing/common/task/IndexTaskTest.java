/*
 * Licensed to Metamarkets Group Inc. (Metamarkets) under one
 * or more contributor license agreements. See the NOTICE file
 * distributed with this work for additional information
 * regarding copyright ownership. Metamarkets licenses this file
 * to you under the Apache License, Version 2.0 (the
 * "License"); you may not use this file except in compliance
 * with the License. You may obtain a copy of the License at
 *
 * http://www.apache.org/licenses/LICENSE-2.0
 *
 * Unless required by applicable law or agreed to in writing,
 * software distributed under the License is distributed on an
 * "AS IS" BASIS, WITHOUT WARRANTIES OR CONDITIONS OF ANY
 * KIND, either express or implied. See the License for the
 * specific language governing permissions and limitations
 * under the License.
 */

package io.druid.indexing.common.task;

import com.fasterxml.jackson.databind.ObjectMapper;
import com.google.common.collect.Lists;
import com.google.common.io.Files;
import io.druid.data.input.impl.CSVParseSpec;
import io.druid.data.input.impl.DimensionsSpec;
import io.druid.data.input.impl.ParseSpec;
import io.druid.data.input.impl.SpatialDimensionSchema;
import io.druid.data.input.impl.StringInputRowParser;
import io.druid.data.input.impl.TimestampSpec;
import io.druid.indexing.common.TaskLock;
import io.druid.indexing.common.TaskToolbox;
import io.druid.indexing.common.TestUtils;
import io.druid.indexing.common.actions.LockAcquireAction;
import io.druid.indexing.common.actions.LockListAction;
import io.druid.indexing.common.actions.SegmentAllocateAction;
import io.druid.indexing.common.actions.SegmentTransactionalInsertAction;
import io.druid.indexing.common.actions.TaskAction;
import io.druid.indexing.common.actions.TaskActionClient;
<<<<<<< HEAD
import io.druid.indexing.common.task.IndexTask.IndexTuningConfig;
=======
import io.druid.indexing.common.task.IndexTask.IndexIngestionSpec;
>>>>>>> e3c13c24
import io.druid.indexing.overlord.SegmentPublishResult;
import io.druid.java.util.common.granularity.Granularities;
import io.druid.java.util.common.parsers.ParseException;
import io.druid.query.aggregation.AggregatorFactory;
import io.druid.query.aggregation.LongSumAggregatorFactory;
import io.druid.segment.IndexIO;
import io.druid.segment.IndexMergerV9;
import io.druid.segment.IndexSpec;
import io.druid.segment.indexing.DataSchema;
import io.druid.segment.indexing.granularity.ArbitraryGranularitySpec;
import io.druid.segment.indexing.granularity.GranularitySpec;
import io.druid.segment.indexing.granularity.UniformGranularitySpec;
import io.druid.segment.loading.DataSegmentPusher;
import io.druid.segment.realtime.appenderator.SegmentIdentifier;
import io.druid.segment.realtime.firehose.LocalFirehoseFactory;
import io.druid.timeline.DataSegment;
import io.druid.timeline.partition.HashBasedNumberedShardSpec;
import io.druid.timeline.partition.NoneShardSpec;
import io.druid.timeline.partition.NumberedShardSpec;
import io.druid.timeline.partition.ShardSpec;
import org.joda.time.DateTime;
import org.joda.time.Interval;
import org.junit.Assert;
import org.junit.Rule;
import org.junit.Test;
import org.junit.rules.ExpectedException;
import org.junit.rules.TemporaryFolder;

import java.io.BufferedWriter;
import java.io.File;
import java.io.IOException;
import java.net.URI;
import java.nio.charset.StandardCharsets;
import java.util.Arrays;
import java.util.Collections;
import java.util.List;
import java.util.Map;

public class IndexTaskTest
{
  @Rule
  public TemporaryFolder temporaryFolder = new TemporaryFolder();

  @Rule
  public ExpectedException expectedException = ExpectedException.none();

  private static final ParseSpec DEFAULT_PARSE_SPEC = new CSVParseSpec(
      new TimestampSpec(
          "ts",
          "auto",
          null
      ),
      new DimensionsSpec(
          DimensionsSpec.getDefaultSchemas(Arrays.asList("ts", "dim")),
          Lists.newArrayList(),
          Lists.newArrayList()
      ),
      null,
      Arrays.asList("ts", "dim", "val"),
      false,
      0
  );

  private static final IndexSpec indexSpec = new IndexSpec();
  private final ObjectMapper jsonMapper;
  private IndexMergerV9 indexMergerV9;
  private IndexIO indexIO;
  private volatile int segmentAllocatePartitionCounter;

  public IndexTaskTest()
  {
    TestUtils testUtils = new TestUtils();
    jsonMapper = testUtils.getTestObjectMapper();
    indexMergerV9 = testUtils.getTestIndexMergerV9();
    indexIO = testUtils.getTestIndexIO();
  }

  @Test
  public void testDeterminePartitions() throws Exception
  {
    File tmpDir = temporaryFolder.newFolder();

    File tmpFile = File.createTempFile("druid", "index", tmpDir);

    try (BufferedWriter writer = Files.newWriter(tmpFile, StandardCharsets.UTF_8)) {
      writer.write("2014-01-01T00:00:10Z,a,1\n");
      writer.write("2014-01-01T01:00:20Z,b,1\n");
      writer.write("2014-01-01T02:00:30Z,c,1\n");
    }

    IndexTask indexTask = new IndexTask(
        null,
        null,
        createIngestionSpec(
            tmpDir,
            null,
            null,
            createTuningConfig(2, null, false, true),
            false
        ),
        null,
        jsonMapper
    );

    final List<DataSegment> segments = runTask(indexTask);

    Assert.assertEquals(2, segments.size());

    Assert.assertEquals("test", segments.get(0).getDataSource());
    Assert.assertEquals(new Interval("2014/P1D"), segments.get(0).getInterval());
    Assert.assertTrue(segments.get(0).getShardSpec().getClass().equals(HashBasedNumberedShardSpec.class));
    Assert.assertEquals(0, segments.get(0).getShardSpec().getPartitionNum());
    Assert.assertEquals(2, ((NumberedShardSpec) segments.get(0).getShardSpec()).getPartitions());

    Assert.assertEquals("test", segments.get(1).getDataSource());
    Assert.assertEquals(new Interval("2014/P1D"), segments.get(1).getInterval());
    Assert.assertTrue(segments.get(1).getShardSpec().getClass().equals(HashBasedNumberedShardSpec.class));
    Assert.assertEquals(1, segments.get(1).getShardSpec().getPartitionNum());
    Assert.assertEquals(2, ((NumberedShardSpec) segments.get(1).getShardSpec()).getPartitions());
  }

  @Test
  public void testForceExtendableShardSpecs() throws Exception
  {
    File tmpDir = temporaryFolder.newFolder();

    File tmpFile = File.createTempFile("druid", "index", tmpDir);

    try (BufferedWriter writer = Files.newWriter(tmpFile, StandardCharsets.UTF_8)) {
      writer.write("2014-01-01T00:00:10Z,a,1\n");
      writer.write("2014-01-01T01:00:20Z,b,1\n");
      writer.write("2014-01-01T02:00:30Z,c,1\n");
    }

    IndexTask indexTask = new IndexTask(
        null,
        null,
        createIngestionSpec(
            tmpDir,
            null,
            null,
            createTuningConfig(2, null, true, false),
            false
        ),
        null,
        jsonMapper
    );

    final List<DataSegment> segments = runTask(indexTask);

    Assert.assertEquals(2, segments.size());

    Assert.assertEquals("test", segments.get(0).getDataSource());
    Assert.assertEquals(new Interval("2014/P1D"), segments.get(0).getInterval());
    Assert.assertTrue(segments.get(0).getShardSpec().getClass().equals(NumberedShardSpec.class));
    Assert.assertEquals(0, segments.get(0).getShardSpec().getPartitionNum());

    Assert.assertEquals("test", segments.get(1).getDataSource());
    Assert.assertEquals(new Interval("2014/P1D"), segments.get(1).getInterval());
    Assert.assertTrue(segments.get(1).getShardSpec().getClass().equals(NumberedShardSpec.class));
    Assert.assertEquals(1, segments.get(1).getShardSpec().getPartitionNum());
  }

  @Test
  public void testWithArbitraryGranularity() throws Exception
  {
    File tmpDir = temporaryFolder.newFolder();

    File tmpFile = File.createTempFile("druid", "index", tmpDir);

    try (BufferedWriter writer = Files.newWriter(tmpFile, StandardCharsets.UTF_8)) {
      writer.write("2014-01-01T00:00:10Z,a,1\n");
      writer.write("2014-01-01T01:00:20Z,b,1\n");
      writer.write("2014-01-01T02:00:30Z,c,1\n");
    }

    IndexTask indexTask = new IndexTask(
        null,
        null,
        createIngestionSpec(
            tmpDir,
            null,
            new ArbitraryGranularitySpec(
                Granularities.MINUTE,
                Collections.singletonList(new Interval("2014/2015"))
            ),
            createTuningConfig(10, null, false, true),
            false
        ),
        null,
        jsonMapper
    );

    List<DataSegment> segments = runTask(indexTask);

    Assert.assertEquals(1, segments.size());
  }

  @Test
  public void testIntervalBucketing() throws Exception
  {
    File tmpDir = temporaryFolder.newFolder();

    File tmpFile = File.createTempFile("druid", "index", tmpDir);

    try (BufferedWriter writer = Files.newWriter(tmpFile, StandardCharsets.UTF_8)) {
      writer.write("2015-03-01T07:59:59.977Z,a,1\n");
      writer.write("2015-03-01T08:00:00.000Z,b,1\n");
    }

    IndexTask indexTask = new IndexTask(
        null,
        null,
        createIngestionSpec(
            tmpDir,
            null,
            new UniformGranularitySpec(
                Granularities.HOUR,
                Granularities.HOUR,
                Collections.singletonList(new Interval("2015-03-01T08:00:00Z/2015-03-01T09:00:00Z"))
            ),
            createTuningConfig(50, null, false, true),
            false
        ),
        null,
        jsonMapper
    );

    final List<DataSegment> segments = runTask(indexTask);

    Assert.assertEquals(1, segments.size());
  }

  @Test
  public void testNumShardsProvided() throws Exception
  {
    File tmpDir = temporaryFolder.newFolder();
    File tmpFile = File.createTempFile("druid", "index", tmpDir);

    try (BufferedWriter writer = Files.newWriter(tmpFile, StandardCharsets.UTF_8)) {
      writer.write("2014-01-01T00:00:10Z,a,1\n");
      writer.write("2014-01-01T01:00:20Z,b,1\n");
      writer.write("2014-01-01T02:00:30Z,c,1\n");
    }

    IndexTask indexTask = new IndexTask(
        null,
        null,
        createIngestionSpec(
            tmpDir,
            null,
            null,
            createTuningConfig(null, 1, false, true),
            false
        ),
        null,
        jsonMapper
    );

    final List<DataSegment> segments = runTask(indexTask);

    Assert.assertEquals(1, segments.size());

    Assert.assertEquals("test", segments.get(0).getDataSource());
    Assert.assertEquals(new Interval("2014/P1D"), segments.get(0).getInterval());
    Assert.assertTrue(segments.get(0).getShardSpec().getClass().equals(NoneShardSpec.class));
    Assert.assertEquals(0, segments.get(0).getShardSpec().getPartitionNum());
  }

  @Test
  public void testAppendToExisting() throws Exception
  {
    segmentAllocatePartitionCounter = 0;
    File tmpDir = temporaryFolder.newFolder();
    File tmpFile = File.createTempFile("druid", "index", tmpDir);

    try (BufferedWriter writer = Files.newWriter(tmpFile, StandardCharsets.UTF_8)) {
      writer.write("2014-01-01T00:00:10Z,a,1\n");
      writer.write("2014-01-01T01:00:20Z,b,1\n");
      writer.write("2014-01-01T02:00:30Z,c,1\n");
    }

    IndexTask indexTask = new IndexTask(
        null,
        null,
        createIngestionSpec(
            tmpDir,
            null,
            null,
            createTuningConfig(2, null, false, false),
            true
        ),
        null,
        jsonMapper
    );

    final List<DataSegment> segments = runTask(indexTask);

    Assert.assertEquals(2, segmentAllocatePartitionCounter);
    Assert.assertEquals(2, segments.size());

    Assert.assertEquals("test", segments.get(0).getDataSource());
    Assert.assertEquals(new Interval("2014/P1D"), segments.get(0).getInterval());
    Assert.assertTrue(segments.get(0).getShardSpec().getClass().equals(NumberedShardSpec.class));
    Assert.assertEquals(0, segments.get(0).getShardSpec().getPartitionNum());

    Assert.assertEquals("test", segments.get(1).getDataSource());
    Assert.assertEquals(new Interval("2014/P1D"), segments.get(1).getInterval());
    Assert.assertTrue(segments.get(1).getShardSpec().getClass().equals(NumberedShardSpec.class));
    Assert.assertEquals(1, segments.get(1).getShardSpec().getPartitionNum());
  }

  @Test
  public void testIntervalNotSpecified() throws Exception
  {
    File tmpDir = temporaryFolder.newFolder();
    File tmpFile = File.createTempFile("druid", "index", tmpDir);

    try (BufferedWriter writer = Files.newWriter(tmpFile, StandardCharsets.UTF_8)) {
      writer.write("2014-01-01T00:00:10Z,a,1\n");
      writer.write("2014-01-01T01:00:20Z,b,1\n");
      writer.write("2014-01-01T02:00:30Z,c,1\n");
    }

    IndexTask indexTask = new IndexTask(
        null,
        null,
        createIngestionSpec(
            tmpDir,
            null,
            new UniformGranularitySpec(
                Granularities.HOUR,
                Granularities.MINUTE,
                null
            ),
            createTuningConfig(2, null, false, true),
            false
        ),
        null,
        jsonMapper
    );

    final List<DataSegment> segments = runTask(indexTask);

    Assert.assertEquals(3, segments.size());

    Assert.assertEquals("test", segments.get(0).getDataSource());
    Assert.assertEquals(new Interval("2014-01-01T00/PT1H"), segments.get(0).getInterval());
    Assert.assertTrue(segments.get(0).getShardSpec().getClass().equals(NoneShardSpec.class));
    Assert.assertEquals(0, segments.get(0).getShardSpec().getPartitionNum());

    Assert.assertEquals("test", segments.get(1).getDataSource());
    Assert.assertEquals(new Interval("2014-01-01T01/PT1H"), segments.get(1).getInterval());
    Assert.assertTrue(segments.get(1).getShardSpec().getClass().equals(NoneShardSpec.class));
    Assert.assertEquals(0, segments.get(1).getShardSpec().getPartitionNum());

    Assert.assertEquals("test", segments.get(2).getDataSource());
    Assert.assertEquals(new Interval("2014-01-01T02/PT1H"), segments.get(2).getInterval());
    Assert.assertTrue(segments.get(2).getShardSpec().getClass().equals(NoneShardSpec.class));
    Assert.assertEquals(0, segments.get(2).getShardSpec().getPartitionNum());
  }

  @Test
  public void testCSVFileWithHeader() throws Exception
  {
    File tmpDir = temporaryFolder.newFolder();

    File tmpFile = File.createTempFile("druid", "index", tmpDir);

    try (BufferedWriter writer = Files.newWriter(tmpFile, StandardCharsets.UTF_8)) {
      writer.write("time,d,val\n");
      writer.write("2014-01-01T00:00:10Z,a,1\n");
    }

    IndexTask indexTask = new IndexTask(
        null,
        null,
        createIngestionSpec(
            tmpDir,
            new CSVParseSpec(
                new TimestampSpec(
                    "time",
                    "auto",
                    null
                ),
                new DimensionsSpec(
                    null,
                    Lists.<String>newArrayList(),
                    Lists.<SpatialDimensionSchema>newArrayList()
                ),
                null,
                null,
                true,
                0
            ),
            null,
            createTuningConfig(2, null, false, true),
            false
        ),
        null,
        jsonMapper
    );

    final List<DataSegment> segments = runTask(indexTask);

    Assert.assertEquals(1, segments.size());

    Assert.assertEquals(Arrays.asList("d"), segments.get(0).getDimensions());
    Assert.assertEquals(Arrays.asList("val"), segments.get(0).getMetrics());
    Assert.assertEquals(new Interval("2014/P1D"), segments.get(0).getInterval());
  }

  @Test
  public void testCSVFileWithHeaderColumnOverride() throws Exception
  {
    File tmpDir = temporaryFolder.newFolder();

    File tmpFile = File.createTempFile("druid", "index", tmpDir);

    try (BufferedWriter writer = Files.newWriter(tmpFile, StandardCharsets.UTF_8)) {
      writer.write("time,d,val\n");
      writer.write("2014-01-01T00:00:10Z,a,1\n");
    }

    IndexTask indexTask = new IndexTask(
        null,
        null,
        createIngestionSpec(
            tmpDir,
            new CSVParseSpec(
                new TimestampSpec(
                    "time",
                    "auto",
                    null
                ),
                new DimensionsSpec(
                    null,
                    Lists.<String>newArrayList(),
                    Lists.<SpatialDimensionSchema>newArrayList()
                ),
                null,
                Arrays.asList("time", "dim", "val"),
                true,
                0
            ),
            null,
            createTuningConfig(2, null, false, true),
            false
        ),
        null,
        jsonMapper
    );

    final List<DataSegment> segments = runTask(indexTask);

    Assert.assertEquals(1, segments.size());

    Assert.assertEquals(Arrays.asList("d"), segments.get(0).getDimensions());
    Assert.assertEquals(Arrays.asList("val"), segments.get(0).getMetrics());
    Assert.assertEquals(new Interval("2014/P1D"), segments.get(0).getInterval());
  }

  @Test
<<<<<<< HEAD
  public void testWithSmallMaxTotalRows() throws Exception
  {
    File tmpDir = temporaryFolder.newFolder();
    File tmpFile = File.createTempFile("druid", "index", tmpDir);

    try (BufferedWriter writer = Files.newWriter(tmpFile, StandardCharsets.UTF_8)) {
      writer.write("2014-01-01T00:00:10Z,a,1\n");
      writer.write("2014-01-01T00:00:10Z,b,2\n");
      writer.write("2014-01-01T00:00:10Z,c,3\n");
      writer.write("2014-01-01T01:00:20Z,a,1\n");
      writer.write("2014-01-01T01:00:20Z,b,2\n");
      writer.write("2014-01-01T01:00:20Z,c,3\n");
      writer.write("2014-01-01T02:00:30Z,a,1\n");
      writer.write("2014-01-01T02:00:30Z,b,2\n");
      writer.write("2014-01-01T02:00:30Z,c,3\n");
    }

    IndexTask indexTask = new IndexTask(
        null,
        null,
        createIngestionSpec(
            tmpDir,
            null,
            new UniformGranularitySpec(
                Granularities.HOUR,
                Granularities.MINUTE,
                null
            ),
            createTuningConfig(2, 2, 2, null, false, false),
            false
        ),
        null,
        jsonMapper
    );

    final List<DataSegment> segments = runTask(indexTask);

    Assert.assertEquals(6, segments.size());

    for (int i = 0; i < 6; i++) {
      final DataSegment segment = segments.get(i);
      final Interval expectedInterval = new Interval(String.format("2014-01-01T0%d/PT1H", (i / 2)));
      final int expectedPartitionNum = i % 2;

      Assert.assertEquals("test", segment.getDataSource());
      Assert.assertEquals(expectedInterval, segment.getInterval());
      Assert.assertTrue(segment.getShardSpec().getClass().equals(NumberedShardSpec.class));
      Assert.assertEquals(expectedPartitionNum, segment.getShardSpec().getPartitionNum());
    }
  }

  @Test
  public void testPerfectRollup() throws Exception
  {
    File tmpDir = temporaryFolder.newFolder();
    File tmpFile = File.createTempFile("druid", "index", tmpDir);

    populateRollupTestData(tmpFile);

    IndexTask indexTask = new IndexTask(
        null,
        null,
        createIngestionSpec(
            tmpDir,
            null,
            new UniformGranularitySpec(
                Granularities.DAY,
                Granularities.DAY,
                true,
                null
            ),
            createTuningConfig(3, 2, 2, null, false, true),
            false
        ),
=======
  public void testIgnoreParseException() throws Exception
  {
    final File tmpDir = temporaryFolder.newFolder();

    final File tmpFile = File.createTempFile("druid", "index", tmpDir);

    try (BufferedWriter writer = Files.newWriter(tmpFile, StandardCharsets.UTF_8)) {
      writer.write("time,d,val\n");
      writer.write("unparseable,a,1\n");
      writer.write("2014-01-01T00:00:10Z,a,1\n");
    }

    // GranularitySpec.intervals and numShards must be null to verify reportParseException=false is respected both in
    // IndexTask.determineShardSpecs() and IndexTask.generateAndPublishSegments()
    final IndexIngestionSpec parseExceptionIgnoreSpec = createIngestionSpec(
        tmpDir,
        new CSVParseSpec(
            new TimestampSpec(
                "time",
                "auto",
                null
            ),
            new DimensionsSpec(
                null,
                Lists.<String>newArrayList(),
                Lists.<SpatialDimensionSchema>newArrayList()
            ),
            null,
            Arrays.asList("time", "dim", "val"),
            true,
            0
        ),
        null,
        2,
        null,
        false,
        false,
        false // ignore parse exception
    );

    IndexTask indexTask = new IndexTask(
        null,
        null,
        parseExceptionIgnoreSpec,
>>>>>>> e3c13c24
        null,
        jsonMapper
    );

    final List<DataSegment> segments = runTask(indexTask);

<<<<<<< HEAD
    Assert.assertEquals(3, segments.size());

    for (int i = 0; i < 3; i++) {
      final DataSegment segment = segments.get(i);
      final Interval expectedInterval = new Interval("2014-01-01T00:00:00.000Z/2014-01-02T00:00:00.000Z");

      Assert.assertEquals("test", segment.getDataSource());
      Assert.assertEquals(expectedInterval, segment.getInterval());
      Assert.assertTrue(segment.getShardSpec().getClass().equals(HashBasedNumberedShardSpec.class));
      Assert.assertEquals(i, segment.getShardSpec().getPartitionNum());
    }
  }

  @Test
  public void testBestEffortRollup() throws Exception
  {
    File tmpDir = temporaryFolder.newFolder();
    File tmpFile = File.createTempFile("druid", "index", tmpDir);

   populateRollupTestData(tmpFile);

    IndexTask indexTask = new IndexTask(
        null,
        null,
        createIngestionSpec(
            tmpDir,
            null,
            new UniformGranularitySpec(
                Granularities.DAY,
                Granularities.DAY,
                true,
                null
            ),
            createTuningConfig(3, 2, 2, null, false, false),
            false
        ),
        null,
        jsonMapper
    );

    final List<DataSegment> segments = runTask(indexTask);

    Assert.assertEquals(5, segments.size());

    for (int i = 0; i < 5; i++) {
      final DataSegment segment = segments.get(i);
      final Interval expectedInterval = new Interval("2014-01-01T00:00:00.000Z/2014-01-02T00:00:00.000Z");

      Assert.assertEquals("test", segment.getDataSource());
      Assert.assertEquals(expectedInterval, segment.getInterval());
      Assert.assertTrue(segment.getShardSpec().getClass().equals(NumberedShardSpec.class));
      Assert.assertEquals(i, segment.getShardSpec().getPartitionNum());
    }
  }

  private static void populateRollupTestData(File tmpFile) throws IOException
  {
    try (BufferedWriter writer = Files.newWriter(tmpFile, StandardCharsets.UTF_8)) {
      writer.write("2014-01-01T00:00:10Z,a,1\n");
      writer.write("2014-01-01T01:00:20Z,a,1\n");
      writer.write("2014-01-01T00:00:10Z,b,2\n");
      writer.write("2014-01-01T00:00:10Z,c,3\n");
      writer.write("2014-01-01T01:00:20Z,b,2\n");
      writer.write("2014-01-01T02:00:30Z,a,1\n");
      writer.write("2014-01-01T02:00:30Z,b,2\n");
      writer.write("2014-01-01T01:00:20Z,c,3\n");
      writer.write("2014-01-01T02:00:30Z,c,3\n");
    }
=======
    Assert.assertEquals(Arrays.asList("d"), segments.get(0).getDimensions());
    Assert.assertEquals(Arrays.asList("val"), segments.get(0).getMetrics());
    Assert.assertEquals(new Interval("2014/P1D"), segments.get(0).getInterval());
  }

  @Test
  public void testReportParseException() throws Exception
  {
    expectedException.expect(ParseException.class);
    expectedException.expectMessage("Unparseable timestamp found!");

    final File tmpDir = temporaryFolder.newFolder();

    final File tmpFile = File.createTempFile("druid", "index", tmpDir);

    try (BufferedWriter writer = Files.newWriter(tmpFile, StandardCharsets.UTF_8)) {
      writer.write("time,d,val\n");
      writer.write("unparseable,a,1\n");
      writer.write("2014-01-01T00:00:10Z,a,1\n");
    }

    final IndexIngestionSpec parseExceptionIgnoreSpec = createIngestionSpec(
        tmpDir,
        new CSVParseSpec(
            new TimestampSpec(
                "time",
                "auto",
                null
            ),
            new DimensionsSpec(
                null,
                Lists.<String>newArrayList(),
                Lists.<SpatialDimensionSchema>newArrayList()
            ),
            null,
            Arrays.asList("time", "dim", "val"),
            true,
            0
        ),
        null,
        2,
        null,
        false,
        false,
        true // report parse exception
    );

    IndexTask indexTask = new IndexTask(
        null,
        null,
        parseExceptionIgnoreSpec,
        null,
        jsonMapper
    );

    runTask(indexTask);
>>>>>>> e3c13c24
  }

  private final List<DataSegment> runTask(final IndexTask indexTask) throws Exception
  {
    final List<DataSegment> segments = Lists.newArrayList();

    indexTask.run(
        new TaskToolbox(
            null, null, new TaskActionClient()
        {
          @Override
          public <RetType> RetType submit(TaskAction<RetType> taskAction) throws IOException
          {
            if (taskAction instanceof LockListAction) {
              return (RetType) Collections.singletonList(
                  new TaskLock(
                      "", "", null, new DateTime().toString()
                  )
              );
            }

            if (taskAction instanceof LockAcquireAction) {
              return (RetType) new TaskLock(
                  "groupId",
                  "test",
                  ((LockAcquireAction) taskAction).getInterval(),
                  new DateTime().toString()
              );
            }

            if (taskAction instanceof SegmentTransactionalInsertAction) {
              return (RetType) new SegmentPublishResult(
                  ((SegmentTransactionalInsertAction) taskAction).getSegments(),
                  true
              );
            }

            if (taskAction instanceof SegmentAllocateAction) {
              SegmentAllocateAction action = (SegmentAllocateAction) taskAction;
              Interval interval = action.getPreferredSegmentGranularity().bucket(action.getTimestamp());
              ShardSpec shardSpec = new NumberedShardSpec(segmentAllocatePartitionCounter++, 0);
              return (RetType) new SegmentIdentifier(action.getDataSource(), interval, "latestVersion", shardSpec);
            }

            return null;
          }
        }, null, new DataSegmentPusher()
        {
          @Deprecated
          @Override
          public String getPathForHadoop(String dataSource)
          {
            return getPathForHadoop();
          }

          @Override
          public String getPathForHadoop()
          {
            return null;
          }

          @Override
          public DataSegment push(File file, DataSegment segment) throws IOException
          {
            segments.add(segment);
            return segment;
          }

          @Override
          public Map<String, Object> makeLoadSpec(URI uri)
          {
            throw new UnsupportedOperationException();
          }
        }, null, null, null, null, null, null, null, null, null, null, jsonMapper, temporaryFolder.newFolder(),
            indexIO, null, null, indexMergerV9
        )
    );

    Collections.sort(segments);

    return segments;
  }

  private IndexTask.IndexIngestionSpec createIngestionSpec(
      File baseDir,
      ParseSpec parseSpec,
      GranularitySpec granularitySpec,
      IndexTuningConfig tuningConfig,
      boolean appendToExisting
  )
  {
    return createIngestionSpec(
        baseDir,
        parseSpec,
        granularitySpec,
        targetPartitionSize,
        numShards,
        forceExtendableShardSpecs,
        appendToExisting,
        true
    );
  }

  private IndexTask.IndexIngestionSpec createIngestionSpec(
      File baseDir,
      ParseSpec parseSpec,
      GranularitySpec granularitySpec,
      Integer targetPartitionSize,
      Integer numShards,
      boolean forceExtendableShardSpecs,
      boolean appendToExisting,
      boolean reportParseException
  )
  {
    return new IndexTask.IndexIngestionSpec(
        new DataSchema(
            "test",
            jsonMapper.convertValue(
                new StringInputRowParser(
                    parseSpec != null ? parseSpec : DEFAULT_PARSE_SPEC,
                    null
                ),
                Map.class
            ),
            new AggregatorFactory[]{
                new LongSumAggregatorFactory("val", "val")
            },
            granularitySpec != null ? granularitySpec : new UniformGranularitySpec(
                Granularities.DAY,
                Granularities.MINUTE,
                Arrays.asList(new Interval("2014/2015"))
            ),
            jsonMapper
        ),
        new IndexTask.IndexIOConfig(
            new LocalFirehoseFactory(
                baseDir,
                "druid*",
                null
            ),
            appendToExisting
        ),
<<<<<<< HEAD
        tuningConfig
    );
  }

  private static IndexTuningConfig createTuningConfig(
      Integer targetPartitionSize,
      Integer numShards,
      boolean forceExtendableShardSpecs,
      boolean forceGuaranteedRollup
  )
  {
    return createTuningConfig(
        targetPartitionSize,
        1,
        null,
        numShards,
        forceExtendableShardSpecs,
        forceGuaranteedRollup
    );
  }

  private static IndexTuningConfig createTuningConfig(
      Integer targetPartitionSize,
      Integer maxRowsInMemory,
      Integer maxTotalRows,
      Integer numShards,
      boolean forceExtendableShardSpecs,
      boolean forceGuaranteedRollup
  )
  {
    return new IndexTask.IndexTuningConfig(
        targetPartitionSize,
        maxRowsInMemory,
        maxTotalRows,
        null,
        numShards,
        indexSpec,
        null,
        true,
        forceExtendableShardSpecs,
        forceGuaranteedRollup,
        null,
        null
=======
        new IndexTask.IndexTuningConfig(
            targetPartitionSize,
            1,
            null,
            numShards,
            indexSpec,
            null,
            true,
            forceExtendableShardSpecs,
            reportParseException,
            null
        )
>>>>>>> e3c13c24
    );
  }
}<|MERGE_RESOLUTION|>--- conflicted
+++ resolved
@@ -37,11 +37,8 @@
 import io.druid.indexing.common.actions.SegmentTransactionalInsertAction;
 import io.druid.indexing.common.actions.TaskAction;
 import io.druid.indexing.common.actions.TaskActionClient;
-<<<<<<< HEAD
 import io.druid.indexing.common.task.IndexTask.IndexTuningConfig;
-=======
 import io.druid.indexing.common.task.IndexTask.IndexIngestionSpec;
->>>>>>> e3c13c24
 import io.druid.indexing.overlord.SegmentPublishResult;
 import io.druid.java.util.common.granularity.Granularities;
 import io.druid.java.util.common.parsers.ParseException;
@@ -505,7 +502,6 @@
   }
 
   @Test
-<<<<<<< HEAD
   public void testWithSmallMaxTotalRows() throws Exception
   {
     File tmpDir = temporaryFolder.newFolder();
@@ -534,7 +530,7 @@
                 Granularities.MINUTE,
                 null
             ),
-            createTuningConfig(2, 2, 2, null, false, false),
+            createTuningConfig(2, 2, 2, null, false, false, true),
             false
         ),
         null,
@@ -577,10 +573,86 @@
                 true,
                 null
             ),
-            createTuningConfig(3, 2, 2, null, false, true),
-            false
-        ),
-=======
+            createTuningConfig(3, 2, 2, null, false, true, true),
+            false
+        ),
+        null,
+        jsonMapper
+    );
+
+    final List<DataSegment> segments = runTask(indexTask);
+
+    Assert.assertEquals(3, segments.size());
+
+    for (int i = 0; i < 3; i++) {
+      final DataSegment segment = segments.get(i);
+      final Interval expectedInterval = new Interval("2014-01-01T00:00:00.000Z/2014-01-02T00:00:00.000Z");
+
+      Assert.assertEquals("test", segment.getDataSource());
+      Assert.assertEquals(expectedInterval, segment.getInterval());
+      Assert.assertTrue(segment.getShardSpec().getClass().equals(HashBasedNumberedShardSpec.class));
+      Assert.assertEquals(i, segment.getShardSpec().getPartitionNum());
+    }
+  }
+
+  @Test
+  public void testBestEffortRollup() throws Exception
+  {
+    File tmpDir = temporaryFolder.newFolder();
+    File tmpFile = File.createTempFile("druid", "index", tmpDir);
+
+   populateRollupTestData(tmpFile);
+
+    IndexTask indexTask = new IndexTask(
+        null,
+        null,
+        createIngestionSpec(
+            tmpDir,
+            null,
+            new UniformGranularitySpec(
+                Granularities.DAY,
+                Granularities.DAY,
+                true,
+                null
+            ),
+            createTuningConfig(3, 2, 2, null, false, false, true),
+            false
+        ),
+        null,
+        jsonMapper
+    );
+
+    final List<DataSegment> segments = runTask(indexTask);
+
+    Assert.assertEquals(5, segments.size());
+
+    for (int i = 0; i < 5; i++) {
+      final DataSegment segment = segments.get(i);
+      final Interval expectedInterval = new Interval("2014-01-01T00:00:00.000Z/2014-01-02T00:00:00.000Z");
+
+      Assert.assertEquals("test", segment.getDataSource());
+      Assert.assertEquals(expectedInterval, segment.getInterval());
+      Assert.assertTrue(segment.getShardSpec().getClass().equals(NumberedShardSpec.class));
+      Assert.assertEquals(i, segment.getShardSpec().getPartitionNum());
+    }
+  }
+
+  private static void populateRollupTestData(File tmpFile) throws IOException
+  {
+    try (BufferedWriter writer = Files.newWriter(tmpFile, StandardCharsets.UTF_8)) {
+      writer.write("2014-01-01T00:00:10Z,a,1\n");
+      writer.write("2014-01-01T01:00:20Z,a,1\n");
+      writer.write("2014-01-01T00:00:10Z,b,2\n");
+      writer.write("2014-01-01T00:00:10Z,c,3\n");
+      writer.write("2014-01-01T01:00:20Z,b,2\n");
+      writer.write("2014-01-01T02:00:30Z,a,1\n");
+      writer.write("2014-01-01T02:00:30Z,b,2\n");
+      writer.write("2014-01-01T01:00:20Z,c,3\n");
+      writer.write("2014-01-01T02:00:30Z,c,3\n");
+    }
+  }
+
+  @Test
   public void testIgnoreParseException() throws Exception
   {
     final File tmpDir = temporaryFolder.newFolder();
@@ -614,94 +686,20 @@
             0
         ),
         null,
-        2,
-        null,
-        false,
-        false,
-        false // ignore parse exception
+        createTuningConfig(2, null, null, null, false, false, false), // ignore parse exception,
+        false
     );
 
     IndexTask indexTask = new IndexTask(
         null,
         null,
         parseExceptionIgnoreSpec,
->>>>>>> e3c13c24
-        null,
-        jsonMapper
-    );
-
-    final List<DataSegment> segments = runTask(indexTask);
-
-<<<<<<< HEAD
-    Assert.assertEquals(3, segments.size());
-
-    for (int i = 0; i < 3; i++) {
-      final DataSegment segment = segments.get(i);
-      final Interval expectedInterval = new Interval("2014-01-01T00:00:00.000Z/2014-01-02T00:00:00.000Z");
-
-      Assert.assertEquals("test", segment.getDataSource());
-      Assert.assertEquals(expectedInterval, segment.getInterval());
-      Assert.assertTrue(segment.getShardSpec().getClass().equals(HashBasedNumberedShardSpec.class));
-      Assert.assertEquals(i, segment.getShardSpec().getPartitionNum());
-    }
-  }
-
-  @Test
-  public void testBestEffortRollup() throws Exception
-  {
-    File tmpDir = temporaryFolder.newFolder();
-    File tmpFile = File.createTempFile("druid", "index", tmpDir);
-
-   populateRollupTestData(tmpFile);
-
-    IndexTask indexTask = new IndexTask(
-        null,
-        null,
-        createIngestionSpec(
-            tmpDir,
-            null,
-            new UniformGranularitySpec(
-                Granularities.DAY,
-                Granularities.DAY,
-                true,
-                null
-            ),
-            createTuningConfig(3, 2, 2, null, false, false),
-            false
-        ),
-        null,
-        jsonMapper
-    );
-
-    final List<DataSegment> segments = runTask(indexTask);
-
-    Assert.assertEquals(5, segments.size());
-
-    for (int i = 0; i < 5; i++) {
-      final DataSegment segment = segments.get(i);
-      final Interval expectedInterval = new Interval("2014-01-01T00:00:00.000Z/2014-01-02T00:00:00.000Z");
-
-      Assert.assertEquals("test", segment.getDataSource());
-      Assert.assertEquals(expectedInterval, segment.getInterval());
-      Assert.assertTrue(segment.getShardSpec().getClass().equals(NumberedShardSpec.class));
-      Assert.assertEquals(i, segment.getShardSpec().getPartitionNum());
-    }
-  }
-
-  private static void populateRollupTestData(File tmpFile) throws IOException
-  {
-    try (BufferedWriter writer = Files.newWriter(tmpFile, StandardCharsets.UTF_8)) {
-      writer.write("2014-01-01T00:00:10Z,a,1\n");
-      writer.write("2014-01-01T01:00:20Z,a,1\n");
-      writer.write("2014-01-01T00:00:10Z,b,2\n");
-      writer.write("2014-01-01T00:00:10Z,c,3\n");
-      writer.write("2014-01-01T01:00:20Z,b,2\n");
-      writer.write("2014-01-01T02:00:30Z,a,1\n");
-      writer.write("2014-01-01T02:00:30Z,b,2\n");
-      writer.write("2014-01-01T01:00:20Z,c,3\n");
-      writer.write("2014-01-01T02:00:30Z,c,3\n");
-    }
-=======
+        null,
+        jsonMapper
+    );
+
+    final List<DataSegment> segments = runTask(indexTask);
+
     Assert.assertEquals(Arrays.asList("d"), segments.get(0).getDimensions());
     Assert.assertEquals(Arrays.asList("val"), segments.get(0).getMetrics());
     Assert.assertEquals(new Interval("2014/P1D"), segments.get(0).getInterval());
@@ -742,11 +740,8 @@
             0
         ),
         null,
-        2,
-        null,
-        false,
-        false,
-        true // report parse exception
+        createTuningConfig(2, null, null, null, false, false, true), // report parse exception
+        false
     );
 
     IndexTask indexTask = new IndexTask(
@@ -758,7 +753,6 @@
     );
 
     runTask(indexTask);
->>>>>>> e3c13c24
   }
 
   private final List<DataSegment> runTask(final IndexTask indexTask) throws Exception
@@ -850,29 +844,6 @@
       boolean appendToExisting
   )
   {
-    return createIngestionSpec(
-        baseDir,
-        parseSpec,
-        granularitySpec,
-        targetPartitionSize,
-        numShards,
-        forceExtendableShardSpecs,
-        appendToExisting,
-        true
-    );
-  }
-
-  private IndexTask.IndexIngestionSpec createIngestionSpec(
-      File baseDir,
-      ParseSpec parseSpec,
-      GranularitySpec granularitySpec,
-      Integer targetPartitionSize,
-      Integer numShards,
-      boolean forceExtendableShardSpecs,
-      boolean appendToExisting,
-      boolean reportParseException
-  )
-  {
     return new IndexTask.IndexIngestionSpec(
         new DataSchema(
             "test",
@@ -901,7 +872,6 @@
             ),
             appendToExisting
         ),
-<<<<<<< HEAD
         tuningConfig
     );
   }
@@ -919,7 +889,8 @@
         null,
         numShards,
         forceExtendableShardSpecs,
-        forceGuaranteedRollup
+        forceGuaranteedRollup,
+        true
     );
   }
 
@@ -929,7 +900,8 @@
       Integer maxTotalRows,
       Integer numShards,
       boolean forceExtendableShardSpecs,
-      boolean forceGuaranteedRollup
+      boolean forceGuaranteedRollup,
+      boolean reportParseException
   )
   {
     return new IndexTask.IndexTuningConfig(
@@ -943,22 +915,8 @@
         true,
         forceExtendableShardSpecs,
         forceGuaranteedRollup,
-        null,
+        reportParseException,
         null
-=======
-        new IndexTask.IndexTuningConfig(
-            targetPartitionSize,
-            1,
-            null,
-            numShards,
-            indexSpec,
-            null,
-            true,
-            forceExtendableShardSpecs,
-            reportParseException,
-            null
-        )
->>>>>>> e3c13c24
     );
   }
 }