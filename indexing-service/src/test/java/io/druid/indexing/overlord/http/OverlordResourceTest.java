/*
 * Licensed to Metamarkets Group Inc. (Metamarkets) under one
 * or more contributor license agreements. See the NOTICE file
 * distributed with this work for additional information
 * regarding copyright ownership. Metamarkets licenses this file
 * to you under the Apache License, Version 2.0 (the
 * "License"); you may not use this file except in compliance
 * with the License. You may obtain a copy of the License at
 *
 * http://www.apache.org/licenses/LICENSE-2.0
 *
 * Unless required by applicable law or agreed to in writing,
 * software distributed under the License is distributed on an
 * "AS IS" BASIS, WITHOUT WARRANTIES OR CONDITIONS OF ANY
 * KIND, either express or implied. See the License for the
 * specific language governing permissions and limitations
 * under the License.
 */

package io.druid.indexing.overlord.http;

import com.google.common.base.Optional;
import com.google.common.collect.ImmutableList;
import com.google.common.collect.ImmutableMap;
import com.google.common.util.concurrent.ListenableFuture;
import io.druid.indexer.TaskInfo;
import io.druid.indexer.TaskLocation;
<<<<<<< HEAD
import io.druid.indexer.TaskState;
=======
import io.druid.indexer.TaskStatus;
>>>>>>> 0eae8917
import io.druid.indexer.TaskStatusPlus;
import io.druid.indexing.common.TaskToolbox;
import io.druid.indexing.common.actions.TaskActionClient;
import io.druid.indexing.common.task.AbstractTask;
import io.druid.indexing.common.task.NoopTask;
import io.druid.indexing.common.task.Task;
import io.druid.indexing.overlord.IndexerMetadataStorageAdapter;
import io.druid.indexing.overlord.TaskMaster;
import io.druid.indexing.overlord.TaskRunner;
import io.druid.indexing.overlord.TaskRunnerWorkItem;
import io.druid.indexing.overlord.TaskStorageQueryAdapter;
import io.druid.java.util.common.DateTimes;
<<<<<<< HEAD
import io.druid.java.util.common.Pair;
=======
>>>>>>> 0eae8917
import io.druid.segment.TestHelper;
import io.druid.server.security.Access;
import io.druid.server.security.Action;
import io.druid.server.security.AuthConfig;
import io.druid.server.security.AuthenticationResult;
import io.druid.server.security.Authorizer;
import io.druid.server.security.AuthorizerMapper;
import io.druid.server.security.ForbiddenException;
import io.druid.server.security.Resource;
import org.easymock.EasyMock;
import org.joda.time.DateTime;
import org.joda.time.Duration;
import org.joda.time.Interval;
import org.joda.time.Period;
import org.joda.time.chrono.ISOChronology;
import org.junit.After;
import org.junit.Assert;
import org.junit.Before;
import org.junit.Rule;
import org.junit.Test;
import org.junit.rules.ExpectedException;

import javax.servlet.http.HttpServletRequest;
import javax.ws.rs.core.Response;
import java.util.Collection;
import java.util.List;
import java.util.Map;

public class OverlordResourceTest
{
  private OverlordResource overlordResource;
  private TaskMaster taskMaster;
  private TaskStorageQueryAdapter taskStorageQueryAdapter;
  private IndexerMetadataStorageAdapter indexerMetadataStorageAdapter;
  private HttpServletRequest req;
  private TaskRunner taskRunner;

  @Rule
  public ExpectedException expectedException = ExpectedException.none();

  @Before
  public void setUp()
  {
    taskRunner = EasyMock.createMock(TaskRunner.class);
    taskMaster = EasyMock.createStrictMock(TaskMaster.class);
    taskStorageQueryAdapter = EasyMock.createStrictMock(TaskStorageQueryAdapter.class);
    indexerMetadataStorageAdapter = EasyMock.createStrictMock(IndexerMetadataStorageAdapter.class);
    req = EasyMock.createStrictMock(HttpServletRequest.class);

    EasyMock.expect(taskMaster.getTaskRunner()).andReturn(
        Optional.of(taskRunner)
    ).anyTimes();

    AuthorizerMapper authMapper = new AuthorizerMapper(null)
    {
      @Override
      public Authorizer getAuthorizer(String name)
      {
        return new Authorizer()
        {
          @Override
          public Access authorize(AuthenticationResult authenticationResult, Resource resource, Action action)
          {
            if (resource.getName().equals("allow")) {
              return new Access(true);
            } else {
              return new Access(false);
            }
          }

        };
      }
    };

    overlordResource = new OverlordResource(
        taskMaster,
        taskStorageQueryAdapter,
        indexerMetadataStorageAdapter,
        null,
        null,
        null,
        authMapper
    );
  }

  public void expectAuthorizationTokenCheck()
  {
    AuthenticationResult authenticationResult = new AuthenticationResult("druid", "druid", null, null);
    EasyMock.expect(req.getAttribute(AuthConfig.DRUID_ALLOW_UNSECURED_PATH)).andReturn(null).anyTimes();
    EasyMock.expect(req.getAttribute(AuthConfig.DRUID_AUTHORIZATION_CHECKED)).andReturn(null).anyTimes();
    EasyMock.expect(req.getAttribute(AuthConfig.DRUID_AUTHENTICATION_RESULT))
            .andReturn(authenticationResult)
            .anyTimes();

    req.setAttribute(AuthConfig.DRUID_AUTHORIZATION_CHECKED, false);
    EasyMock.expectLastCall().anyTimes();

    req.setAttribute(AuthConfig.DRUID_AUTHORIZATION_CHECKED, true);
    EasyMock.expectLastCall().anyTimes();
  }

  @Test
  public void testLeader()
  {
    EasyMock.expect(taskMaster.getCurrentLeader()).andReturn("boz").once();
    EasyMock.replay(taskRunner, taskMaster, taskStorageQueryAdapter, indexerMetadataStorageAdapter, req);

    final Response response = overlordResource.getLeader();
    Assert.assertEquals("boz", response.getEntity());
    Assert.assertEquals(200, response.getStatus());
  }

  @Test
  public void testIsLeader()
  {
    EasyMock.expect(taskMaster.isLeader()).andReturn(true).once();
    EasyMock.expect(taskMaster.isLeader()).andReturn(false).once();
    EasyMock.replay(taskRunner, taskMaster, taskStorageQueryAdapter, indexerMetadataStorageAdapter, req);

    // true
    final Response response1 = overlordResource.isLeader();
    Assert.assertEquals(ImmutableMap.of("leader", true), response1.getEntity());
    Assert.assertEquals(200, response1.getStatus());

    // false
    final Response response2 = overlordResource.isLeader();
    Assert.assertEquals(ImmutableMap.of("leader", false), response2.getEntity());
    Assert.assertEquals(404, response2.getStatus());
  }

  @Test
  public void testSecuredGetWaitingTask()
  {
    expectAuthorizationTokenCheck();
    EasyMock.expect(taskStorageQueryAdapter.getActiveTaskInfo()).andStubReturn(
        ImmutableList.of(
            new TaskInfo(
                "id_1",
                DateTime.now(ISOChronology.getInstanceUTC()),
                TaskStatus.success("id_1"),
                "allow",
                getTaskWithIdAndDatasource("id_1", "allow")
            ),
            new TaskInfo(
                "id_2",
                DateTime.now(ISOChronology.getInstanceUTC()),
                TaskStatus.success("id_2"),
                "allow",
                getTaskWithIdAndDatasource("id_2", "allow")
            ),
            new TaskInfo(
                "id_3",
                DateTime.now(ISOChronology.getInstanceUTC()),
                TaskStatus.success("id_3"),
                "deny",
                getTaskWithIdAndDatasource("id_3", "deny")
            ),
            new TaskInfo(
                "id_4",
                DateTime.now(ISOChronology.getInstanceUTC()),
                TaskStatus.success("id_4"),
                "deny",
                getTaskWithIdAndDatasource("id_4", "deny")
            )
        )
    );

    EasyMock.<Collection<? extends TaskRunnerWorkItem>>expect(taskRunner.getKnownTasks()).andReturn(
        ImmutableList.of(
            new MockTaskRunnerWorkItem("id_1", null),
            new MockTaskRunnerWorkItem("id_4", null)
        )
    );

    EasyMock.replay(taskRunner, taskMaster, taskStorageQueryAdapter, indexerMetadataStorageAdapter, req);

    List<TaskStatusPlus> responseObjects = (List<TaskStatusPlus>) overlordResource.getWaitingTasks(req)
                                                                                  .getEntity();
    Assert.assertEquals(1, responseObjects.size());
    Assert.assertEquals("id_2", responseObjects.get(0).getId());
  }

  @Test
  public void testSecuredGetCompleteTasks()
  {
    expectAuthorizationTokenCheck();
    List<String> tasksIds = ImmutableList.of("id_1", "id_2", "id_3");
    EasyMock.<Collection<? extends TaskRunnerWorkItem>>expect(taskRunner.getRunningTasks()).andReturn(
        ImmutableList.of(
            new MockTaskRunnerWorkItem(tasksIds.get(0), null),
            new MockTaskRunnerWorkItem(tasksIds.get(1), null),
            new MockTaskRunnerWorkItem(tasksIds.get(2), null)));

    EasyMock.expect(taskStorageQueryAdapter.getRecentlyCompletedTaskInfo(null, null, null)).andStubReturn(
        ImmutableList.of(
            new TaskInfo(
                "id_1",
                DateTime.now(ISOChronology.getInstanceUTC()),
                TaskStatus.success("id_1"),
                "deny",
                getTaskWithIdAndDatasource("id_1", "deny")
            ),
            new TaskInfo(
                "id_2",
                DateTime.now(ISOChronology.getInstanceUTC()),
                TaskStatus.success("id_2"),
                "allow",
                getTaskWithIdAndDatasource("id_2", "allow")
            ),
            new TaskInfo(
                "id_3",
                DateTime.now(ISOChronology.getInstanceUTC()),
                TaskStatus.success("id_3"),
                "allow",
                getTaskWithIdAndDatasource("id_3", "allow")
            )
        )
    );
    EasyMock.replay(taskRunner, taskMaster, taskStorageQueryAdapter, indexerMetadataStorageAdapter, req);
    Assert.assertTrue(taskStorageQueryAdapter.getRecentlyCompletedTaskInfo(null, null, null).size() == 3);
    Assert.assertTrue(taskRunner.getRunningTasks().size() == 3);
    List<TaskStatusPlus> responseObjects = (List) overlordResource
          .getCompleteTasks(null, req).getEntity();

    Assert.assertEquals(2, responseObjects.size());
    Assert.assertEquals(tasksIds.get(1), responseObjects.get(0).getId());
    Assert.assertEquals(tasksIds.get(2), responseObjects.get(1).getId());
  }

  @Test
  public void testSecuredGetRunningTasks()
  {
    expectAuthorizationTokenCheck();
    List<String> tasksIds = ImmutableList.of("id_1", "id_2");
    EasyMock.<Collection<? extends TaskRunnerWorkItem>>expect(taskRunner.getRunningTasks()).andReturn(
        ImmutableList.of(
            new MockTaskRunnerWorkItem(tasksIds.get(0), null),
            new MockTaskRunnerWorkItem(tasksIds.get(1), null)
        )
    );
    EasyMock.expect(taskStorageQueryAdapter.getActiveTaskInfo()).andStubReturn(
        ImmutableList.of(
            new TaskInfo(
                "id_1",
                DateTime.now(ISOChronology.getInstanceUTC()),
                TaskStatus.success("id_1"),
                "deny",
                getTaskWithIdAndDatasource("id_1", "deny")
            ),
            new TaskInfo(
                "id_2",
                DateTime.now(ISOChronology.getInstanceUTC()),
                TaskStatus.success("id_2"),
                "allow",
                getTaskWithIdAndDatasource("id_2", "allow")
            )
        )
    );

    EasyMock.replay(taskRunner, taskMaster, taskStorageQueryAdapter, indexerMetadataStorageAdapter, req);

    List<TaskStatusPlus> responseObjects = (List) overlordResource.getRunningTasks(null, req)
                                                                  .getEntity();

    Assert.assertEquals(1, responseObjects.size());
    Assert.assertEquals(tasksIds.get(1), responseObjects.get(0).getId());
  }

  @Test
  public void testGetTasks()
  {
    expectAuthorizationTokenCheck();
    //completed tasks
    EasyMock.expect(taskStorageQueryAdapter.getRecentlyCompletedTaskInfo(null, null, null)).andStubReturn(
        ImmutableList.of(
            new TaskInfo(
                "id_5",
                DateTime.now(ISOChronology.getInstanceUTC()),
                TaskStatus.success("id_5"),
                "deny",
                getTaskWithIdAndDatasource("id_5", "deny")
            ),
            new TaskInfo(
                "id_6",
                DateTime.now(ISOChronology.getInstanceUTC()),
                TaskStatus.success("id_6"),
                "allow",
                getTaskWithIdAndDatasource("id_6", "allow")
            ),
            new TaskInfo(
                "id_7",
                DateTime.now(ISOChronology.getInstanceUTC()),
                TaskStatus.success("id_7"),
                "allow",
                getTaskWithIdAndDatasource("id_7", "allow")
            )
        )
    );
    //active tasks
    EasyMock.expect(taskStorageQueryAdapter.getActiveTaskInfo()).andStubReturn(
        ImmutableList.of(
            new TaskInfo(
                "id_1",
                DateTime.now(ISOChronology.getInstanceUTC()),
                TaskStatus.success("id_1"),
                "allow",
                getTaskWithIdAndDatasource("id_1", "allow")
            ),
            new TaskInfo(
                "id_2",
                DateTime.now(ISOChronology.getInstanceUTC()),
                TaskStatus.success("id_2"),
                "allow",
                getTaskWithIdAndDatasource("id_2", "allow")
            ),
            new TaskInfo(
                "id_3",
                DateTime.now(ISOChronology.getInstanceUTC()),
                TaskStatus.success("id_3"),
                "deny",
                getTaskWithIdAndDatasource("id_3", "deny")
            ),
            new TaskInfo(
                "id_4",
                DateTime.now(ISOChronology.getInstanceUTC()),
                TaskStatus.success("id_4"),
                "deny",
                getTaskWithIdAndDatasource("id_4", "deny")
            )
        )
    );

    EasyMock.<Collection<? extends TaskRunnerWorkItem>>expect(taskRunner.getKnownTasks()).andReturn(
        ImmutableList.of(
            new MockTaskRunnerWorkItem("id_1", null),
            new MockTaskRunnerWorkItem("id_4", null)
        )
    ).atLeastOnce();

    EasyMock.<Collection<? extends TaskRunnerWorkItem>>expect(taskRunner.getPendingTasks()).andReturn(
        ImmutableList.of(
            new MockTaskRunnerWorkItem("id_4", null)
        )
    );

    EasyMock.<Collection<? extends TaskRunnerWorkItem>>expect(taskRunner.getRunningTasks()).andReturn(
        ImmutableList.of(
            new MockTaskRunnerWorkItem("id_1", null)
        )
    );

    EasyMock.replay(taskRunner, taskMaster, taskStorageQueryAdapter, indexerMetadataStorageAdapter, req);
    List<TaskStatusPlus> responseObjects = (List<TaskStatusPlus>) overlordResource
        .getTasks(null, null, null, null, null, req)
        .getEntity();
    Assert.assertEquals(4, responseObjects.size());
  }

  @Test
  public void testGetTasksFilterDataSource()
  {
    expectAuthorizationTokenCheck();
    //completed tasks
    EasyMock.expect(taskStorageQueryAdapter.getRecentlyCompletedTaskInfo(null, null, "allow")).andStubReturn(
        ImmutableList.of(
            new TaskInfo(
                "id_5",
                DateTime.now(ISOChronology.getInstanceUTC()),
                TaskStatus.success("id_5"),
                "allow",
                getTaskWithIdAndDatasource("id_5", "allow")
            ),
            new TaskInfo(
                "id_6",
                DateTime.now(ISOChronology.getInstanceUTC()),
                TaskStatus.success("id_6"),
                "allow",
                getTaskWithIdAndDatasource("id_6", "allow")
            ),
            new TaskInfo(
                "id_7",
                DateTime.now(ISOChronology.getInstanceUTC()),
                TaskStatus.success("id_7"),
                "allow",
                getTaskWithIdAndDatasource("id_7", "allow")
            )
        )
    );
    //active tasks
    EasyMock.expect(taskStorageQueryAdapter.getActiveTaskInfo()).andStubReturn(
        ImmutableList.of(
            new TaskInfo(
                "id_1",
                DateTime.now(ISOChronology.getInstanceUTC()),
                TaskStatus.success("id_1"),
                "allow",
                getTaskWithIdAndDatasource("id_1", "allow")
            ),
            new TaskInfo(
                "id_2",
                DateTime.now(ISOChronology.getInstanceUTC()),
                TaskStatus.success("id_1"),
                "allow",
                getTaskWithIdAndDatasource("id_2", "allow")
            ),
            new TaskInfo(
                "id_3",
                DateTime.now(ISOChronology.getInstanceUTC()),
                TaskStatus.success("id_1"),
                "allow",
                getTaskWithIdAndDatasource("id_3", "allow")
            ),
            new TaskInfo(
                "id_4",
                DateTime.now(ISOChronology.getInstanceUTC()),
                TaskStatus.success("id_4"),
                "allow",
                getTaskWithIdAndDatasource("id_4", "allow")
            )
        )
    );
    EasyMock.<Collection<? extends TaskRunnerWorkItem>>expect(taskRunner.getKnownTasks()).andReturn(
        ImmutableList.of(
            new MockTaskRunnerWorkItem("id_1", null),
            new MockTaskRunnerWorkItem("id_4", null)
        )
    ).atLeastOnce();
    EasyMock.<Collection<? extends TaskRunnerWorkItem>>expect(taskRunner.getPendingTasks()).andReturn(
        ImmutableList.of(
            new MockTaskRunnerWorkItem("id_4", null)
        )
    );

    EasyMock.<Collection<? extends TaskRunnerWorkItem>>expect(taskRunner.getRunningTasks()).andReturn(
        ImmutableList.of(
            new MockTaskRunnerWorkItem("id_1", null)
        )
    );
    EasyMock.replay(taskRunner, taskMaster, taskStorageQueryAdapter, indexerMetadataStorageAdapter, req);

    List<TaskStatusPlus> responseObjects = (List<TaskStatusPlus>) overlordResource
        .getTasks(null, "allow", null, null, null, req)
        .getEntity();
    Assert.assertEquals(7, responseObjects.size());
    Assert.assertEquals("id_5", responseObjects.get(0).getId());
    Assert.assertTrue("DataSource Check", "allow".equals(responseObjects.get(0).getDataSource()));
  }

  @Test
  public void testGetTasksFilterWaitingState()
  {
    expectAuthorizationTokenCheck();
    //active tasks
    EasyMock.expect(taskStorageQueryAdapter.getActiveTaskInfo()).andStubReturn(
        ImmutableList.of(
            new TaskInfo(
                "id_1",
                DateTime.now(ISOChronology.getInstanceUTC()),
                TaskStatus.success("id_1"),
                "allow",
                getTaskWithIdAndDatasource("id_1", "allow")
            ),
            new TaskInfo(
                "id_2",
                DateTime.now(ISOChronology.getInstanceUTC()),
                TaskStatus.success("id_2"),
                "allow",
                getTaskWithIdAndDatasource("id_2", "allow")
            ),
            new TaskInfo(
                "id_3",
                DateTime.now(ISOChronology.getInstanceUTC()),
                TaskStatus.success("id_3"),
                "deny",
                getTaskWithIdAndDatasource("id_3", "deny")
            ),
            new TaskInfo(
                "id_4",
                DateTime.now(ISOChronology.getInstanceUTC()),
                TaskStatus.success("id_4"),
                "deny",
                getTaskWithIdAndDatasource("id_4", "deny")
            )
        )
    );

    EasyMock.<Collection<? extends TaskRunnerWorkItem>>expect(taskRunner.getKnownTasks()).andReturn(
        ImmutableList.of(
            new MockTaskRunnerWorkItem("id_1", null),
            new MockTaskRunnerWorkItem("id_4", null)
        )
    );

    EasyMock.replay(taskRunner, taskMaster, taskStorageQueryAdapter, indexerMetadataStorageAdapter, req);
    List<TaskStatusPlus> responseObjects = (List<TaskStatusPlus>) overlordResource
        .getTasks(
            "waiting",
            null,
            null,
            null,
            null,
            req
        ).getEntity();
    Assert.assertEquals(1, responseObjects.size());
    Assert.assertEquals("id_2", responseObjects.get(0).getId());
  }

  @Test
  public void testGetTasksFilterRunningState()
  {
    expectAuthorizationTokenCheck();
    EasyMock.expect(taskStorageQueryAdapter.getActiveTaskInfo()).andStubReturn(
        ImmutableList.of(
            new TaskInfo(
                "id_1",
                DateTime.now(ISOChronology.getInstanceUTC()),
                TaskStatus.success("id_1"),
                "allow",
                getTaskWithIdAndDatasource("id_1", "allow")
            ),
            new TaskInfo(
                "id_2",
                DateTime.now(ISOChronology.getInstanceUTC()),
                TaskStatus.success("id_2"),
                "allow",
                getTaskWithIdAndDatasource("id_2", "allow")
            ),
            new TaskInfo(
                "id_3",
                DateTime.now(ISOChronology.getInstanceUTC()),
                TaskStatus.success("id_3"),
                "allow",
                getTaskWithIdAndDatasource("id_3", "allow")
            ),
            new TaskInfo(
                "id_4",
                DateTime.now(ISOChronology.getInstanceUTC()),
                TaskStatus.success("id_4"),
                "deny",
                getTaskWithIdAndDatasource("id_4", "deny")
            )
        )
    );

    List<String> tasksIds = ImmutableList.of("id_1", "id_2");
    EasyMock.<Collection<? extends TaskRunnerWorkItem>>expect(taskRunner.getRunningTasks()).andReturn(
        ImmutableList.of(
            new MockTaskRunnerWorkItem(tasksIds.get(0), null),
            new MockTaskRunnerWorkItem(tasksIds.get(1), null)
        )
    );


    EasyMock.replay(taskRunner, taskMaster, taskStorageQueryAdapter, indexerMetadataStorageAdapter, req);

    List<TaskStatusPlus> responseObjects = (List) overlordResource
        .getTasks("running", "allow", null, null, null, req)
        .getEntity();

    Assert.assertEquals(2, responseObjects.size());
    Assert.assertEquals(tasksIds.get(0), responseObjects.get(0).getId());
    String ds = responseObjects.get(0).getDataSource();
    Assert.assertTrue("DataSource Check", "allow".equals(responseObjects.get(0).getDataSource()));
  }

  @Test
  public void testGetTasksFilterPendingState()
  {
    expectAuthorizationTokenCheck();

    List<String> tasksIds = ImmutableList.of("id_1", "id_2");
    EasyMock.<Collection<? extends TaskRunnerWorkItem>>expect(taskRunner.getPendingTasks()).andReturn(
        ImmutableList.of(
            new MockTaskRunnerWorkItem(tasksIds.get(0), null),
            new MockTaskRunnerWorkItem(tasksIds.get(1), null)
        )
    );
    EasyMock.expect(taskStorageQueryAdapter.getActiveTaskInfo()).andStubReturn(
        ImmutableList.of(
            new TaskInfo(
                "id_1",
                DateTime.now(ISOChronology.getInstanceUTC()),
                TaskStatus.success("id_1"),
                "deny",
                getTaskWithIdAndDatasource("id_1", "deny")
            ),
            new TaskInfo(
                "id_2",
                DateTime.now(ISOChronology.getInstanceUTC()),
                TaskStatus.success("id_2"),
                "allow",
                getTaskWithIdAndDatasource("id_2", "allow")
            ),
            new TaskInfo(
                "id_3",
                DateTime.now(ISOChronology.getInstanceUTC()),
                TaskStatus.success("id_3"),
                "allow",
                getTaskWithIdAndDatasource("id_3", "allow")
            ),
            new TaskInfo(
                "id_4",
                DateTime.now(ISOChronology.getInstanceUTC()),
                TaskStatus.success("id_4"),
                "deny",
                getTaskWithIdAndDatasource("id_4", "deny")
            )
        )
    );


    EasyMock.replay(taskRunner, taskMaster, taskStorageQueryAdapter, indexerMetadataStorageAdapter, req);

    List<TaskStatusPlus> responseObjects = (List<TaskStatusPlus>) overlordResource
        .getTasks("pending", null, null, null, null, req)
        .getEntity();

    Assert.assertEquals(1, responseObjects.size());
    Assert.assertEquals(tasksIds.get(1), responseObjects.get(0).getId());
    String ds = responseObjects.get(0).getDataSource();
    //Assert.assertTrue("DataSource Check", "ds_test".equals(responseObjects.get(0).getDataSource()));
  }

  @Test
  public void testGetTasksFilterCompleteState()
  {
    expectAuthorizationTokenCheck();
    EasyMock.expect(taskStorageQueryAdapter.getRecentlyCompletedTaskInfo(null, null, null)).andStubReturn(
        ImmutableList.of(
            new TaskInfo(
                "id_1",
                DateTime.now(ISOChronology.getInstanceUTC()),
                TaskStatus.success("id_1"),
                "allow",
                getTaskWithIdAndDatasource("id_1", "allow")
            ),
            new TaskInfo(
                "id_2",
                DateTime.now(ISOChronology.getInstanceUTC()),
                TaskStatus.success("id_2"),
                "deny",
                getTaskWithIdAndDatasource("id_2", "deny")
            ),
            new TaskInfo(
                "id_3",
                DateTime.now(ISOChronology.getInstanceUTC()),
                TaskStatus.success("id_3"),
                "allow",
                getTaskWithIdAndDatasource("id_3", "allow")
            )
        )
    );
    EasyMock.replay(taskRunner, taskMaster, taskStorageQueryAdapter, indexerMetadataStorageAdapter, req);
    List<TaskStatusPlus> responseObjects = (List<TaskStatusPlus>) overlordResource
        .getTasks("complete", null, null, null, null, req)
        .getEntity();
    Assert.assertEquals(2, responseObjects.size());
    Assert.assertEquals("id_1", responseObjects.get(0).getId());
    Assert.assertTrue("DataSource Check", "allow".equals(responseObjects.get(0).getDataSource()));
  }

  @Test
  public void testGetTasksFilterCompleteStateWithInterval()
  {
    expectAuthorizationTokenCheck();
    List<String> tasksIds = ImmutableList.of("id_1", "id_2", "id_3");
    Duration duration = new Period("PT86400S").toStandardDuration();
    EasyMock.expect(taskStorageQueryAdapter.getRecentlyCompletedTaskInfo(null, duration, null)).andStubReturn(
        ImmutableList.of(
            new TaskInfo(
                "id_1",
                DateTime.now(ISOChronology.getInstanceUTC()),
                TaskStatus.success("id_1"),
                "deny",
                getTaskWithIdAndDatasource("id_1", "deny")
            ),
            new TaskInfo(
                "id_2",
                DateTime.now(ISOChronology.getInstanceUTC()),
                TaskStatus.success("id_2"),
                "allow",
                getTaskWithIdAndDatasource("id_2", "allow")
            ),
            new TaskInfo(
                "id_3",
                DateTime.now(ISOChronology.getInstanceUTC()),
                TaskStatus.success("id_3"),
                "allow",
                getTaskWithIdAndDatasource("id_3", "allow")
            )
        )
    );

    EasyMock.replay(taskRunner, taskMaster, taskStorageQueryAdapter, indexerMetadataStorageAdapter, req);
    String interval = "2010-01-01_P1D";
    List<TaskStatusPlus> responseObjects = (List<TaskStatusPlus>) overlordResource
        .getTasks("complete", null, interval, null, null, req)
        .getEntity();
    Assert.assertEquals(2, responseObjects.size());
    Assert.assertEquals("id_2", responseObjects.get(0).getId());
    Assert.assertTrue("DataSource Check", "allow".equals(responseObjects.get(0).getDataSource()));
  }

  @Test
  public void testGetTasksNegativeState()
  {
    EasyMock.replay(taskRunner, taskMaster, taskStorageQueryAdapter, indexerMetadataStorageAdapter, req);
    Object responseObject = overlordResource
        .getTasks("blah", "ds_test", null, null, null, req)
        .getEntity();
    Assert.assertEquals(
        "Invalid state : blah, valid values are: [pending, waiting, running, complete]",
        responseObject.toString()
    );
  }

  @Test
  public void testSecuredTaskPost()
  {
    expectedException.expect(ForbiddenException.class);
    expectAuthorizationTokenCheck();

    EasyMock.replay(taskRunner, taskMaster, taskStorageQueryAdapter, indexerMetadataStorageAdapter, req);
    Task task = NoopTask.create();
    overlordResource.taskPost(task, req);
  }

  @Test
  public void testKillPendingSegments()
  {
    expectAuthorizationTokenCheck();

    EasyMock.expect(taskMaster.isLeader()).andReturn(true);
    EasyMock
        .expect(
            indexerMetadataStorageAdapter.deletePendingSegments(
                EasyMock.eq("allow"),
                EasyMock.anyObject(Interval.class)
            )
        )
        .andReturn(2);

    EasyMock.replay(taskRunner, taskMaster, taskStorageQueryAdapter, indexerMetadataStorageAdapter, req);

    final Map<String, Integer> response = (Map<String, Integer>) overlordResource
        .killPendingSegments("allow", new Interval(DateTimes.MIN, DateTimes.nowUtc()).toString(), req)
        .getEntity();
    Assert.assertEquals(2, response.get("numDeleted").intValue());
  }

  @Test
  public void testGetTaskPayload() throws Exception
  {
    expectAuthorizationTokenCheck();
    final NoopTask task = NoopTask.create("mydatasource");
    EasyMock.expect(taskStorageQueryAdapter.getTask("mytask"))
            .andReturn(Optional.of(task));

    EasyMock.expect(taskStorageQueryAdapter.getTask("othertask"))
            .andReturn(Optional.absent());

    EasyMock.replay(taskRunner, taskMaster, taskStorageQueryAdapter, indexerMetadataStorageAdapter, req);

    final Response response1 = overlordResource.getTaskPayload("mytask");
    final TaskPayloadResponse taskPayloadResponse1 = TestHelper.makeJsonMapper().readValue(
        TestHelper.makeJsonMapper().writeValueAsString(response1.getEntity()),
        TaskPayloadResponse.class
    );
    Assert.assertEquals(new TaskPayloadResponse("mytask", task), taskPayloadResponse1);

    final Response response2 = overlordResource.getTaskPayload("othertask");
    final TaskPayloadResponse taskPayloadResponse2 = TestHelper.makeJsonMapper().readValue(
        TestHelper.makeJsonMapper().writeValueAsString(response2.getEntity()),
        TaskPayloadResponse.class
    );
    Assert.assertEquals(new TaskPayloadResponse("othertask", null), taskPayloadResponse2);
  }

  @Test
  public void testGetTaskStatus() throws Exception
  {
    expectAuthorizationTokenCheck();
    EasyMock.expect(taskStorageQueryAdapter.getTask("mytask"))
            .andReturn(Optional.of(NoopTask.create("mytask", 0)));

    EasyMock.expect(taskStorageQueryAdapter.getStatus("mytask"))
            .andReturn(Optional.of(TaskStatus.running("mytask")));

    EasyMock.expect(taskStorageQueryAdapter.getCreatedDateAndDataSource("mytask"))
            .andReturn(Pair.of(DateTimes.of("2018-01-01"), "mydatasource"));

    EasyMock.expect(taskStorageQueryAdapter.getTask("othertask"))
            .andReturn(Optional.absent());

    EasyMock.expect(taskStorageQueryAdapter.getStatus("othertask"))
            .andReturn(Optional.absent());

    EasyMock.expect(taskStorageQueryAdapter.getCreatedDateAndDataSource("othertask"))
            .andReturn(null);

    EasyMock.<Collection<? extends TaskRunnerWorkItem>>expect(taskRunner.getKnownTasks())
        .andReturn(ImmutableList.of());

    EasyMock.replay(taskRunner, taskMaster, taskStorageQueryAdapter, indexerMetadataStorageAdapter, req);

    final Response response1 = overlordResource.getTaskStatus("mytask");
    final TaskStatusResponse taskStatusResponse1 = TestHelper.makeJsonMapper().readValue(
        TestHelper.makeJsonMapper().writeValueAsString(response1.getEntity()),
        TaskStatusResponse.class
    );
    Assert.assertEquals(
        new TaskStatusResponse(
            "mytask",
            new TaskStatusPlus(
                "mytask",
                "noop",
                DateTimes.of("2018-01-01"),
                DateTimes.EPOCH,
                TaskState.RUNNING,
                -1L,
                TaskLocation.unknown(),
                "mydatasource",
                null
            )
        ),
        taskStatusResponse1
    );

    final Response response2 = overlordResource.getTaskStatus("othertask");
    final TaskStatusResponse taskStatusResponse2 = TestHelper.makeJsonMapper().readValue(
        TestHelper.makeJsonMapper().writeValueAsString(response2.getEntity()),
        TaskStatusResponse.class
    );
    Assert.assertEquals(new TaskStatusResponse("othertask", null), taskStatusResponse2);
  }

  @Test
  public void testGetRunningTasksByDataSource()
  {

    List<String> tasksIds = ImmutableList.of("id_1", "id_2");
    EasyMock.<Collection<? extends TaskRunnerWorkItem>>expect(taskRunner.getRunningTasks()).andReturn(
        ImmutableList.of(
            new MockTaskRunnerWorkItem(tasksIds.get(0), null),
            new MockTaskRunnerWorkItem(tasksIds.get(1), null)));
    EasyMock.expect(taskStorageQueryAdapter.getTask(tasksIds.get(0))).andReturn(
        Optional.of(getTaskWithIdAndDatasource(tasksIds.get(0), "deny"))).once();
    EasyMock.expect(taskStorageQueryAdapter.getTask(tasksIds.get(1))).andReturn(
        Optional.of(getTaskWithIdAndDatasource(tasksIds.get(1), "allow"))).once();

    EasyMock.replay(taskRunner, taskMaster, taskStorageQueryAdapter, indexerMetadataStorageAdapter, req);
    List<TaskRunnerWorkItem> responseObjects = (List) overlordResource.getRunningTasksByDataSource("ds_test", req)
        .getEntity();

    Assert.assertEquals(2, responseObjects.size());
    Assert.assertEquals(taskStorageQueryAdapter.getTask("id_1").get().getId(), responseObjects.get(0).getTaskId());
    Assert.assertEquals(taskStorageQueryAdapter.getTask("id_2").get().getId(), responseObjects.get(1).getTaskId());
    Assert.assertTrue("DataSource Check", "ds_test".equals(responseObjects.get(0).getDataSource()));
  }

  @Test
  public void testGetRunningTasksByDataSourceNeg()
  {
    expectAuthorizationTokenCheck();

    List<String> tasksIds = ImmutableList.of("id_1", "id_2");
    EasyMock.<Collection<? extends TaskRunnerWorkItem>>expect(taskRunner.getRunningTasks()).andReturn(
        ImmutableList.of(
            new MockTaskRunnerWorkItem(tasksIds.get(0), null),
            new MockTaskRunnerWorkItem(tasksIds.get(1), null)));
    EasyMock.expect(taskStorageQueryAdapter.getTask(tasksIds.get(0))).andReturn(
        Optional.of(getTaskWithIdAndDatasource(tasksIds.get(0), "deny"))).once();
    EasyMock.expect(taskStorageQueryAdapter.getTask(tasksIds.get(1))).andReturn(
        Optional.of(getTaskWithIdAndDatasource(tasksIds.get(1), "allow"))).once();

    EasyMock.replay(taskRunner, taskMaster, taskStorageQueryAdapter, indexerMetadataStorageAdapter, req);
    Assert.assertTrue(taskStorageQueryAdapter.getTask("id_1").isPresent());
    Assert.assertTrue(taskStorageQueryAdapter.getTask("id_2").isPresent());
    List<TaskRunnerWorkItem> responseObjects = (List) overlordResource.getRunningTasksByDataSource("ds_NA", req)
        .getEntity();

    Assert.assertEquals(0, responseObjects.size());
  }

  @After
  public void tearDown()
  {
    EasyMock.verify(taskRunner, taskMaster, taskStorageQueryAdapter, indexerMetadataStorageAdapter, req);
  }

  private Task getTaskWithIdAndDatasource(String id, String datasource)
  {
    return new AbstractTask(id, datasource, null)
    {
      @Override
      public String getType()
      {
        return "test";
      }

      @Override
      public boolean isReady(TaskActionClient taskActionClient)
      {
        return false;
      }

      @Override
      public TaskStatus run(TaskToolbox toolbox)
      {
        return null;
      }
    };
  }

  private static class MockTaskRunnerWorkItem extends TaskRunnerWorkItem
  {
    public MockTaskRunnerWorkItem(
        String taskId,
        ListenableFuture<TaskStatus> result
    )
    {
      super(taskId, result);
    }

    @Override
    public TaskLocation getLocation()
    {
      return TaskLocation.unknown();
    }

    @Override
    public String getTaskType()
    {
      return "test";
    }

    @Override
    public String getDataSource()
    {
      return "ds_test";
    }

  }

}<|MERGE_RESOLUTION|>--- conflicted
+++ resolved
@@ -23,13 +23,11 @@
 import com.google.common.collect.ImmutableList;
 import com.google.common.collect.ImmutableMap;
 import com.google.common.util.concurrent.ListenableFuture;
+import io.druid.indexer.RunnerTaskState;
 import io.druid.indexer.TaskInfo;
 import io.druid.indexer.TaskLocation;
-<<<<<<< HEAD
 import io.druid.indexer.TaskState;
-=======
 import io.druid.indexer.TaskStatus;
->>>>>>> 0eae8917
 import io.druid.indexer.TaskStatusPlus;
 import io.druid.indexing.common.TaskToolbox;
 import io.druid.indexing.common.actions.TaskActionClient;
@@ -42,10 +40,7 @@
 import io.druid.indexing.overlord.TaskRunnerWorkItem;
 import io.druid.indexing.overlord.TaskStorageQueryAdapter;
 import io.druid.java.util.common.DateTimes;
-<<<<<<< HEAD
 import io.druid.java.util.common.Pair;
-=======
->>>>>>> 0eae8917
 import io.druid.segment.TestHelper;
 import io.druid.server.security.Access;
 import io.druid.server.security.Action;
@@ -865,6 +860,7 @@
                 DateTimes.of("2018-01-01"),
                 DateTimes.EPOCH,
                 TaskState.RUNNING,
+                RunnerTaskState.RUNNING,
                 -1L,
                 TaskLocation.unknown(),
                 "mydatasource",
