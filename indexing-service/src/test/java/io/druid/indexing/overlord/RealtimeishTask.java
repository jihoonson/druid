/*
 * Licensed to Metamarkets Group Inc. (Metamarkets) under one
 * or more contributor license agreements. See the NOTICE file
 * distributed with this work for additional information
 * regarding copyright ownership. Metamarkets licenses this file
 * to you under the Apache License, Version 2.0 (the
 * "License"); you may not use this file except in compliance
 * with the License. You may obtain a copy of the License at
 *
 * http://www.apache.org/licenses/LICENSE-2.0
 *
 * Unless required by applicable law or agreed to in writing,
 * software distributed under the License is distributed on an
 * "AS IS" BASIS, WITHOUT WARRANTIES OR CONDITIONS OF ANY
 * KIND, either express or implied. See the License for the
 * specific language governing permissions and limitations
 * under the License.
 */

package io.druid.indexing.overlord;

import com.google.common.collect.ImmutableList;
import com.google.common.collect.ImmutableSet;
import io.druid.indexing.common.TaskLock;
import io.druid.indexing.common.TaskLockType;
import io.druid.indexing.common.TaskStatus;
import io.druid.indexing.common.TaskToolbox;
import io.druid.indexing.common.actions.LockAcquireAction;
import io.druid.indexing.common.actions.LockListAction;
import io.druid.indexing.common.actions.LockReleaseAction;
import io.druid.indexing.common.actions.SegmentInsertAction;
import io.druid.indexing.common.actions.TaskActionClient;
import io.druid.indexing.common.task.AbstractTask;
import io.druid.indexing.common.task.TaskResource;
import io.druid.timeline.DataSegment;
import org.joda.time.Interval;
import org.junit.Assert;

import java.util.List;

/**
 */
public class RealtimeishTask extends AbstractTask
{
  public RealtimeishTask()
  {
    super("rt1", "rt", new TaskResource("rt1", 1), "foo", null);
  }

  public RealtimeishTask(String id, String groupId, TaskResource taskResource, String dataSource)
  {
    super(id, groupId, taskResource, dataSource, null);
  }

  @Override
  public String getType()
  {
    return "realtime_test";
  }

  @Override
  public boolean isReady(TaskActionClient taskActionClient) throws Exception
  {
    return true;
  }

  @Override
  public TaskStatus run(TaskToolbox toolbox) throws Exception
  {
    final Interval interval1 = new Interval("2010-01-01T00/PT1H");
    final Interval interval2 = new Interval("2010-01-01T01/PT1H");

    // Sort of similar to what realtime tasks do:

    // Acquire lock for first interval
<<<<<<< HEAD
    final LockResult lockResult1 = toolbox.getTaskActionClient().submit(
        new LockAcquireAction(TaskLockType.EXCLUSIVE, interval1)
    );
    Assert.assertTrue(lockResult1.isOk() && !lockResult1.isRevoked());
    final TaskLock lock1 = lockResult1.getTaskLock();
=======
    final TaskLock lock1 = toolbox.getTaskActionClient().submit(new LockAcquireAction(interval1, 5000));
>>>>>>> 7454fd86
    final List<TaskLock> locks1 = toolbox.getTaskActionClient().submit(new LockListAction());

    // (Confirm lock sanity)
    Assert.assertEquals("lock1 interval", interval1, lock1.getInterval());
    Assert.assertEquals("locks1", ImmutableList.of(lock1), locks1);

    // Acquire lock for second interval
<<<<<<< HEAD
    final LockResult lockResult2 = toolbox.getTaskActionClient().submit(
        new LockAcquireAction(TaskLockType.EXCLUSIVE, interval2)
    );
    Assert.assertTrue(lockResult2.isOk() && !lockResult2.isRevoked());
    final TaskLock lock2 = lockResult2.getTaskLock();
=======
    final TaskLock lock2 = toolbox.getTaskActionClient().submit(new LockAcquireAction(interval2, 5000));
>>>>>>> 7454fd86
    final List<TaskLock> locks2 = toolbox.getTaskActionClient().submit(new LockListAction());

    // (Confirm lock sanity)
    Assert.assertEquals("lock2 interval", interval2, lock2.getInterval());
    Assert.assertEquals("locks2", ImmutableList.of(lock1, lock2), locks2);

    // Push first segment
    toolbox.getTaskActionClient()
           .submit(
               new SegmentInsertAction(
                   ImmutableSet.of(
                       DataSegment.builder()
                                  .dataSource("foo")
                                  .interval(interval1)
                                  .version(lock1.getVersion())
                                  .build()
                   )
               )
           );

    // Release first lock
    toolbox.getTaskActionClient().submit(new LockReleaseAction(interval1));
    final List<TaskLock> locks3 = toolbox.getTaskActionClient().submit(new LockListAction());

    // (Confirm lock sanity)
    Assert.assertEquals("locks3", ImmutableList.of(lock2), locks3);

    // Push second segment
    toolbox.getTaskActionClient()
           .submit(
               new SegmentInsertAction(
                   ImmutableSet.of(
                       DataSegment.builder()
                                  .dataSource("foo")
                                  .interval(interval2)
                                  .version(lock2.getVersion())
                                  .build()
                   )
               )
           );

    // Release second lock
    toolbox.getTaskActionClient().submit(new LockReleaseAction(interval2));
    final List<TaskLock> locks4 = toolbox.getTaskActionClient().submit(new LockListAction());

    // (Confirm lock sanity)
    Assert.assertEquals("locks4", ImmutableList.<TaskLock>of(), locks4);

    // Exit
    return TaskStatus.success(getId());
  }
}<|MERGE_RESOLUTION|>--- conflicted
+++ resolved
@@ -73,15 +73,11 @@
     // Sort of similar to what realtime tasks do:
 
     // Acquire lock for first interval
-<<<<<<< HEAD
     final LockResult lockResult1 = toolbox.getTaskActionClient().submit(
-        new LockAcquireAction(TaskLockType.EXCLUSIVE, interval1)
+        new LockAcquireAction(TaskLockType.EXCLUSIVE, interval1, 5000)
     );
     Assert.assertTrue(lockResult1.isOk() && !lockResult1.isRevoked());
     final TaskLock lock1 = lockResult1.getTaskLock();
-=======
-    final TaskLock lock1 = toolbox.getTaskActionClient().submit(new LockAcquireAction(interval1, 5000));
->>>>>>> 7454fd86
     final List<TaskLock> locks1 = toolbox.getTaskActionClient().submit(new LockListAction());
 
     // (Confirm lock sanity)
@@ -89,15 +85,11 @@
     Assert.assertEquals("locks1", ImmutableList.of(lock1), locks1);
 
     // Acquire lock for second interval
-<<<<<<< HEAD
     final LockResult lockResult2 = toolbox.getTaskActionClient().submit(
-        new LockAcquireAction(TaskLockType.EXCLUSIVE, interval2)
+        new LockAcquireAction(TaskLockType.EXCLUSIVE, interval2, 5000)
     );
     Assert.assertTrue(lockResult2.isOk() && !lockResult2.isRevoked());
     final TaskLock lock2 = lockResult2.getTaskLock();
-=======
-    final TaskLock lock2 = toolbox.getTaskActionClient().submit(new LockAcquireAction(interval2, 5000));
->>>>>>> 7454fd86
     final List<TaskLock> locks2 = toolbox.getTaskActionClient().submit(new LockListAction());
 
     // (Confirm lock sanity)
