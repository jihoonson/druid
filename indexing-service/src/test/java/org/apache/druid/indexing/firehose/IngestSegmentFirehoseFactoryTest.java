--- conflicted
+++ resolved
@@ -126,10 +126,48 @@
         {
         }
     );
-<<<<<<< HEAD
     MDC = new IndexerSQLMetadataStorageCoordinator(null, null, null)
-=======
-    TASK_LOCKBOX = new TaskLockbox(TASK_STORAGE);
+    {
+      private final Set<DataSegment> published = new HashSet<>();
+
+      @Override
+      public List<DataSegment> getUsedSegmentsForInterval(String dataSource, Interval interval)
+      {
+        return ImmutableList.copyOf(segmentSet);
+      }
+
+      @Override
+      public List<DataSegment> getUsedSegmentsForIntervals(String dataSource, List<Interval> interval)
+      {
+        return ImmutableList.copyOf(segmentSet);
+      }
+
+      @Override
+      public List<DataSegment> getUnusedSegmentsForInterval(String dataSource, Interval interval)
+      {
+        return ImmutableList.of();
+      }
+
+      @Override
+      public Set<DataSegment> announceHistoricalSegments(Set<DataSegment> segments)
+      {
+        Set<DataSegment> added = new HashSet<>();
+        for (final DataSegment segment : segments) {
+          if (published.add(segment)) {
+            added.add(segment);
+          }
+        }
+
+        return ImmutableSet.copyOf(added);
+      }
+
+      @Override
+      public void deleteSegments(Set<DataSegment> segments)
+      {
+        // do nothing
+      }
+    };
+    TASK_LOCKBOX = new TaskLockbox(TASK_STORAGE, MDC);
     TASK = NoopTask.create();
     TASK_LOCKBOX.add(TASK);
   }
@@ -162,7 +200,6 @@
     INDEX_MERGER_V9.persist(index, persistDir, indexSpec, null);
 
     final CoordinatorClient cc = new CoordinatorClient(null, null)
->>>>>>> 62f0de9b
     {
       @Override
       public List<DataSegment> getDatabaseSegmentDataSourceSegments(String dataSource, List<Interval> intervals)
@@ -170,53 +207,7 @@
         return ImmutableList.copyOf(segmentSet);
       }
     };
-<<<<<<< HEAD
-    TASK_LOCKBOX = new TaskLockbox(TASK_STORAGE, MDC);
-    TASK = NoopTask.create();
-    TASK_LOCKBOX.add(TASK);
-  }
-
-  @Parameterized.Parameters(name = "{0}")
-  public static Collection<Object[]> constructorFeeder() throws IOException
-  {
-    final IndexSpec indexSpec = new IndexSpec();
-
-    final IncrementalIndexSchema schema = new IncrementalIndexSchema.Builder()
-        .withMinTimestamp(JodaUtils.MIN_INSTANT)
-        .withDimensionsSpec(ROW_PARSER)
-        .withMetrics(
-            new LongSumAggregatorFactory(METRIC_LONG_NAME, DIM_LONG_NAME),
-            new DoubleSumAggregatorFactory(METRIC_FLOAT_NAME, DIM_FLOAT_NAME)
-        )
-        .build();
-    final IncrementalIndex index = new IncrementalIndex.Builder()
-        .setIndexSchema(schema)
-        .setMaxRowCount(MAX_ROWS * MAX_SHARD_NUMBER)
-        .buildOnheap();
-
-    for (Integer i = 0; i < MAX_ROWS; ++i) {
-      index.add(ROW_PARSER.parseBatch(buildRow(i.longValue())).get(0));
-    }
-
-    if (!persistDir.mkdirs() && !persistDir.exists()) {
-      throw new IOE("Could not create directory at [%s]", persistDir.getAbsolutePath());
-    }
-    INDEX_MERGER_V9.persist(index, persistDir, indexSpec, null);
-
-    final LocalTaskActionClientFactory tac = new LocalTaskActionClientFactory(
-        TASK_STORAGE,
-        new TaskActionToolbox(
-            TASK_LOCKBOX,
-            TASK_STORAGE,
-            MDC,
-            newMockEmitter(),
-            EasyMock.createMock(SupervisorManager.class)
-        ),
-        new TaskAuditLogConfig(false)
-    );
-=======
-
->>>>>>> 62f0de9b
+
     SegmentHandoffNotifierFactory notifierFactory = EasyMock.createNiceMock(SegmentHandoffNotifierFactory.class);
     EasyMock.replay(notifierFactory);
 
