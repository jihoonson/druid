/*
 * Licensed to the Apache Software Foundation (ASF) under one
 * or more contributor license agreements.  See the NOTICE file
 * distributed with this work for additional information
 * regarding copyright ownership.  The ASF licenses this file
 * to you under the Apache License, Version 2.0 (the
 * "License"); you may not use this file except in compliance
 * with the License.  You may obtain a copy of the License at
 *
 *   http://www.apache.org/licenses/LICENSE-2.0
 *
 * Unless required by applicable law or agreed to in writing,
 * software distributed under the License is distributed on an
 * "AS IS" BASIS, WITHOUT WARRANTIES OR CONDITIONS OF ANY
 * KIND, either express or implied.  See the License for the
 * specific language governing permissions and limitations
 * under the License.
 */

package org.apache.druid.indexing.overlord;

import com.fasterxml.jackson.annotation.JsonCreator;
import com.fasterxml.jackson.annotation.JsonIgnore;
import com.fasterxml.jackson.annotation.JsonProperty;
import com.fasterxml.jackson.databind.ObjectMapper;
import com.fasterxml.jackson.databind.jsontype.NamedType;
import com.fasterxml.jackson.databind.module.SimpleModule;
import com.google.common.collect.Iterables;
import org.apache.druid.indexer.TaskStatus;
import org.apache.druid.indexing.common.LockGranularity;
import org.apache.druid.indexing.common.SegmentLock;
import org.apache.druid.indexing.common.TaskLock;
import org.apache.druid.indexing.common.TaskLockType;
import org.apache.druid.indexing.common.TaskToolbox;
import org.apache.druid.indexing.common.TimeChunkLock;
import org.apache.druid.indexing.common.actions.TaskActionClient;
import org.apache.druid.indexing.common.config.TaskStorageConfig;
import org.apache.druid.indexing.common.task.AbstractTask;
import org.apache.druid.indexing.common.task.NoopTask;
import org.apache.druid.indexing.common.task.Task;
import org.apache.druid.indexing.overlord.TaskLockbox.TaskLockPosse;
import org.apache.druid.jackson.DefaultObjectMapper;
import org.apache.druid.java.util.common.DateTimes;
import org.apache.druid.java.util.common.ISE;
import org.apache.druid.java.util.common.Intervals;
import org.apache.druid.java.util.common.StringUtils;
import org.apache.druid.java.util.emitter.EmittingLogger;
import org.apache.druid.java.util.emitter.service.ServiceEmitter;
import org.apache.druid.metadata.DerbyMetadataStorageActionHandlerFactory;
import org.apache.druid.metadata.EntryExistsException;
import org.apache.druid.metadata.IndexerSQLMetadataStorageCoordinator;
import org.apache.druid.metadata.MetadataStorageTablesConfig;
import org.apache.druid.metadata.TestDerbyConnector;
import org.apache.druid.segment.TestHelper;
import org.apache.druid.segment.realtime.appenderator.SegmentIdWithShardSpec;
import org.apache.druid.timeline.partition.HashBasedNumberedShardSpec;
import org.apache.druid.timeline.partition.HashBasedNumberedShardSpecFactory;
import org.apache.druid.timeline.partition.NumberedOverwritingShardSpecFactory;
import org.apache.druid.timeline.partition.NumberedShardSpec;
import org.apache.druid.timeline.partition.NumberedShardSpecFactory;
import org.apache.druid.timeline.partition.PartitionIds;
import org.apache.druid.timeline.partition.ShardSpecFactory;
import org.easymock.EasyMock;
import org.joda.time.Interval;
import org.junit.Assert;
import org.junit.Before;
import org.junit.Rule;
import org.junit.Test;
import org.junit.rules.ExpectedException;

import java.util.ArrayList;
import java.util.Collection;
import java.util.Collections;
import java.util.HashSet;
import java.util.List;
import java.util.Map;
import java.util.Set;
import java.util.stream.Collectors;

public class TaskLockboxTest
{
  @Rule
  public final TestDerbyConnector.DerbyConnectorRule derby = new TestDerbyConnector.DerbyConnectorRule();

  @Rule
  public ExpectedException expectedException = ExpectedException.none();

  private ObjectMapper objectMapper;
  private TaskStorage taskStorage;
  private IndexerMetadataStorageCoordinator metadataStorageCoordinator;
  private TaskLockbox lockbox;

  @Rule
  public final ExpectedException exception = ExpectedException.none();

  @Before
  public void setup()
  {
    objectMapper = TestHelper.makeJsonMapper();
    objectMapper.registerSubtypes(NumberedShardSpec.class, HashBasedNumberedShardSpec.class);

    final TestDerbyConnector derbyConnector = derby.getConnector();
    derbyConnector.createTaskTables();
    derbyConnector.createPendingSegmentsTable();
    derbyConnector.createSegmentTable();
    final MetadataStorageTablesConfig tablesConfig = derby.metadataTablesConfigSupplier().get();
    taskStorage = new MetadataTaskStorage(
        derbyConnector,
        new TaskStorageConfig(null),
        new DerbyMetadataStorageActionHandlerFactory(
            derbyConnector,
            tablesConfig,
            objectMapper
        )
    );
    ServiceEmitter emitter = EasyMock.createMock(ServiceEmitter.class);
    EmittingLogger.registerEmitter(emitter);
    EasyMock.replay(emitter);

    metadataStorageCoordinator = new IndexerSQLMetadataStorageCoordinator(objectMapper, tablesConfig, derbyConnector);

    lockbox = new TaskLockbox(taskStorage, metadataStorageCoordinator);
  }

  private LockResult acquireTimeChunkLock(TaskLockType lockType, Task task, Interval interval, long timeoutMs)
      throws InterruptedException
  {
    return lockbox.lock(task, new TimeChunkLockRequest(lockType, task, interval, null), timeoutMs);
  }

  private LockResult acquireTimeChunkLock(TaskLockType lockType, Task task, Interval interval)
      throws InterruptedException
  {
    return lockbox.lock(task, new TimeChunkLockRequest(lockType, task, interval, null));
  }

  private LockResult tryTimeChunkLock(TaskLockType lockType, Task task, Interval interval)
  {
    return lockbox.tryLock(task, new TimeChunkLockRequest(lockType, task, interval, null));
  }

  @Test
  public void testLock() throws InterruptedException
  {
    Task task = NoopTask.create();
    lockbox.add(task);
    Assert.assertNotNull(acquireTimeChunkLock(TaskLockType.EXCLUSIVE, task, Intervals.of("2015-01-01/2015-01-02")));
  }

  @Test(expected = IllegalStateException.class)
  public void testLockForInactiveTask() throws InterruptedException
  {
    acquireTimeChunkLock(TaskLockType.EXCLUSIVE, NoopTask.create(), Intervals.of("2015-01-01/2015-01-02"));
  }

  @Test
  public void testLockAfterTaskComplete() throws InterruptedException
  {
    Task task = NoopTask.create();
    exception.expect(ISE.class);
    exception.expectMessage("Unable to grant lock to inactive Task");
    lockbox.add(task);
    lockbox.remove(task);
    acquireTimeChunkLock(TaskLockType.EXCLUSIVE, task, Intervals.of("2015-01-01/2015-01-02"));
  }

  @Test
  public void testTrySharedLock()
  {
    final Interval interval = Intervals.of("2017-01/2017-02");
    final List<Task> tasks = new ArrayList<>();
    final Set<TaskLock> actualLocks = new HashSet<>();

    // test creating new locks
    for (int i = 0; i < 5; i++) {
      final Task task = NoopTask.create(Math.min(0, (i - 1) * 10)); // the first two tasks have the same priority
      tasks.add(task);
      lockbox.add(task);
      final TaskLock lock = tryTimeChunkLock(TaskLockType.SHARED, task, interval).getTaskLock();
      Assert.assertNotNull(lock);
      actualLocks.add(lock);
    }

    Assert.assertEquals(5, getAllLocks(tasks).size());
    Assert.assertEquals(getAllLocks(tasks), actualLocks);
  }

  @Test
  public void testTryMixedLocks() throws EntryExistsException
  {
    final Task lowPriorityTask = NoopTask.create(0);
    final Task lowPriorityTask2 = NoopTask.create(0);
    final Task highPiorityTask = NoopTask.create(10);
    final Interval interval1 = Intervals.of("2017-01-01/2017-01-02");
    final Interval interval2 = Intervals.of("2017-01-02/2017-01-03");
    final Interval interval3 = Intervals.of("2017-01-03/2017-01-04");

    taskStorage.insert(lowPriorityTask, TaskStatus.running(lowPriorityTask.getId()));
    taskStorage.insert(lowPriorityTask2, TaskStatus.running(lowPriorityTask2.getId()));
    taskStorage.insert(highPiorityTask, TaskStatus.running(highPiorityTask.getId()));

    lockbox.add(lowPriorityTask);
    lockbox.add(lowPriorityTask2);
    Assert.assertTrue(tryTimeChunkLock(TaskLockType.EXCLUSIVE, lowPriorityTask, interval1).isOk());
    Assert.assertTrue(tryTimeChunkLock(TaskLockType.SHARED, lowPriorityTask, interval2).isOk());
    Assert.assertTrue(tryTimeChunkLock(TaskLockType.SHARED, lowPriorityTask2, interval2).isOk());
    Assert.assertTrue(tryTimeChunkLock(TaskLockType.EXCLUSIVE, lowPriorityTask, interval3).isOk());

    lockbox.add(highPiorityTask);
    Assert.assertTrue(tryTimeChunkLock(TaskLockType.SHARED, highPiorityTask, interval1).isOk());
    Assert.assertTrue(tryTimeChunkLock(TaskLockType.EXCLUSIVE, highPiorityTask, interval2).isOk());
    Assert.assertTrue(tryTimeChunkLock(TaskLockType.EXCLUSIVE, highPiorityTask, interval3).isOk());

    Assert.assertTrue(lockbox.findLocksForTask(lowPriorityTask).stream().allMatch(TaskLock::isRevoked));
    Assert.assertTrue(lockbox.findLocksForTask(lowPriorityTask2).stream().allMatch(TaskLock::isRevoked));

    lockbox.remove(lowPriorityTask);
    lockbox.remove(lowPriorityTask2);
    lockbox.remove(highPiorityTask);

    lockbox.add(highPiorityTask);
    Assert.assertTrue(tryTimeChunkLock(TaskLockType.EXCLUSIVE, highPiorityTask, interval1).isOk());
    Assert.assertTrue(tryTimeChunkLock(TaskLockType.SHARED, highPiorityTask, interval2).isOk());
    Assert.assertTrue(tryTimeChunkLock(TaskLockType.EXCLUSIVE, highPiorityTask, interval3).isOk());

    lockbox.add(lowPriorityTask);
    Assert.assertFalse(tryTimeChunkLock(TaskLockType.SHARED, lowPriorityTask, interval1).isOk());
    Assert.assertFalse(tryTimeChunkLock(TaskLockType.EXCLUSIVE, lowPriorityTask, interval2).isOk());
    Assert.assertFalse(tryTimeChunkLock(TaskLockType.EXCLUSIVE, lowPriorityTask, interval3).isOk());
  }

  @Test
  public void testTryExclusiveLock()
  {
    Task task = NoopTask.create();
    lockbox.add(task);
    Assert.assertTrue(tryTimeChunkLock(TaskLockType.EXCLUSIVE, task, Intervals.of("2015-01-01/2015-01-03")).isOk());

    // try to take lock for task 2 for overlapping interval
    Task task2 = NoopTask.create();
    lockbox.add(task2);
    Assert.assertFalse(tryTimeChunkLock(TaskLockType.EXCLUSIVE, task2, Intervals.of("2015-01-01/2015-01-02")).isOk());

    // task 1 unlocks the lock
    lockbox.remove(task);

    // Now task2 should be able to get the lock
    Assert.assertTrue(tryTimeChunkLock(TaskLockType.EXCLUSIVE, task2, Intervals.of("2015-01-01/2015-01-02")).isOk());
  }

  @Test(expected = IllegalStateException.class)
  public void testTryLockForInactiveTask()
  {
    Assert.assertFalse(tryTimeChunkLock(TaskLockType.EXCLUSIVE, NoopTask.create(), Intervals.of("2015-01-01/2015-01-02")).isOk());
  }

  @Test
  public void testTryLockAfterTaskComplete()
  {
    Task task = NoopTask.create();
    exception.expect(ISE.class);
    exception.expectMessage("Unable to grant lock to inactive Task");
    lockbox.add(task);
    lockbox.remove(task);
    Assert.assertFalse(tryTimeChunkLock(TaskLockType.EXCLUSIVE, task, Intervals.of("2015-01-01/2015-01-02")).isOk());
  }

  @Test
  public void testTimeoutForLock() throws InterruptedException
  {
    Task task1 = NoopTask.create();
    Task task2 = NoopTask.create();

    lockbox.add(task1);
    lockbox.add(task2);
    Assert.assertTrue(acquireTimeChunkLock(TaskLockType.EXCLUSIVE, task1, Intervals.of("2015-01-01/2015-01-02"), 5000).isOk());
    Assert.assertFalse(acquireTimeChunkLock(TaskLockType.EXCLUSIVE, task2, Intervals.of("2015-01-01/2015-01-15"), 1000).isOk());
  }

  @Test
  public void testSyncFromStorage() throws EntryExistsException
  {
    final TaskLockbox originalBox = new TaskLockbox(taskStorage, metadataStorageCoordinator);
    for (int i = 0; i < 5; i++) {
      final Task task = NoopTask.create();
      taskStorage.insert(task, TaskStatus.running(task.getId()));
      originalBox.add(task);
      Assert.assertTrue(
          originalBox.tryLock(
              task,
              new TimeChunkLockRequest(
                  TaskLockType.EXCLUSIVE,
                  task,
                  Intervals.of(StringUtils.format("2017-01-0%d/2017-01-0%d", (i + 1), (i + 2))),
                  null
              )
          ).isOk()
      );
    }

    final List<TaskLock> beforeLocksInStorage = taskStorage.getActiveTasks().stream()
                                                           .flatMap(task -> taskStorage.getLocks(task.getId()).stream())
                                                           .collect(Collectors.toList());

    final TaskLockbox newBox = new TaskLockbox(taskStorage, metadataStorageCoordinator);
    newBox.syncFromStorage();

    Assert.assertEquals(originalBox.getAllLocks(), newBox.getAllLocks());
    Assert.assertEquals(originalBox.getActiveTasks(), newBox.getActiveTasks());

    final List<TaskLock> afterLocksInStorage = taskStorage.getActiveTasks().stream()
                                                          .flatMap(task -> taskStorage.getLocks(task.getId()).stream())
                                                          .collect(Collectors.toList());

    Assert.assertEquals(beforeLocksInStorage, afterLocksInStorage);
  }

  @Test
  public void testSyncFromStorageWithMissingTaskLockPriority() throws EntryExistsException
  {
    final Task task = NoopTask.create();
    taskStorage.insert(task, TaskStatus.running(task.getId()));
    taskStorage.addLock(
        task.getId(),
        new IntervalLockWithoutPriority(task.getGroupId(), task.getDataSource(), Intervals.of("2017/2018"), "v1")
    );

    final List<TaskLock> beforeLocksInStorage = taskStorage.getActiveTasks().stream()
                                                           .flatMap(t -> taskStorage.getLocks(t.getId()).stream())
                                                           .collect(Collectors.toList());

    final TaskLockbox lockbox = new TaskLockbox(taskStorage, metadataStorageCoordinator);
    lockbox.syncFromStorage();

    final List<TaskLock> afterLocksInStorage = taskStorage.getActiveTasks().stream()
                                                          .flatMap(t -> taskStorage.getLocks(t.getId()).stream())
                                                          .collect(Collectors.toList());

    Assert.assertEquals(beforeLocksInStorage, afterLocksInStorage);
  }

  @Test
  public void testSyncFromStorageWithMissingTaskPriority() throws EntryExistsException
  {
    final Task task = NoopTask.create();
    taskStorage.insert(task, TaskStatus.running(task.getId()));
    taskStorage.addLock(
        task.getId(),
        new TimeChunkLock(
            TaskLockType.EXCLUSIVE,
            task.getGroupId(),
            task.getDataSource(),
            Intervals.of("2017/2018"),
            "v1",
            task.getPriority()
        )
    );

    final List<TaskLock> beforeLocksInStorage = taskStorage.getActiveTasks().stream()
                                                           .flatMap(t -> taskStorage.getLocks(t.getId()).stream())
                                                           .collect(Collectors.toList());

    final TaskLockbox lockbox = new TaskLockbox(taskStorage, metadataStorageCoordinator);
    lockbox.syncFromStorage();

    final List<TaskLock> afterLocksInStorage = taskStorage.getActiveTasks().stream()
                                                          .flatMap(t -> taskStorage.getLocks(t.getId()).stream())
                                                          .collect(Collectors.toList());

    Assert.assertEquals(beforeLocksInStorage, afterLocksInStorage);
  }

  @Test
  public void testSyncFromStorageWithInvalidPriority() throws EntryExistsException
  {
    final Task task = NoopTask.create();
    taskStorage.insert(task, TaskStatus.running(task.getId()));
    taskStorage.addLock(
        task.getId(),
        new TimeChunkLock(
            TaskLockType.EXCLUSIVE,
            task.getGroupId(),
            task.getDataSource(),
            Intervals.of("2017/2018"),
            "v1",
            10
        )
    );

    final TaskLockbox lockbox = new TaskLockbox(taskStorage, metadataStorageCoordinator);
    expectedException.expect(IllegalArgumentException.class);
    expectedException.expectMessage("lock priority[10] is different from task priority[50]");
    lockbox.syncFromStorage();
  }

  @Test
  public void testSyncWithUnknownTaskTypesFromModuleNotLoaded() throws Exception
  {
    // ensure that if we don't know how to deserialize a task it won't explode the lockbox
    // (or anything else that uses taskStorage.getActiveTasks() and doesn't expect null which is most things)
    final TestDerbyConnector derbyConnector = derby.getConnector();
    ObjectMapper loadedMapper = new DefaultObjectMapper().registerModule(new TheModule());
    TaskStorage loadedTaskStorage = new MetadataTaskStorage(
        derbyConnector,
        new TaskStorageConfig(null),
        new DerbyMetadataStorageActionHandlerFactory(
            derbyConnector,
            derby.metadataTablesConfigSupplier().get(),
            loadedMapper
        )
    );
    IndexerMetadataStorageCoordinator loadedMetadataStorageCoordinator = new IndexerSQLMetadataStorageCoordinator(
        loadedMapper,
        derby.metadataTablesConfigSupplier().get(),
        derbyConnector
    );

    TaskLockbox theBox = new TaskLockbox(taskStorage, metadataStorageCoordinator);
    TaskLockbox loadedBox = new TaskLockbox(loadedTaskStorage, loadedMetadataStorageCoordinator);

    Task aTask = NoopTask.create();
    taskStorage.insert(aTask, TaskStatus.running(aTask.getId()));
    theBox.add(aTask);
    loadedBox.add(aTask);

    Task theTask = new MyModuleIsntLoadedTask("1", "yey", null, "foo");
    loadedTaskStorage.insert(theTask, TaskStatus.running(theTask.getId()));
    theBox.add(theTask);
    loadedBox.add(theTask);

    List<Task> tasks = taskStorage.getActiveTasks();
    List<Task> tasksFromLoaded = loadedTaskStorage.getActiveTasks();

    theBox.syncFromStorage();
    loadedBox.syncFromStorage();

    Assert.assertEquals(1, tasks.size());
    Assert.assertEquals(2, tasksFromLoaded.size());
  }

  @Test
  public void testRevokedLockSyncFromStorage() throws EntryExistsException
  {
    final TaskLockbox originalBox = new TaskLockbox(taskStorage, metadataStorageCoordinator);

    final Task task1 = NoopTask.create("task1", 10);
    taskStorage.insert(task1, TaskStatus.running(task1.getId()));
    originalBox.add(task1);
    Assert.assertTrue(originalBox.tryLock(task1, new TimeChunkLockRequest(TaskLockType.EXCLUSIVE, task1, Intervals.of("2017/2018"), null)).isOk());

    // task2 revokes task1
    final Task task2 = NoopTask.create("task2", 100);
    taskStorage.insert(task2, TaskStatus.running(task2.getId()));
    originalBox.add(task2);
    Assert.assertTrue(originalBox.tryLock(task2, new TimeChunkLockRequest(TaskLockType.EXCLUSIVE, task2, Intervals.of("2017/2018"), null)).isOk());

    final Map<String, List<TaskLock>> beforeLocksInStorage = taskStorage
        .getActiveTasks()
        .stream()
        .collect(Collectors.toMap(Task::getId, task -> taskStorage.getLocks(task.getId())));

    final List<TaskLock> task1Locks = beforeLocksInStorage.get("task1");
    Assert.assertEquals(1, task1Locks.size());
    Assert.assertTrue(task1Locks.get(0).isRevoked());

    final List<TaskLock> task2Locks = beforeLocksInStorage.get("task1");
    Assert.assertEquals(1, task2Locks.size());
    Assert.assertTrue(task2Locks.get(0).isRevoked());

    final TaskLockbox newBox = new TaskLockbox(taskStorage, metadataStorageCoordinator);
    newBox.syncFromStorage();

    final Set<TaskLock> afterLocksInStorage = taskStorage.getActiveTasks().stream()
                                                          .flatMap(task -> taskStorage.getLocks(task.getId()).stream())
                                                          .collect(Collectors.toSet());

    Assert.assertEquals(
        beforeLocksInStorage.values().stream().flatMap(Collection::stream).collect(Collectors.toSet()),
        afterLocksInStorage
    );
  }

  @Test
  public void testDoInCriticalSectionWithSharedLock() throws Exception
  {
    final Interval interval = Intervals.of("2017-01-01/2017-01-02");
    final Task task = NoopTask.create();
    lockbox.add(task);
    Assert.assertTrue(tryTimeChunkLock(TaskLockType.SHARED, task, interval).isOk());

    Assert.assertFalse(
        lockbox.doInCriticalSection(
            task,
            Collections.singletonList(interval),
            CriticalAction.<Boolean>builder().onValidLocks(() -> true).onInvalidLocks(() -> false).build()
        )
    );
  }

  @Test
  public void testDoInCriticalSectionWithExclusiveLock() throws Exception
  {
    final Interval interval = Intervals.of("2017-01-01/2017-01-02");
    final Task task = NoopTask.create();
    lockbox.add(task);
    final TaskLock lock = tryTimeChunkLock(TaskLockType.EXCLUSIVE, task, interval).getTaskLock();
    Assert.assertNotNull(lock);

    Assert.assertTrue(
        lockbox.doInCriticalSection(
            task,
            Collections.singletonList(interval),
            CriticalAction.<Boolean>builder().onValidLocks(() -> true).onInvalidLocks(() -> false).build()
        )
    );
  }

  @Test
  public void testDoInCriticalSectionWithSmallerInterval() throws Exception
  {
    final Interval interval = Intervals.of("2017-01-01/2017-02-01");
    final Interval smallInterval = Intervals.of("2017-01-10/2017-01-11");
    final Task task = NoopTask.create();
    lockbox.add(task);
    final TaskLock lock = tryTimeChunkLock(TaskLockType.EXCLUSIVE, task, interval).getTaskLock();
    Assert.assertNotNull(lock);

    Assert.assertTrue(
        lockbox.doInCriticalSection(
            task,
            Collections.singletonList(interval),
            CriticalAction.<Boolean>builder().onValidLocks(() -> true).onInvalidLocks(() -> false).build()
        )
    );
  }

  @Test
  public void testPreemptionAndDoInCriticalSection() throws Exception
  {
    final Interval interval = Intervals.of("2017-01-01/2017-01-02");
    for (int i = 0; i < 5; i++) {
      final Task task = NoopTask.create();
      lockbox.add(task);
      taskStorage.insert(task, TaskStatus.running(task.getId()));
      Assert.assertTrue(tryTimeChunkLock(TaskLockType.SHARED, task, interval).isOk());
    }

    final Task highPriorityTask = NoopTask.create(100);
    lockbox.add(highPriorityTask);
    taskStorage.insert(highPriorityTask, TaskStatus.running(highPriorityTask.getId()));
    final TaskLock lock = tryTimeChunkLock(TaskLockType.EXCLUSIVE, highPriorityTask, interval).getTaskLock();
    Assert.assertNotNull(lock);

    Assert.assertTrue(
        lockbox.doInCriticalSection(
            highPriorityTask,
            Collections.singletonList(interval),
            CriticalAction.<Boolean>builder().onValidLocks(() -> true).onInvalidLocks(() -> false).build()
        )
    );
  }

  @Test
  public void testDoInCriticalSectionWithRevokedLock() throws Exception
  {
    final Interval interval = Intervals.of("2017-01-01/2017-01-02");
    final Task lowPriorityTask = NoopTask.create("task1", 0);
    final Task highPriorityTask = NoopTask.create("task2", 10);
    lockbox.add(lowPriorityTask);
    lockbox.add(highPriorityTask);
    taskStorage.insert(lowPriorityTask, TaskStatus.running(lowPriorityTask.getId()));
    taskStorage.insert(highPriorityTask, TaskStatus.running(highPriorityTask.getId()));

    final TaskLock lowPriorityLock = tryTimeChunkLock(TaskLockType.EXCLUSIVE, lowPriorityTask, interval).getTaskLock();
    Assert.assertNotNull(lowPriorityLock);
    Assert.assertTrue(tryTimeChunkLock(TaskLockType.EXCLUSIVE, highPriorityTask, interval).isOk());
    Assert.assertTrue(Iterables.getOnlyElement(lockbox.findLocksForTask(lowPriorityTask)).isRevoked());

    Assert.assertFalse(
        lockbox.doInCriticalSection(
            lowPriorityTask,
            Collections.singletonList(interval),
            CriticalAction.<Boolean>builder().onValidLocks(() -> true).onInvalidLocks(() -> false).build()
        )
    );
  }

  @Test(timeout = 60_000L)
  public void testAcquireLockAfterRevoked() throws EntryExistsException, InterruptedException
  {
    final Interval interval = Intervals.of("2017-01-01/2017-01-02");
    final Task lowPriorityTask = NoopTask.create("task1", 0);
    final Task highPriorityTask = NoopTask.create("task2", 10);
    lockbox.add(lowPriorityTask);
    lockbox.add(highPriorityTask);
    taskStorage.insert(lowPriorityTask, TaskStatus.running(lowPriorityTask.getId()));
    taskStorage.insert(highPriorityTask, TaskStatus.running(highPriorityTask.getId()));

    final TaskLock lowPriorityLock = acquireTimeChunkLock(TaskLockType.EXCLUSIVE, lowPriorityTask, interval).getTaskLock();
    Assert.assertNotNull(lowPriorityLock);
    Assert.assertTrue(tryTimeChunkLock(TaskLockType.EXCLUSIVE, highPriorityTask, interval).isOk());
    Assert.assertTrue(Iterables.getOnlyElement(lockbox.findLocksForTask(lowPriorityTask)).isRevoked());

    lockbox.unlock(highPriorityTask, interval);

    // Acquire again
    final LockResult lockResult = acquireTimeChunkLock(TaskLockType.EXCLUSIVE, lowPriorityTask, interval);
    Assert.assertFalse(lockResult.isOk());
    Assert.assertTrue(lockResult.isRevoked());
    Assert.assertTrue(Iterables.getOnlyElement(lockbox.findLocksForTask(lowPriorityTask)).isRevoked());
  }

  @Test
  public void testUnlock() throws EntryExistsException
  {
    final List<Task> lowPriorityTasks = new ArrayList<>();
    final List<Task> highPriorityTasks = new ArrayList<>();

    for (int i = 0; i < 8; i++) {
      final Task task = NoopTask.create(10);
      lowPriorityTasks.add(task);
      taskStorage.insert(task, TaskStatus.running(task.getId()));
      lockbox.add(task);
      Assert.assertTrue(
          tryTimeChunkLock(
              TaskLockType.EXCLUSIVE,
              task,
              Intervals.of(StringUtils.format("2017-01-0%d/2017-01-0%d", (i + 1), (i + 2)))
          ).isOk()
      );
    }

    // Revoke some locks
    for (int i = 0; i < 4; i++) {
      final Task task = NoopTask.create(100);
      highPriorityTasks.add(task);
      taskStorage.insert(task, TaskStatus.running(task.getId()));
      lockbox.add(task);
      Assert.assertTrue(
          tryTimeChunkLock(
              TaskLockType.EXCLUSIVE,
              task,
              Intervals.of(StringUtils.format("2017-01-0%d/2017-01-0%d", (i + 1), (i + 2)))
          ).isOk()
      );
    }

    for (int i = 0; i < 4; i++) {
      Assert.assertTrue(taskStorage.getLocks(lowPriorityTasks.get(i).getId()).stream().allMatch(TaskLock::isRevoked));
      Assert.assertFalse(taskStorage.getLocks(highPriorityTasks.get(i).getId()).stream().allMatch(TaskLock::isRevoked));
    }

    for (int i = 4; i < 8; i++) {
      Assert.assertFalse(taskStorage.getLocks(lowPriorityTasks.get(i).getId()).stream().allMatch(TaskLock::isRevoked));
    }

    for (int i = 0; i < 4; i++) {
      lockbox.unlock(
          lowPriorityTasks.get(i),
          Intervals.of(StringUtils.format("2017-01-0%d/2017-01-0%d", (i + 1), (i + 2)))
      );
      lockbox.unlock(
          highPriorityTasks.get(i),
          Intervals.of(StringUtils.format("2017-01-0%d/2017-01-0%d", (i + 1), (i + 2)))
      );
    }

    for (int i = 4; i < 8; i++) {
      lockbox.unlock(
          lowPriorityTasks.get(i),
          Intervals.of(StringUtils.format("2017-01-0%d/2017-01-0%d", (i + 1), (i + 2)))
      );
    }

    Assert.assertTrue(lockbox.getAllLocks().isEmpty());
  }

  @Test
  public void testFindLockPosseAfterRevokeWithDifferentLockIntervals() throws EntryExistsException
  {
    final Task lowPriorityTask = NoopTask.create(0);
    final Task highPriorityTask = NoopTask.create(10);

    taskStorage.insert(lowPriorityTask, TaskStatus.running(lowPriorityTask.getId()));
    taskStorage.insert(highPriorityTask, TaskStatus.running(highPriorityTask.getId()));
    lockbox.add(lowPriorityTask);
    lockbox.add(highPriorityTask);

    Assert.assertTrue(
        tryTimeChunkLock(
            TaskLockType.EXCLUSIVE,
            lowPriorityTask,
            Intervals.of("2018-12-16T09:00:00/2018-12-16T10:00:00")
        ).isOk()
    );

    Assert.assertTrue(
        tryTimeChunkLock(
            TaskLockType.EXCLUSIVE,
            highPriorityTask,
            Intervals.of("2018-12-16T09:00:00/2018-12-16T09:30:00")
        ).isOk()
    );

    final List<TaskLockPosse> highLockPosses = lockbox.getOnlyTaskLockPosseContainingInterval(
        highPriorityTask,
        Intervals.of("2018-12-16T09:00:00/2018-12-16T09:30:00")
    );

    Assert.assertEquals(1, highLockPosses.size());
    Assert.assertTrue(highLockPosses.get(0).containsTask(highPriorityTask));
    Assert.assertFalse(highLockPosses.get(0).getTaskLock().isRevoked());

    final List<TaskLockPosse> lowLockPosses = lockbox.getOnlyTaskLockPosseContainingInterval(
        lowPriorityTask,
        Intervals.of("2018-12-16T09:00:00/2018-12-16T10:00:00")
    );

    Assert.assertEquals(1, lowLockPosses.size());
    Assert.assertTrue(lowLockPosses.get(0).containsTask(lowPriorityTask));
    Assert.assertTrue(lowLockPosses.get(0).getTaskLock().isRevoked());
  }

  @Test
  public void testSegmentLock() throws InterruptedException
  {
    final Task task = NoopTask.create();
    lockbox.add(task);
    final LockResult lockResult = lockbox.lock(
        task,
        new SpecificSegmentLockRequest(
            TaskLockType.EXCLUSIVE,
            task,
            Intervals.of("2015-01-01/2015-01-02"),
            "v1",
            3
        )
    );
    Assert.assertTrue(lockResult.isOk());
    Assert.assertNull(lockResult.getNewSegmentId());
    Assert.assertTrue(lockResult.getTaskLock() instanceof SegmentLock);
    final SegmentLock segmentLock = (SegmentLock) lockResult.getTaskLock();
<<<<<<< HEAD
    Assert.assertEquals(TaskLockType.EXCLUSIVE, segmentLock.getLockType());
=======
    Assert.assertEquals(TaskLockType.EXCLUSIVE, segmentLock.getType());
>>>>>>> cf9b5183
    Assert.assertEquals(task.getGroupId(), segmentLock.getGroupId());
    Assert.assertEquals(task.getDataSource(), segmentLock.getDataSource());
    Assert.assertEquals(Intervals.of("2015-01-01/2015-01-02"), segmentLock.getInterval());
    Assert.assertEquals("v1", segmentLock.getVersion());
    Assert.assertEquals(3, segmentLock.getPartitionId());
    Assert.assertEquals(task.getPriority(), segmentLock.getPriority().intValue());
    Assert.assertFalse(segmentLock.isRevoked());
  }

  @Test
  public void testSegmentAndTimeChunkLockForSameInterval()
  {
    final Task task1 = NoopTask.create();
    lockbox.add(task1);

    final Task task2 = NoopTask.create();
    lockbox.add(task2);

    Assert.assertTrue(
        lockbox.tryLock(
            task1,
            new SpecificSegmentLockRequest(
                TaskLockType.EXCLUSIVE,
                task1,
                Intervals.of("2015-01-01/2015-01-02"),
                "v1",
                3
            )
        ).isOk()
    );

    Assert.assertFalse(
        lockbox.tryLock(
            task2,
            new TimeChunkLockRequest(
                TaskLockType.EXCLUSIVE,
                task2,
                Intervals.of("2015-01-01/2015-01-02"),
                "v1"
            )
        ).isOk()
    );
  }

  @Test
  public void testSegmentAndTimeChunkLockForSameIntervalWithDifferentPriority() throws EntryExistsException
  {
    final Task task1 = NoopTask.create(10);
    lockbox.add(task1);
    taskStorage.insert(task1, TaskStatus.running(task1.getId()));

    final Task task2 = NoopTask.create(100);
    lockbox.add(task2);
    taskStorage.insert(task2, TaskStatus.running(task2.getId()));

    Assert.assertTrue(
        lockbox.tryLock(
            task1,
            new SpecificSegmentLockRequest(
                TaskLockType.EXCLUSIVE,
                task1,
                Intervals.of("2015-01-01/2015-01-02"),
                "v1",
                3
            )
        ).isOk()
    );

    Assert.assertTrue(
        lockbox.tryLock(
            task2,
            new TimeChunkLockRequest(
                TaskLockType.EXCLUSIVE,
                task2,
                Intervals.of("2015-01-01/2015-01-02"),
                "v1"
            )
        ).isOk()
    );

    final LockResult resultOfTask1 = lockbox.tryLock(
        task1,
        new SpecificSegmentLockRequest(
            TaskLockType.EXCLUSIVE,
            task1,
            Intervals.of("2015-01-01/2015-01-02"),
            "v1",
            3
        )
    );
    Assert.assertFalse(resultOfTask1.isOk());
    Assert.assertTrue(resultOfTask1.isRevoked());
  }

  @Test
  public void testSegmentLockForSameIntervalAndSamePartition()
  {
    final Task task1 = NoopTask.create();
    lockbox.add(task1);

    final Task task2 = NoopTask.create();
    lockbox.add(task2);

    Assert.assertTrue(
        lockbox.tryLock(
            task1,
            new SpecificSegmentLockRequest(
                TaskLockType.EXCLUSIVE,
                task1,
                Intervals.of("2015-01-01/2015-01-02"),
                "v1",
                3
            )
        ).isOk()
    );

    Assert.assertFalse(
        lockbox.tryLock(
            task2,
            new SpecificSegmentLockRequest(
                TaskLockType.EXCLUSIVE,
                task2,
                Intervals.of("2015-01-01/2015-01-02"),
                "v1",
                3
            )
        ).isOk()
    );
  }

  @Test
  public void testSegmentLockForSameIntervalDifferentPartition()
  {
    final Task task1 = NoopTask.create();
    lockbox.add(task1);

    final Task task2 = NoopTask.create();
    lockbox.add(task2);

    Assert.assertTrue(
        lockbox.tryLock(
            task1,
            new SpecificSegmentLockRequest(
                TaskLockType.EXCLUSIVE,
                task1,
                Intervals.of("2015-01-01/2015-01-02"),
                "v1",
                3
            )
        ).isOk()
    );

    Assert.assertTrue(
        lockbox.tryLock(
            task2,
            new SpecificSegmentLockRequest(
                TaskLockType.EXCLUSIVE,
                task2,
                Intervals.of("2015-01-01/2015-01-02"),
                "v1",
                2
            )
        ).isOk()
    );
  }

  @Test
  public void testSegmentLockForOverlappedIntervalDifferentPartition()
  {
    final Task task1 = NoopTask.create();
    lockbox.add(task1);

    final Task task2 = NoopTask.create();
    lockbox.add(task2);

    Assert.assertTrue(
        lockbox.tryLock(
            task1,
            new SpecificSegmentLockRequest(
                TaskLockType.EXCLUSIVE,
                task1,
                Intervals.of("2015-01-01/2015-01-05"),
                "v1",
                3
            )
        ).isOk()
    );

    Assert.assertFalse(
        lockbox.tryLock(
            task2,
            new SpecificSegmentLockRequest(
                TaskLockType.EXCLUSIVE,
                task2,
                Intervals.of("2015-01-03/2015-01-08"),
                "v1",
                2
            )
        ).isOk()
    );
  }

  @Test
  public void testRequestForNewSegmentWithSegmentLock()
  {
    final Task task = NoopTask.create();
    lockbox.add(task);
    allocateSegmentsAndAssert(task, "seq", 3, NumberedShardSpecFactory.instance());
    allocateSegmentsAndAssert(task, "seq2", 2, new NumberedOverwritingShardSpecFactory(0, 3, (short) 1));

    final List<TaskLock> locks = lockbox.findLocksForTask(task);
    Assert.assertEquals(5, locks.size());
    int expectedPartitionId = 0;
    for (TaskLock lock : locks) {
      Assert.assertTrue(lock instanceof SegmentLock);
      final SegmentLock segmentLock = (SegmentLock) lock;
      Assert.assertEquals(expectedPartitionId++, segmentLock.getPartitionId());
      if (expectedPartitionId == 3) {
        expectedPartitionId = PartitionIds.NON_ROOT_GEN_START_PARTITION_ID;
      }
    }
  }

  @Test
  public void testRequestForNewSegmentWithHashPartition()
  {
    final Task task = NoopTask.create();
    lockbox.add(task);

    allocateSegmentsAndAssert(task, "seq", 3, new HashBasedNumberedShardSpecFactory(null, 3));
    allocateSegmentsAndAssert(task, "seq2", 5, new HashBasedNumberedShardSpecFactory(null, 5));
  }

  private void allocateSegmentsAndAssert(
      Task task,
      String baseSequenceName,
      int numSegmentsToAllocate,
      ShardSpecFactory shardSpecFactory
  )
  {
    for (int i = 0; i < numSegmentsToAllocate; i++) {
      final LockRequestForNewSegment request = new LockRequestForNewSegment(
          LockGranularity.SEGMENT,
          TaskLockType.EXCLUSIVE,
          task,
          Intervals.of("2015-01-01/2015-01-05"),
          shardSpecFactory,
          StringUtils.format("%s_%d", baseSequenceName, i),
          null,
          true
      );
      assertAllocatedSegments(request, lockbox.tryLock(task, request));
    }
  }

  private void assertAllocatedSegments(
      LockRequestForNewSegment lockRequest,
      LockResult result
  )
  {
    Assert.assertTrue(result.isOk());
    Assert.assertNotNull(result.getTaskLock());
    Assert.assertTrue(result.getTaskLock() instanceof SegmentLock);
    Assert.assertNotNull(result.getNewSegmentId());
    final SegmentLock segmentLock = (SegmentLock) result.getTaskLock();
    final SegmentIdWithShardSpec segmentId = result.getNewSegmentId();

<<<<<<< HEAD
    Assert.assertEquals(lockRequest.getType(), segmentLock.getLockType());
=======
    Assert.assertEquals(lockRequest.getType(), segmentLock.getType());
>>>>>>> cf9b5183
    Assert.assertEquals(lockRequest.getGroupId(), segmentLock.getGroupId());
    Assert.assertEquals(lockRequest.getDataSource(), segmentLock.getDataSource());
    Assert.assertEquals(lockRequest.getInterval(), segmentLock.getInterval());
    Assert.assertEquals(lockRequest.getShardSpecFactory().getShardSpecClass(), segmentId.getShardSpec().getClass());
    Assert.assertEquals(lockRequest.getPriority(), lockRequest.getPriority());
  }

  @Test
  public void testLockPosseEquals()
  {
    final Task task1 = NoopTask.create();
    final Task task2 = NoopTask.create();

    TaskLock taskLock1 = new TimeChunkLock(
        TaskLockType.EXCLUSIVE,
        task1.getGroupId(),
        task1.getDataSource(),
        Intervals.of("2018/2019"),
        "v1",
        task1.getPriority()
    );

    TaskLock taskLock2 = new TimeChunkLock(
        TaskLockType.EXCLUSIVE,
        task2.getGroupId(),
        task2.getDataSource(),
        Intervals.of("2018/2019"),
        "v2",
        task2.getPriority()
    );

    TaskLockPosse taskLockPosse1 = new TaskLockPosse(taskLock1);
    TaskLockPosse taskLockPosse2 = new TaskLockPosse(taskLock2);
    TaskLockPosse taskLockPosse3 = new TaskLockPosse(taskLock1);

    Assert.assertNotEquals(taskLockPosse1, null);
    Assert.assertNotEquals(null, taskLockPosse1);
    Assert.assertNotEquals(taskLockPosse1, taskLockPosse2);
    Assert.assertEquals(taskLockPosse1, taskLockPosse3);
  }

  @Test
  public void testGetTimeChunkAndSegmentLockForSameGroup()
  {
    final Task task1 = NoopTask.withGroupId("groupId");
    final Task task2 = NoopTask.withGroupId("groupId");

    lockbox.add(task1);
    lockbox.add(task2);

    Assert.assertTrue(
        lockbox.tryLock(
            task1,
            new TimeChunkLockRequest(TaskLockType.EXCLUSIVE, task1, Intervals.of("2017/2018"), null)
        ).isOk()
    );

    Assert.assertTrue(
        lockbox.tryLock(
            task2,
            new SpecificSegmentLockRequest(TaskLockType.EXCLUSIVE, task2, Intervals.of("2017/2018"), "version", 0)
        ).isOk()
    );

    final List<TaskLockPosse> posses = lockbox
        .getAllLocks()
        .get(task1.getDataSource())
        .get(DateTimes.of("2017"))
        .get(Intervals.of("2017/2018"));
    Assert.assertEquals(2, posses.size());

    Assert.assertEquals(LockGranularity.TIME_CHUNK, posses.get(0).getTaskLock().getGranularity());
    final TimeChunkLock timeChunkLock = (TimeChunkLock) posses.get(0).getTaskLock();
    Assert.assertEquals("none", timeChunkLock.getDataSource());
    Assert.assertEquals("groupId", timeChunkLock.getGroupId());
    Assert.assertEquals(Intervals.of("2017/2018"), timeChunkLock.getInterval());

    Assert.assertEquals(LockGranularity.SEGMENT, posses.get(1).getTaskLock().getGranularity());
    final SegmentLock segmentLock = (SegmentLock) posses.get(1).getTaskLock();
    Assert.assertEquals("none", segmentLock.getDataSource());
    Assert.assertEquals("groupId", segmentLock.getGroupId());
    Assert.assertEquals(Intervals.of("2017/2018"), segmentLock.getInterval());
    Assert.assertEquals(0, segmentLock.getPartitionId());
  }

  @Test
  public void testGetTimeChunkAndSegmentLockForDifferentGroup()
  {
    final Task task1 = NoopTask.withGroupId("groupId");
    final Task task2 = NoopTask.withGroupId("groupId2");

    lockbox.add(task1);
    lockbox.add(task2);

    Assert.assertTrue(
        lockbox.tryLock(
            task1,
            new TimeChunkLockRequest(TaskLockType.EXCLUSIVE, task1, Intervals.of("2017/2018"), null)
        ).isOk()
    );

    Assert.assertFalse(
        lockbox.tryLock(
            task2,
            new SpecificSegmentLockRequest(TaskLockType.EXCLUSIVE, task2, Intervals.of("2017/2018"), "version", 0)
        ).isOk()
    );
  }

  private Set<TaskLock> getAllLocks(List<Task> tasks)
  {
    return tasks.stream()
                .flatMap(task -> taskStorage.getLocks(task.getId()).stream())
                .collect(Collectors.toSet());
  }

  private static class IntervalLockWithoutPriority extends TimeChunkLock
  {
    @JsonCreator
    IntervalLockWithoutPriority(
        String groupId,
        String dataSource,
        Interval interval,
        String version
    )
    {
      super(null, groupId, dataSource, interval, version, null, false);
    }

    @Override
    @JsonProperty
    public TaskLockType getLockType()
    {
      return super.getLockType();
    }

    @Override
    @JsonProperty
    public String getGroupId()
    {
      return super.getGroupId();
    }

    @Override
    @JsonProperty
    public String getDataSource()
    {
      return super.getDataSource();
    }

    @Override
    @JsonProperty
    public Interval getInterval()
    {
      return super.getInterval();
    }

    @Override
    @JsonProperty
    public String getVersion()
    {
      return super.getVersion();
    }

    @JsonIgnore
    @Override
    public Integer getPriority()
    {
      return super.getPriority();
    }

    @JsonIgnore
    @Override
    public boolean isRevoked()
    {
      return super.isRevoked();
    }
  }

  private static String TASK_NAME = "myModuleIsntLoadedTask";

  private static class TheModule extends SimpleModule
  {
    public TheModule()
    {
      registerSubtypes(new NamedType(MyModuleIsntLoadedTask.class, TASK_NAME));
    }
  }

  private static class MyModuleIsntLoadedTask extends AbstractTask
  {
    private String someProp;

    @JsonCreator
    protected MyModuleIsntLoadedTask(
        @JsonProperty("id") String id,
        @JsonProperty("dataSource") String dataSource,
        @JsonProperty("context") Map<String, Object> context,
        @JsonProperty("someProp") String someProp
    )
    {
      super(id, dataSource, context);
      this.someProp = someProp;
    }

    @JsonProperty
    public String getSomeProp()
    {
      return someProp;
    }

    @Override
    public String getType()
    {
      return TASK_NAME;
    }

    @Override
    public boolean isReady(TaskActionClient taskActionClient)
    {
      return true;
    }

    @Override
    public TaskStatus run(TaskToolbox toolbox)
    {
      return TaskStatus.failure("how?");
    }
  }
}<|MERGE_RESOLUTION|>--- conflicted
+++ resolved
@@ -740,11 +740,7 @@
     Assert.assertNull(lockResult.getNewSegmentId());
     Assert.assertTrue(lockResult.getTaskLock() instanceof SegmentLock);
     final SegmentLock segmentLock = (SegmentLock) lockResult.getTaskLock();
-<<<<<<< HEAD
-    Assert.assertEquals(TaskLockType.EXCLUSIVE, segmentLock.getLockType());
-=======
     Assert.assertEquals(TaskLockType.EXCLUSIVE, segmentLock.getType());
->>>>>>> cf9b5183
     Assert.assertEquals(task.getGroupId(), segmentLock.getGroupId());
     Assert.assertEquals(task.getDataSource(), segmentLock.getDataSource());
     Assert.assertEquals(Intervals.of("2015-01-01/2015-01-02"), segmentLock.getInterval());
@@ -1012,11 +1008,7 @@
     final SegmentLock segmentLock = (SegmentLock) result.getTaskLock();
     final SegmentIdWithShardSpec segmentId = result.getNewSegmentId();
 
-<<<<<<< HEAD
-    Assert.assertEquals(lockRequest.getType(), segmentLock.getLockType());
-=======
     Assert.assertEquals(lockRequest.getType(), segmentLock.getType());
->>>>>>> cf9b5183
     Assert.assertEquals(lockRequest.getGroupId(), segmentLock.getGroupId());
     Assert.assertEquals(lockRequest.getDataSource(), segmentLock.getDataSource());
     Assert.assertEquals(lockRequest.getInterval(), segmentLock.getInterval());
@@ -1148,9 +1140,9 @@
 
     @Override
     @JsonProperty
-    public TaskLockType getLockType()
-    {
-      return super.getLockType();
+    public TaskLockType getType()
+    {
+      return super.getType();
     }
 
     @Override
