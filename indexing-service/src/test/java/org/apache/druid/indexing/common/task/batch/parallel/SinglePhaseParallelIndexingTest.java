--- conflicted
+++ resolved
@@ -334,38 +334,7 @@
         segmentGranularity,
         appendToExisting,
         splittableInputSource,
-<<<<<<< HEAD
-        new ParallelIndexTuningConfig(
-            null,
-            null,
-            null,
-            null,
-            null,
-            null,
-            null,
-            null,
-            null,
-            null,
-            null,
-            null,
-            null,
-            null,
-            null,
-            null,
-            2,
-            null,
-            null,
-            null,
-            null,
-            null,
-            null,
-            null,
-            null,
-            null
-        )
-=======
         AbstractParallelIndexSupervisorTaskTest.DEFAULT_TUNING_CONFIG_FOR_PARALLEL_INDEXING
->>>>>>> 44581133
     );
   }
 
