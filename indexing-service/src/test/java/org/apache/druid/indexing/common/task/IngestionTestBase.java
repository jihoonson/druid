--- conflicted
+++ resolved
@@ -160,15 +160,14 @@
     return lockbox;
   }
 
-<<<<<<< HEAD
+  public IndexerSQLMetadataStorageCoordinator getStorageCoordinator()
+  {
+    return storageCoordinator;
+  }
+
   public RowIngestionMetersFactory getRowIngestionMetersFactory()
   {
     return testUtils.getRowIngestionMetersFactory();
-=======
-  public IndexerSQLMetadataStorageCoordinator getStorageCoordinator()
-  {
-    return storageCoordinator;
->>>>>>> 62f0de9b
   }
 
   public TaskActionToolbox createTaskActionToolbox()
