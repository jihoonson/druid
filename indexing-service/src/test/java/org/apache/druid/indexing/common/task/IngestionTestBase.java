/*
 * Licensed to the Apache Software Foundation (ASF) under one
 * or more contributor license agreements.  See the NOTICE file
 * distributed with this work for additional information
 * regarding copyright ownership.  The ASF licenses this file
 * to you under the Apache License, Version 2.0 (the
 * "License"); you may not use this file except in compliance
 * with the License.  You may obtain a copy of the License at
 *
 *   http://www.apache.org/licenses/LICENSE-2.0
 *
 * Unless required by applicable law or agreed to in writing,
 * software distributed under the License is distributed on an
 * "AS IS" BASIS, WITHOUT WARRANTIES OR CONDITIONS OF ANY
 * KIND, either express or implied.  See the License for the
 * specific language governing permissions and limitations
 * under the License.
 */

package org.apache.druid.indexing.common.task;

import com.fasterxml.jackson.databind.ObjectMapper;
import com.google.common.base.Optional;
import com.google.common.util.concurrent.Futures;
import com.google.common.util.concurrent.ListenableFuture;
import org.apache.druid.indexer.TaskStatus;
import org.apache.druid.indexing.common.SingleFileTaskReportFileWriter;
import org.apache.druid.indexing.common.TaskToolbox;
import org.apache.druid.indexing.common.TestUtils;
import org.apache.druid.indexing.common.actions.LocalTaskActionClient;
import org.apache.druid.indexing.common.actions.SegmentInsertAction;
import org.apache.druid.indexing.common.actions.SegmentTransactionalInsertAction;
import org.apache.druid.indexing.common.actions.TaskAction;
import org.apache.druid.indexing.common.actions.TaskActionToolbox;
import org.apache.druid.indexing.common.actions.TaskAuditLogConfig;
import org.apache.druid.indexing.common.config.TaskStorageConfig;
import org.apache.druid.indexing.common.stats.RowIngestionMetersFactory;
import org.apache.druid.indexing.overlord.HeapMemoryTaskStorage;
import org.apache.druid.indexing.overlord.IndexerMetadataStorageCoordinator;
import org.apache.druid.indexing.overlord.TaskLockbox;
import org.apache.druid.indexing.overlord.TaskRunner;
import org.apache.druid.indexing.overlord.TaskRunnerListener;
import org.apache.druid.indexing.overlord.TaskRunnerWorkItem;
import org.apache.druid.indexing.overlord.TaskStorage;
import org.apache.druid.indexing.overlord.autoscaling.ScalingStats;
import org.apache.druid.java.util.common.ISE;
import org.apache.druid.java.util.common.Pair;
import org.apache.druid.java.util.common.StringUtils;
import org.apache.druid.metadata.EntryExistsException;
import org.apache.druid.metadata.IndexerSQLMetadataStorageCoordinator;
import org.apache.druid.metadata.MetadataSegmentManager;
import org.apache.druid.metadata.MetadataSegmentManagerConfig;
import org.apache.druid.metadata.SQLMetadataConnector;
import org.apache.druid.metadata.SQLMetadataSegmentManager;
import org.apache.druid.metadata.TestDerbyConnector;
import org.apache.druid.segment.IndexIO;
import org.apache.druid.segment.IndexMergerV9;
import org.apache.druid.segment.loading.LocalDataSegmentPusher;
import org.apache.druid.segment.loading.LocalDataSegmentPusherConfig;
import org.apache.druid.segment.loading.NoopDataSegmentKiller;
import org.apache.druid.server.DruidNode;
import org.apache.druid.server.metrics.NoopServiceEmitter;
import org.apache.druid.timeline.DataSegment;
import org.junit.After;
import org.junit.Before;
import org.junit.Rule;
import org.junit.rules.TemporaryFolder;

import java.io.File;
import java.io.IOException;
import java.util.ArrayList;
import java.util.Collection;
import java.util.Collections;
import java.util.HashSet;
import java.util.List;
import java.util.Set;
import java.util.concurrent.Executor;

public abstract class IngestionTestBase
{
  @Rule
  public TemporaryFolder temporaryFolder = new TemporaryFolder();

  @Rule
  public final TestDerbyConnector.DerbyConnectorRule derbyConnectorRule = new TestDerbyConnector.DerbyConnectorRule();

  private final TestUtils testUtils = new TestUtils();
  private final ObjectMapper objectMapper = testUtils.getTestObjectMapper();
  private TaskStorage taskStorage;
  private IndexerSQLMetadataStorageCoordinator storageCoordinator;
  private MetadataSegmentManager segmentManager;
  private TaskLockbox lockbox;

  @Before
  public void setUp() throws IOException
  {
    temporaryFolder.create();

    final SQLMetadataConnector connector = derbyConnectorRule.getConnector();
    connector.createTaskTables();
    connector.createSegmentTable();
    taskStorage = new HeapMemoryTaskStorage(new TaskStorageConfig(null));
    storageCoordinator = new IndexerSQLMetadataStorageCoordinator(
        objectMapper,
        derbyConnectorRule.metadataTablesConfigSupplier().get(),
        derbyConnectorRule.getConnector()
    );
    segmentManager = new SQLMetadataSegmentManager(
        objectMapper,
        MetadataSegmentManagerConfig::new,
        derbyConnectorRule.metadataTablesConfigSupplier(),
        derbyConnectorRule.getConnector()
    );
    lockbox = new TaskLockbox(taskStorage, storageCoordinator);
  }

  @After
  public void tearDown()
  {
    temporaryFolder.delete();
  }

  public TestLocalTaskActionClient createActionClient(Task task)
  {
    return new TestLocalTaskActionClient(task);
  }

  public void prepareTaskForLocking(Task task) throws EntryExistsException
  {
    lockbox.add(task);
    taskStorage.insert(task, TaskStatus.running(task.getId()));
  }

  public void shutdownTask(Task task)
  {
    lockbox.remove(task);
  }

  public ObjectMapper getObjectMapper()
  {
    return objectMapper;
  }

  public TaskStorage getTaskStorage()
  {
    return taskStorage;
  }

  public IndexerMetadataStorageCoordinator getMetadataStorageCoordinator()
  {
    return storageCoordinator;
  }

  public MetadataSegmentManager getMetadataSegmentManager()
  {
    return segmentManager;
  }

  public TaskLockbox getLockbox()
  {
    return lockbox;
  }

  public IndexerSQLMetadataStorageCoordinator getStorageCoordinator()
  {
    return storageCoordinator;
  }

  public RowIngestionMetersFactory getRowIngestionMetersFactory()
  {
    return testUtils.getRowIngestionMetersFactory();
  }

  public TaskActionToolbox createTaskActionToolbox()
  {
    storageCoordinator.start();
    return new TaskActionToolbox(
        lockbox,
        taskStorage,
        storageCoordinator,
        new NoopServiceEmitter(),
        null
    );
  }

  public IndexIO getIndexIO()
  {
    return testUtils.getTestIndexIO();
  }

  public IndexMergerV9 getIndexMerger()
  {
    return testUtils.getTestIndexMergerV9();
  }

  public class TestLocalTaskActionClient extends LocalTaskActionClient
  {
    private final Set<DataSegment> publishedSegments = new HashSet<>();

    private TestLocalTaskActionClient(Task task)
    {
      super(task, taskStorage, createTaskActionToolbox(), new TaskAuditLogConfig(false));
    }

    @Override
    public <RetType> RetType submit(TaskAction<RetType> taskAction)
    {
      final RetType result = super.submit(taskAction);
      if (taskAction instanceof SegmentTransactionalInsertAction) {
        publishedSegments.addAll(((SegmentTransactionalInsertAction) taskAction).getSegments());
      } else if (taskAction instanceof SegmentInsertAction) {
        publishedSegments.addAll(((SegmentInsertAction) taskAction).getSegments());
      }
      return result;
    }

    public Set<DataSegment> getPublishedSegments()
    {
      return publishedSegments;
    }
  }

  public class TestTaskRunner implements TaskRunner
  {
    private TestLocalTaskActionClient taskActionClient;
    private File taskReportsFile;

    @Override
    public List<Pair<Task, ListenableFuture<TaskStatus>>> restore()
    {
      throw new UnsupportedOperationException();
    }

    @Override
    public void start()
    {
      throw new UnsupportedOperationException();
    }

    @Override
    public void registerListener(TaskRunnerListener listener, Executor executor)
    {
      throw new UnsupportedOperationException();
    }

    @Override
    public void unregisterListener(String listenerId)
    {
      throw new UnsupportedOperationException();
    }

    public TestLocalTaskActionClient getTaskActionClient()
    {
      return taskActionClient;
    }

    public File getTaskReportsFile()
    {
      return taskReportsFile;
    }

    public List<DataSegment> getPublishedSegments()
    {
      final List<DataSegment> segments = new ArrayList<>(taskActionClient.getPublishedSegments());
      Collections.sort(segments);
      return segments;
    }

    @Override
    public ListenableFuture<TaskStatus> run(Task task)
    {
      try {
        lockbox.add(task);
        taskStorage.insert(task, TaskStatus.running(task.getId()));
        taskActionClient = createActionClient(task);
        taskReportsFile = temporaryFolder.newFile(
            StringUtils.format("ingestionTestBase-%s.json", System.currentTimeMillis())
        );

        final TaskToolbox box = new TaskToolbox(
            null,
            new DruidNode("druid/middlemanager", "localhost", false, 8091, null, true, false),
            taskActionClient,
            null,
            new LocalDataSegmentPusher(new LocalDataSegmentPusherConfig()),
            new NoopDataSegmentKiller(),
            null,
            null,
            null,
            null,
            null,
            null,
            null,
            null,
            null,
            objectMapper,
            temporaryFolder.newFolder(),
            getIndexIO(),
            null,
            null,
            null,
            getIndexMerger(),
            null,
            null,
            null,
            null,
<<<<<<< HEAD
            new TaskReportFileWriter(taskReportsFile),
            null
=======
            new SingleFileTaskReportFileWriter(taskReportsFile)
>>>>>>> 802592cf
        );

        if (task.isReady(box.getTaskActionClient())) {
          return Futures.immediateFuture(task.run(box));
        } else {
          throw new ISE("task is not ready");
        }
      }
      catch (Exception e) {
        throw new RuntimeException(e);
      }
      finally {
        lockbox.remove(task);
      }
    }

    @Override
    public void shutdown(String taskid, String reason)
    {
      throw new UnsupportedOperationException();
    }

    @Override
    public void stop()
    {
      throw new UnsupportedOperationException();
    }

    @Override
    public Collection<? extends TaskRunnerWorkItem> getRunningTasks()
    {
      throw new UnsupportedOperationException();
    }

    @Override
    public Collection<? extends TaskRunnerWorkItem> getPendingTasks()
    {
      throw new UnsupportedOperationException();
    }

    @Override
    public Collection<? extends TaskRunnerWorkItem> getKnownTasks()
    {
      throw new UnsupportedOperationException();
    }

    @Override
    public Optional<ScalingStats> getScalingStats()
    {
      throw new UnsupportedOperationException();
    }
  }
}<|MERGE_RESOLUTION|>--- conflicted
+++ resolved
@@ -304,12 +304,8 @@
             null,
             null,
             null,
-<<<<<<< HEAD
-            new TaskReportFileWriter(taskReportsFile),
+            new SingleFileTaskReportFileWriter(taskReportsFile),
             null
-=======
-            new SingleFileTaskReportFileWriter(taskReportsFile)
->>>>>>> 802592cf
         );
 
         if (task.isReady(box.getTaskActionClient())) {
