/*
 * Licensed to the Apache Software Foundation (ASF) under one
 * or more contributor license agreements.  See the NOTICE file
 * distributed with this work for additional information
 * regarding copyright ownership.  The ASF licenses this file
 * to you under the Apache License, Version 2.0 (the
 * "License"); you may not use this file except in compliance
 * with the License.  You may obtain a copy of the License at
 *
 *   http://www.apache.org/licenses/LICENSE-2.0
 *
 * Unless required by applicable law or agreed to in writing,
 * software distributed under the License is distributed on an
 * "AS IS" BASIS, WITHOUT WARRANTIES OR CONDITIONS OF ANY
 * KIND, either express or implied.  See the License for the
 * specific language governing permissions and limitations
 * under the License.
 */

package org.apache.druid.indexing.common.task.batch.parallel;

import com.google.common.base.Function;
import com.google.common.base.Preconditions;
import org.apache.druid.client.indexing.IndexingServiceClient;
<<<<<<< HEAD
import org.apache.druid.data.input.InputSourceReader;
import org.apache.druid.data.input.InputSplit;
import org.apache.druid.data.input.MapBasedInputRow;
import org.apache.druid.data.input.SplitHintSpec;
import org.apache.druid.data.input.impl.DimensionsSpec;
import org.apache.druid.data.input.impl.InputFormat;
import org.apache.druid.data.input.impl.NoopInputFormat;
import org.apache.druid.data.input.impl.SplittableInputSource;
import org.apache.druid.data.input.impl.TimestampSpec;
=======
import org.apache.druid.data.input.AbstractInputSource;
import org.apache.druid.data.input.InputSplit;
import org.apache.druid.data.input.MapBasedInputRow;
import org.apache.druid.data.input.SplitHintSpec;
import org.apache.druid.data.input.impl.InputFormat;
import org.apache.druid.data.input.impl.NoopInputFormat;
import org.apache.druid.data.input.impl.SplittableInputSource;
>>>>>>> ea2c8f9d
import org.apache.druid.indexer.RunnerTaskState;
import org.apache.druid.indexer.TaskLocation;
import org.apache.druid.indexer.TaskState;
import org.apache.druid.indexer.TaskStatus;
import org.apache.druid.indexer.TaskStatusPlus;
import org.apache.druid.indexing.common.TaskToolbox;
import org.apache.druid.indexing.common.task.AbstractTask;
import org.apache.druid.indexing.common.task.IndexTaskClientFactory;
import org.apache.druid.indexing.common.task.TaskResource;
import org.apache.druid.indexing.common.task.TestAppenderatorsManager;
import org.apache.druid.indexing.common.task.batch.parallel.ParallelIndexTaskRunner.SubTaskSpecStatus;
import org.apache.druid.java.util.common.DateTimes;
import org.apache.druid.java.util.common.ISE;
import org.apache.druid.java.util.common.Intervals;
import org.apache.druid.java.util.common.concurrent.Execs;
import org.apache.druid.java.util.common.granularity.Granularities;
import org.apache.druid.query.aggregation.AggregatorFactory;
import org.apache.druid.query.aggregation.LongSumAggregatorFactory;
import org.apache.druid.segment.indexing.DataSchema;
import org.apache.druid.segment.indexing.granularity.UniformGranularitySpec;
import org.apache.druid.segment.realtime.appenderator.SegmentAllocator;
import org.apache.druid.segment.realtime.appenderator.SegmentIdWithShardSpec;
import org.apache.druid.server.security.AuthConfig;
import org.apache.druid.server.security.AuthenticationResult;
import org.apache.druid.timeline.DataSegment;
import org.easymock.EasyMock;
import org.joda.time.Interval;
import org.junit.After;
import org.junit.Assert;
import org.junit.Before;
import org.junit.Test;

import javax.annotation.Nullable;
import javax.servlet.http.HttpServletRequest;
import javax.ws.rs.core.Response;
import java.io.File;
import java.io.IOException;
import java.util.ArrayList;
import java.util.Collection;
import java.util.Collections;
import java.util.HashMap;
import java.util.HashSet;
import java.util.List;
import java.util.Map;
import java.util.Map.Entry;
import java.util.concurrent.ConcurrentHashMap;
import java.util.concurrent.ConcurrentMap;
import java.util.concurrent.CopyOnWriteArrayList;
import java.util.concurrent.ExecutorService;
import java.util.concurrent.Future;
import java.util.concurrent.TimeUnit;
import java.util.stream.Collectors;
import java.util.stream.IntStream;
import java.util.stream.Stream;

public class ParallelIndexSupervisorTaskResourceTest extends AbstractParallelIndexSupervisorTaskTest
{
  private static final int NUM_SUB_TASKS = 10;

  /**
   * specId -> spec
   */
  private final ConcurrentMap<String, SinglePhaseSubTaskSpec> subTaskSpecs = new ConcurrentHashMap<>();

  /**
   * specId -> taskStatusPlus
   */
  private final ConcurrentMap<String, TaskStatusPlus> runningSpecs = new ConcurrentHashMap<>();

  /**
   * specId -> taskStatusPlus list
   */
  private final ConcurrentHashMap<String, List<TaskStatusPlus>> taskHistories = new ConcurrentHashMap<>();

  /**
   * taskId -> subTaskSpec
   */
  private final ConcurrentMap<String, SinglePhaseSubTaskSpec> taskIdToSpec = new ConcurrentHashMap<>();

  /**
   * taskId -> task
   */
  private final CopyOnWriteArrayList<TestSubTask> runningTasks = new CopyOnWriteArrayList<>();

  private ExecutorService service;

  private TestSupervisorTask task;

  @Before
  public void setup() throws IOException
  {
    service = Execs.singleThreaded("parallel-index-supervisor-task-resource-test-%d");
    indexingServiceClient = new LocalIndexingServiceClient();
    localDeepStorage = temporaryFolder.newFolder("localStorage");
  }

  @After
  public void teardown()
  {
    indexingServiceClient.shutdown();
    temporaryFolder.delete();
    service.shutdownNow();
  }

  @Test(timeout = 20000L)
  public void testAPIs() throws Exception
  {
    task = newTask(
        Intervals.of("2017/2018"),
        new ParallelIndexIOConfig(
            null,
            new TestInputSource(IntStream.range(0, NUM_SUB_TASKS).boxed().collect(Collectors.toList())),
            new NoopInputFormat(),
            false
        )
    );
    actionClient = createActionClient(task);
    toolbox = createTaskToolbox(task);

    prepareTaskForLocking(task);
    Assert.assertTrue(task.isReady(actionClient));
    final Future<TaskStatus> supervisorTaskFuture = service.submit(() -> task.run(toolbox));
    Thread.sleep(1000);

    final SinglePhaseParallelIndexTaskRunner runner = (SinglePhaseParallelIndexTaskRunner) task.getCurrentRunner();
    Assert.assertNotNull("runner is null", runner);

    // test getMode
    Response response = task.getMode(newRequest());
    Assert.assertEquals(200, response.getStatus());
    Assert.assertEquals("parallel", response.getEntity());

    // test expectedNumSucceededTasks
    response = task.getProgress(newRequest());
    Assert.assertEquals(200, response.getStatus());
    Assert.assertEquals(
        NUM_SUB_TASKS,
        ((SinglePhaseParallelIndexingProgress) response.getEntity()).getExpectedSucceeded()
    );

    // Since taskMonitor works based on polling, it's hard to use a fancier way to check its state.
    // We use polling to check the state of taskMonitor in this test.
    while (getNumSubTasks(SinglePhaseParallelIndexingProgress::getRunning) < NUM_SUB_TASKS) {
      Thread.sleep(100);
    }

    int succeededTasks = 0;
    int failedTasks = 0;
    checkState(
        succeededTasks,
        failedTasks,
        buildStateMap()
    );

    // numRunningTasks and numSucceededTasks after some successful subTasks
    succeededTasks += 2;
    for (int i = 0; i < succeededTasks; i++) {
      runningTasks.get(0).setState(TaskState.SUCCESS);
    }

    while (getNumSubTasks(SinglePhaseParallelIndexingProgress::getSucceeded) < succeededTasks) {
      Thread.sleep(100);
    }

    checkState(
        succeededTasks,
        failedTasks,
        buildStateMap()
    );

    // numRunningTasks and numSucceededTasks after some failed subTasks
    failedTasks += 3;
    for (int i = 0; i < failedTasks; i++) {
      runningTasks.get(0).setState(TaskState.FAILED);
    }

    // Wait for new tasks to be started
    while (getNumSubTasks(SinglePhaseParallelIndexingProgress::getFailed) < failedTasks
           || runningTasks.size() < NUM_SUB_TASKS - succeededTasks) {
      Thread.sleep(100);
    }

    checkState(
        succeededTasks,
        failedTasks,
        buildStateMap()
    );

    // Make sure only one subTask is running
    succeededTasks += 7;
    for (int i = 0; i < 7; i++) {
      runningTasks.get(0).setState(TaskState.SUCCESS);
    }

    while (getNumSubTasks(SinglePhaseParallelIndexingProgress::getSucceeded) < succeededTasks) {
      Thread.sleep(100);
    }

    checkState(
        succeededTasks,
        failedTasks,
        buildStateMap()
    );

    Assert.assertEquals(1, runningSpecs.size());
    final String lastRunningSpecId = runningSpecs.keySet().iterator().next();
    final List<TaskStatusPlus> taskHistory = taskHistories.get(lastRunningSpecId);
    // This should be a failed task history because new tasks appear later in runningTasks.
    Assert.assertEquals(1, taskHistory.size());

    // Test one more failure
    runningTasks.get(0).setState(TaskState.FAILED);
    failedTasks++;
    while (getNumSubTasks(SinglePhaseParallelIndexingProgress::getFailed) < failedTasks) {
      Thread.sleep(100);
    }
    while (getNumSubTasks(SinglePhaseParallelIndexingProgress::getRunning) < 1) {
      Thread.sleep(100);
    }

    checkState(
        succeededTasks,
        failedTasks,
        buildStateMap()
    );
    Assert.assertEquals(2, taskHistory.size());

    runningTasks.get(0).setState(TaskState.SUCCESS);
    succeededTasks++;
    while (getNumSubTasks(SinglePhaseParallelIndexingProgress::getSucceeded) < succeededTasks) {
      Thread.sleep(100);
    }

    Assert.assertEquals(TaskState.SUCCESS, supervisorTaskFuture.get(1000, TimeUnit.MILLISECONDS).getStatusCode());
  }

  @SuppressWarnings({"ConstantConditions"})
  private int getNumSubTasks(Function<SinglePhaseParallelIndexingProgress, Integer> func)
  {
    final Response response = task.getProgress(newRequest());
    Assert.assertEquals(200, response.getStatus());
    return func.apply((SinglePhaseParallelIndexingProgress) response.getEntity());
  }

  private Map<String, SubTaskSpecStatus> buildStateMap()
  {
    final Map<String, SubTaskSpecStatus> stateMap = new HashMap<>();
    subTaskSpecs.forEach((specId, spec) -> {
      final List<TaskStatusPlus> taskHistory = taskHistories.get(specId);
      final TaskStatusPlus runningTaskStatus = runningSpecs.get(specId);
      stateMap.put(
          specId,
          new SubTaskSpecStatus(spec, runningTaskStatus, taskHistory == null ? Collections.emptyList() : taskHistory)
      );
    });
    return stateMap;
  }

  /**
   * Test all endpoints of {@link ParallelIndexSupervisorTask}.
   */
  private void checkState(
      int expectedSucceededTasks,
      int expectedFailedTask,
      Map<String, SubTaskSpecStatus> expectedSubTaskStateResponses // subTaskSpecId -> response
  )
  {
    Response response = task.getProgress(newRequest());
    Assert.assertEquals(200, response.getStatus());
    final SinglePhaseParallelIndexingProgress monitorStatus = (SinglePhaseParallelIndexingProgress) response.getEntity();

    // numRunningTasks
    Assert.assertEquals(runningTasks.size(), monitorStatus.getRunning());

    // numSucceededTasks
    Assert.assertEquals(expectedSucceededTasks, monitorStatus.getSucceeded());

    // numFailedTasks
    Assert.assertEquals(expectedFailedTask, monitorStatus.getFailed());

    // numCompleteTasks
    Assert.assertEquals(expectedSucceededTasks + expectedFailedTask, monitorStatus.getComplete());

    // numTotalTasks
    Assert.assertEquals(runningTasks.size() + expectedSucceededTasks + expectedFailedTask, monitorStatus.getTotal());

    // runningSubTasks
    response = task.getRunningTasks(newRequest());
    Assert.assertEquals(200, response.getStatus());
    Assert.assertEquals(
        runningTasks.stream().map(AbstractTask::getId).collect(Collectors.toSet()),
        new HashSet<>((Collection<String>) response.getEntity())
    );

    // subTaskSpecs
    response = task.getSubTaskSpecs(newRequest());
    Assert.assertEquals(200, response.getStatus());
    List<SubTaskSpec<SinglePhaseSubTask>> actualSubTaskSpecMap =
        (List<SubTaskSpec<SinglePhaseSubTask>>) response.getEntity();
    Assert.assertEquals(
        subTaskSpecs.keySet(),
        actualSubTaskSpecMap.stream().map(SubTaskSpec::getId).collect(Collectors.toSet())
    );

    // runningSubTaskSpecs
    response = task.getRunningSubTaskSpecs(newRequest());
    Assert.assertEquals(200, response.getStatus());
    actualSubTaskSpecMap =
        (List<SubTaskSpec<SinglePhaseSubTask>>) response.getEntity();
    Assert.assertEquals(
        runningSpecs.keySet(),
        actualSubTaskSpecMap.stream().map(SubTaskSpec::getId).collect(Collectors.toSet())
    );

    // completeSubTaskSpecs
    final List<SubTaskSpec<SinglePhaseSubTask>> completeSubTaskSpecs = expectedSubTaskStateResponses
        .entrySet()
        .stream()
        .filter(entry -> !runningSpecs.containsKey(entry.getKey()))
        .map(entry -> entry.getValue().getSpec())
        .collect(Collectors.toList());

    response = task.getCompleteSubTaskSpecs(newRequest());
    Assert.assertEquals(200, response.getStatus());
    Assert.assertEquals(completeSubTaskSpecs, response.getEntity());

    // subTaskSpec
    final String subTaskId = runningSpecs.keySet().iterator().next();
    response = task.getSubTaskSpec(subTaskId, newRequest());
    Assert.assertEquals(200, response.getStatus());
    final SubTaskSpec<SinglePhaseSubTask> subTaskSpec =
        (SubTaskSpec<SinglePhaseSubTask>) response.getEntity();
    Assert.assertEquals(subTaskId, subTaskSpec.getId());

    // subTaskState
    response = task.getSubTaskState(subTaskId, newRequest());
    Assert.assertEquals(200, response.getStatus());
    final SubTaskSpecStatus expectedResponse = Preconditions.checkNotNull(
        expectedSubTaskStateResponses.get(subTaskId),
        "response for task[%s]",
        subTaskId
    );
    final SubTaskSpecStatus actualResponse = (SubTaskSpecStatus) response.getEntity();
    Assert.assertEquals(expectedResponse.getSpec().getId(), actualResponse.getSpec().getId());
    Assert.assertEquals(expectedResponse.getCurrentStatus(), actualResponse.getCurrentStatus());
    Assert.assertEquals(expectedResponse.getTaskHistory(), actualResponse.getTaskHistory());

    // completeSubTaskSpecAttemptHistory
    final String completeSubTaskSpecId = expectedSubTaskStateResponses
        .entrySet()
        .stream()
        .filter(entry -> {
          final TaskStatusPlus currentStatus = entry.getValue().getCurrentStatus();
          return currentStatus != null &&
                 (currentStatus.getStatusCode() == TaskState.SUCCESS
                  || currentStatus.getStatusCode() == TaskState.FAILED);
        })
        .map(Entry::getKey)
        .findFirst()
        .orElse(null);
    if (completeSubTaskSpecId != null) {
      response = task.getCompleteSubTaskSpecAttemptHistory(completeSubTaskSpecId, newRequest());
      Assert.assertEquals(200, response.getStatus());
      Assert.assertEquals(
          expectedSubTaskStateResponses.get(completeSubTaskSpecId).getTaskHistory(),
          response.getEntity()
      );
    }
  }

  private static HttpServletRequest newRequest()
  {
    final HttpServletRequest request = EasyMock.niceMock(HttpServletRequest.class);
    EasyMock.expect(request.getAttribute(AuthConfig.DRUID_AUTHORIZATION_CHECKED)).andReturn(null);
    EasyMock.expect(request.getAttribute(AuthConfig.DRUID_AUTHENTICATION_RESULT))
            .andReturn(new AuthenticationResult("test", "test", "test", Collections.emptyMap()));
    EasyMock.replay(request);
    return request;
  }

  private TestSupervisorTask newTask(
      Interval interval,
      ParallelIndexIOConfig ioConfig
  )
  {
    // set up ingestion spec
    final ParallelIndexIngestionSpec ingestionSpec = new ParallelIndexIngestionSpec(
        new DataSchema(
            "dataSource",
            DEFAULT_TIMESTAMP_SPEC,
            DEFAULT_DIMENSIONS_SPEC,
            new AggregatorFactory[]{
                new LongSumAggregatorFactory("val", "val")
            },
            new UniformGranularitySpec(
                Granularities.DAY,
                Granularities.MINUTE,
                interval == null ? null : Collections.singletonList(interval)
            ),
            null
        ),
        ioConfig,
        new ParallelIndexTuningConfig(
            null,
            null,
            null,
            null,
            null,
            null,
            null,
            null,
            null,
            null,
            null,
            null,
            null,
            null,
            null,
            null,
            NUM_SUB_TASKS,
            null,
            null,
            null,
            null,
            null,
            null,
            null,
            null,
            null
        )
    );

    // set up test tools
    return new TestSupervisorTask(
        null,
        null,
        ingestionSpec,
        Collections.emptyMap(),
        indexingServiceClient
    );
  }

<<<<<<< HEAD
  private static class TestInputSource implements SplittableInputSource<Integer>
=======
  private static class TestInputSource extends AbstractInputSource implements SplittableInputSource<Integer>
>>>>>>> ea2c8f9d
  {
    private final List<Integer> ids;

    TestInputSource(List<Integer> ids)
    {
      this.ids = ids;
    }

    @Override
    public Stream<InputSplit<Integer>> createSplits(InputFormat inputFormat, @Nullable SplitHintSpec splitHintSpec)
    {
      return ids.stream().map(InputSplit::new);
    }

    @Override
    public int getNumSplits(InputFormat inputFormat, @Nullable SplitHintSpec splitHintSpec)
    {
      return ids.size();
    }

    @Override
    public SplittableInputSource<Integer> withSplit(InputSplit<Integer> split)
    {
      return new TestInputSource(Collections.singletonList(split.get()));
    }

    @Override
<<<<<<< HEAD
    public InputSourceReader reader(
        TimestampSpec timestampSpec,
        DimensionsSpec dimensionsSpec,
        InputFormat inputFormat,
        @Nullable File temporaryDirectory
    )
    {
      throw new UnsupportedOperationException();
=======
    public boolean needsFormat()
    {
      return false;
>>>>>>> ea2c8f9d
    }
  }

  private class TestSupervisorTask extends TestParallelIndexSupervisorTask
  {
    TestSupervisorTask(
        String id,
        TaskResource taskResource,
        ParallelIndexIngestionSpec ingestionSchema,
        Map<String, Object> context,
        IndexingServiceClient indexingServiceClient
    )
    {
      super(
          id,
          taskResource,
          ingestionSchema,
          context,
          indexingServiceClient
      );
    }

    @Override
    SinglePhaseParallelIndexTaskRunner createSinglePhaseTaskRunner(TaskToolbox toolbox)
    {
      return new TestRunner(
          toolbox,
          this,
          indexingServiceClient
      );
    }
  }

  private class TestRunner extends TestSinglePhaseParallelIndexTaskRunner
  {
    private final ParallelIndexSupervisorTask supervisorTask;

    TestRunner(
        TaskToolbox toolbox,
        ParallelIndexSupervisorTask supervisorTask,
        @Nullable IndexingServiceClient indexingServiceClient
    )
    {
      super(
          toolbox,
          supervisorTask.getId(),
          supervisorTask.getGroupId(),
          supervisorTask.getIngestionSchema(),
          supervisorTask.getContext(),
          indexingServiceClient
      );
      this.supervisorTask = supervisorTask;
    }

    @Override
    SinglePhaseSubTaskSpec newTaskSpec(InputSplit split)
    {
      final TestInputSource baseInputSource = (TestInputSource) getIngestionSchema()
          .getIOConfig()
          .getInputSource();
      final TestSubTaskSpec spec = new TestSubTaskSpec(
          supervisorTask.getId() + "_" + getAndIncrementNextSpecId(),
          supervisorTask.getGroupId(),
          supervisorTask,
          new ParallelIndexIngestionSpec(
              getIngestionSchema().getDataSchema(),
              new ParallelIndexIOConfig(
                  null,
                  baseInputSource.withSplit(split),
                  getIngestionSchema().getIOConfig().getInputFormat(),
                  getIngestionSchema().getIOConfig().isAppendToExisting()
              ),
              getIngestionSchema().getTuningConfig()
          ),
          supervisorTask.getContext(),
          split
      );
      subTaskSpecs.put(spec.getId(), spec);
      return spec;
    }
  }

  private class TestSubTaskSpec extends SinglePhaseSubTaskSpec
  {
    private final ParallelIndexSupervisorTask supervisorTask;

    TestSubTaskSpec(
        String id,
        String groupId,
        ParallelIndexSupervisorTask supervisorTask,
        ParallelIndexIngestionSpec ingestionSpec,
        Map<String, Object> context,
        InputSplit inputSplit
    )
    {
      super(id, groupId, supervisorTask.getId(), ingestionSpec, context, inputSplit);
      this.supervisorTask = supervisorTask;
    }

    @Override
    public SinglePhaseSubTask newSubTask(int numAttempts)
    {
      try {
        // taskId is suffixed by the current time and this sleep is to make sure that every sub task has different id
        Thread.sleep(10);
      }
      catch (InterruptedException e) {
        throw new RuntimeException(e);
      }
      final TestSubTask subTask = new TestSubTask(
          getGroupId(),
          getSupervisorTaskId(),
          numAttempts,
          getIngestionSpec(),
          getContext(),
          new LocalParallelIndexTaskClientFactory(supervisorTask)
      );
      final TestInputSource inputSource = (TestInputSource) getIngestionSpec().getIOConfig().getInputSource();
      final InputSplit<Integer> split = inputSource.createSplits(getIngestionSpec().getIOConfig().getInputFormat(), null)
                                                   .findFirst()
                                                   .orElse(null);
      if (split == null) {
        throw new ISE("Split is null");
      }
      runningTasks.add(subTask);
      taskIdToSpec.put(subTask.getId(), this);
      runningSpecs.put(
          getId(),
          new TaskStatusPlus(
              subTask.getId(),
              subTask.getGroupId(),
              subTask.getType(),
              DateTimes.EPOCH,
              DateTimes.EPOCH,
              TaskState.RUNNING,
              RunnerTaskState.RUNNING,
              -1L,
              TaskLocation.unknown(),
              null,
              null
          )
      );
      return subTask;
    }
  }

  private class TestSubTask extends SinglePhaseSubTask
  {
    private final IndexTaskClientFactory<ParallelIndexSupervisorTaskClient> taskClientFactory;
    private volatile TaskState state = TaskState.RUNNING;

    TestSubTask(
        String groupId,
        String supervisorTaskId,
        int numAttempts,
        ParallelIndexIngestionSpec ingestionSchema,
        Map<String, Object> context,
        IndexTaskClientFactory<ParallelIndexSupervisorTaskClient> taskClientFactory
    )
    {
      super(
          null,
          groupId,
          null,
          supervisorTaskId,
          numAttempts,
          ingestionSchema,
          context,
          null,
          taskClientFactory,
          new TestAppenderatorsManager()
      );
      this.taskClientFactory = taskClientFactory;
    }

    @Override
    public TaskStatus run(final TaskToolbox toolbox) throws Exception
    {
      while (state == TaskState.RUNNING) {
        Thread.sleep(100);
      }

      // build LocalParallelIndexTaskClient
      final ParallelIndexSupervisorTaskClient taskClient = taskClientFactory.build(null, getId(), 0, null, 0);

      final SegmentAllocator segmentAllocator = createSegmentAllocator(toolbox, taskClient);

      final SegmentIdWithShardSpec segmentIdentifier = segmentAllocator.allocate(
          new MapBasedInputRow(DateTimes.of("2017-01-01"), Collections.emptyList(), Collections.emptyMap()),
          getId(),
          null,
          true
      );

      final DataSegment segment = new DataSegment(
          segmentIdentifier.getDataSource(),
          segmentIdentifier.getInterval(),
          segmentIdentifier.getVersion(),
          null,
          null,
          null,
          segmentIdentifier.getShardSpec(),
          0,
          1L
      );

      taskClient.report(
          getSupervisorTaskId(),
          new PushedSegmentsReport(getId(), Collections.emptySet(), Collections.singleton(segment))
      );
      return TaskStatus.fromCode(getId(), state);
    }

    void setState(TaskState state)
    {
      Preconditions.checkArgument(
          state == TaskState.SUCCESS || state == TaskState.FAILED,
          "state[%s] should be SUCCESS of FAILED",
          state
      );
      this.state = state;
      final int taskIndex = IntStream.range(0, runningTasks.size())
                                     .filter(i -> runningTasks.get(i).getId().equals(getId())).findAny()
                                     .orElse(-1);
      if (taskIndex == -1) {
        throw new ISE("Can't find an index for task[%s]", getId());
      }
      runningTasks.remove(taskIndex);
      final String specId = Preconditions.checkNotNull(taskIdToSpec.get(getId()), "spec for task[%s]", getId()).getId();
      runningSpecs.remove(specId);
      taskHistories.computeIfAbsent(specId, k -> new ArrayList<>()).add(
          new TaskStatusPlus(
              getId(),
              getGroupId(),
              getType(),
              DateTimes.EPOCH,
              DateTimes.EPOCH,
              state,
              RunnerTaskState.NONE,
              -1L,
              TaskLocation.unknown(),
              null,
              null
          )
      );
    }
  }
}<|MERGE_RESOLUTION|>--- conflicted
+++ resolved
@@ -22,17 +22,6 @@
 import com.google.common.base.Function;
 import com.google.common.base.Preconditions;
 import org.apache.druid.client.indexing.IndexingServiceClient;
-<<<<<<< HEAD
-import org.apache.druid.data.input.InputSourceReader;
-import org.apache.druid.data.input.InputSplit;
-import org.apache.druid.data.input.MapBasedInputRow;
-import org.apache.druid.data.input.SplitHintSpec;
-import org.apache.druid.data.input.impl.DimensionsSpec;
-import org.apache.druid.data.input.impl.InputFormat;
-import org.apache.druid.data.input.impl.NoopInputFormat;
-import org.apache.druid.data.input.impl.SplittableInputSource;
-import org.apache.druid.data.input.impl.TimestampSpec;
-=======
 import org.apache.druid.data.input.AbstractInputSource;
 import org.apache.druid.data.input.InputSplit;
 import org.apache.druid.data.input.MapBasedInputRow;
@@ -40,7 +29,6 @@
 import org.apache.druid.data.input.impl.InputFormat;
 import org.apache.druid.data.input.impl.NoopInputFormat;
 import org.apache.druid.data.input.impl.SplittableInputSource;
->>>>>>> ea2c8f9d
 import org.apache.druid.indexer.RunnerTaskState;
 import org.apache.druid.indexer.TaskLocation;
 import org.apache.druid.indexer.TaskState;
@@ -76,7 +64,6 @@
 import javax.annotation.Nullable;
 import javax.servlet.http.HttpServletRequest;
 import javax.ws.rs.core.Response;
-import java.io.File;
 import java.io.IOException;
 import java.util.ArrayList;
 import java.util.Collection;
@@ -483,11 +470,7 @@
     );
   }
 
-<<<<<<< HEAD
-  private static class TestInputSource implements SplittableInputSource<Integer>
-=======
   private static class TestInputSource extends AbstractInputSource implements SplittableInputSource<Integer>
->>>>>>> ea2c8f9d
   {
     private final List<Integer> ids;
 
@@ -515,20 +498,9 @@
     }
 
     @Override
-<<<<<<< HEAD
-    public InputSourceReader reader(
-        TimestampSpec timestampSpec,
-        DimensionsSpec dimensionsSpec,
-        InputFormat inputFormat,
-        @Nullable File temporaryDirectory
-    )
-    {
-      throw new UnsupportedOperationException();
-=======
     public boolean needsFormat()
     {
       return false;
->>>>>>> ea2c8f9d
     }
   }
 
