--- conflicted
+++ resolved
@@ -215,60 +215,6 @@
   }
 
   @Test
-<<<<<<< HEAD
-  public void testForceExtendableShardSpecs() throws Exception
-  {
-    File tmpDir = temporaryFolder.newFolder();
-
-    File tmpFile = File.createTempFile("druid", "index", tmpDir);
-
-    try (BufferedWriter writer = Files.newWriter(tmpFile, StandardCharsets.UTF_8)) {
-      writer.write("2014-01-01T00:00:10Z,a,1\n");
-      writer.write("2014-01-01T01:00:20Z,b,1\n");
-      writer.write("2014-01-01T02:00:30Z,c,1\n");
-    }
-
-    IndexTask indexTask = new IndexTask(
-        null,
-        null,
-        createIngestionSpec(
-            jsonMapper,
-            tmpDir,
-            null,
-            null,
-            createTuningConfigWithMaxRowsPerSegment(2, true, true),
-            false
-        ),
-        null,
-        AuthTestUtils.TEST_AUTHORIZER_MAPPER,
-        null,
-        rowIngestionMetersFactory
-    );
-
-    Assert.assertEquals(indexTask.getId(), indexTask.getGroupId());
-
-    final List<DataSegment> segments = runTask(indexTask).rhs;
-
-    Assert.assertEquals(2, segments.size());
-
-    Assert.assertEquals("test", segments.get(0).getDataSource());
-    Assert.assertEquals(Intervals.of("2014/P1D"), segments.get(0).getInterval());
-    Assert.assertEquals(NumberedShardSpec.class, segments.get(0).getShardSpec().getClass());
-    Assert.assertEquals(0, segments.get(0).getShardSpec().getPartitionNum());
-    Assert.assertEquals(Collections.emptySet(), segments.get(0).getOvershadowedGroup());
-    Assert.assertEquals(Collections.emptySet(), segments.get(0).getAtomicUpdateGroup());
-
-    Assert.assertEquals("test", segments.get(1).getDataSource());
-    Assert.assertEquals(Intervals.of("2014/P1D"), segments.get(1).getInterval());
-    Assert.assertEquals(NumberedShardSpec.class, segments.get(1).getShardSpec().getClass());
-    Assert.assertEquals(1, segments.get(1).getShardSpec().getPartitionNum());
-    Assert.assertEquals(Collections.emptySet(), segments.get(1).getOvershadowedGroup());
-    Assert.assertEquals(Collections.emptySet(), segments.get(1).getAtomicUpdateGroup());
-  }
-
-  @Test
-=======
->>>>>>> 5294277c
   public void testTransformSpec() throws Exception
   {
     File tmpDir = temporaryFolder.newFolder();
