/*
 * Licensed to the Apache Software Foundation (ASF) under one
 * or more contributor license agreements.  See the NOTICE file
 * distributed with this work for additional information
 * regarding copyright ownership.  The ASF licenses this file
 * to you under the Apache License, Version 2.0 (the
 * "License"); you may not use this file except in compliance
 * with the License.  You may obtain a copy of the License at
 *
 *   http://www.apache.org/licenses/LICENSE-2.0
 *
 * Unless required by applicable law or agreed to in writing,
 * software distributed under the License is distributed on an
 * "AS IS" BASIS, WITHOUT WARRANTIES OR CONDITIONS OF ANY
 * KIND, either express or implied.  See the License for the
 * specific language governing permissions and limitations
 * under the License.
 */

package org.apache.druid.indexing.firehose;

import com.fasterxml.jackson.databind.ObjectMapper;
import com.google.common.base.Throwables;
import com.google.common.collect.ImmutableList;
import com.google.common.collect.ImmutableMap;
import com.google.common.collect.Iterables;
import com.google.common.io.Files;
import org.apache.commons.io.FileUtils;
import org.apache.druid.client.coordinator.CoordinatorClient;
import org.apache.druid.data.input.Firehose;
import org.apache.druid.data.input.InputRow;
import org.apache.druid.data.input.MapBasedInputRow;
import org.apache.druid.data.input.impl.DimensionsSpec;
import org.apache.druid.data.input.impl.InputRowParser;
import org.apache.druid.data.input.impl.JSONParseSpec;
import org.apache.druid.data.input.impl.MapInputRowParser;
import org.apache.druid.data.input.impl.TimestampSpec;
import org.apache.druid.indexing.common.RetryPolicyConfig;
import org.apache.druid.indexing.common.RetryPolicyFactory;
import org.apache.druid.indexing.common.SegmentLoaderFactory;
<<<<<<< HEAD
import org.apache.druid.indexing.common.TaskLockType;
import org.apache.druid.indexing.common.TaskToolboxFactory;
import org.apache.druid.indexing.common.TestUtils;
import org.apache.druid.indexing.common.TimeChunkLock;
import org.apache.druid.indexing.common.actions.LockAcquireAction;
import org.apache.druid.indexing.common.actions.SegmentListUsedAction;
import org.apache.druid.indexing.common.actions.TaskAction;
import org.apache.druid.indexing.common.actions.TaskActionClient;
import org.apache.druid.indexing.common.actions.TaskActionClientFactory;
import org.apache.druid.indexing.common.config.TaskConfig;
import org.apache.druid.indexing.common.task.NoopTask;
import org.apache.druid.indexing.common.task.NoopTestTaskFileWriter;
import org.apache.druid.indexing.common.task.Task;
=======
import org.apache.druid.indexing.common.TestUtils;
>>>>>>> 62f0de9b
import org.apache.druid.java.util.common.DateTimes;
import org.apache.druid.java.util.common.Intervals;
import org.apache.druid.java.util.common.JodaUtils;
import org.apache.druid.query.aggregation.LongSumAggregatorFactory;
import org.apache.druid.query.filter.TrueDimFilter;
import org.apache.druid.segment.IndexIO;
import org.apache.druid.segment.IndexMergerV9;
import org.apache.druid.segment.IndexSpec;
import org.apache.druid.segment.incremental.IncrementalIndex;
import org.apache.druid.segment.incremental.IncrementalIndexSchema;
import org.apache.druid.segment.incremental.IndexSizeExceededException;
import org.apache.druid.segment.realtime.plumber.SegmentHandoffNotifierFactory;
import org.apache.druid.segment.transform.TransformSpec;
import org.apache.druid.timeline.DataSegment;
import org.apache.druid.timeline.SegmentId;
import org.apache.druid.timeline.partition.LinearShardSpec;
import org.easymock.EasyMock;
import org.joda.time.Interval;
import org.junit.After;
import org.junit.Assert;
import org.junit.Test;
import org.junit.runner.RunWith;
import org.junit.runners.Parameterized;

import java.io.File;
import java.io.IOException;
import java.util.ArrayList;
import java.util.Arrays;
import java.util.Collection;
import java.util.HashSet;
import java.util.List;
import java.util.Map;
import java.util.Set;
import java.util.UUID;

@RunWith(Parameterized.class)
public class IngestSegmentFirehoseFactoryTimelineTest
{
  private static final String DATA_SOURCE = "foo";
  private static final String TIME_COLUMN = "t";
  private static final String[] DIMENSIONS = new String[]{"d1"};
  private static final String[] METRICS = new String[]{"m1"};

  // Must decorate the parser, since IngestSegmentFirehoseFactory will undecorate it.
  private static final InputRowParser<Map<String, Object>> ROW_PARSER = TransformSpec.NONE.decorate(
      new MapInputRowParser(
          new JSONParseSpec(
              new TimestampSpec(TIME_COLUMN, "auto", null),
              new DimensionsSpec(
                  DimensionsSpec.getDefaultSchemas(Arrays.asList(DIMENSIONS)),
                  null,
                  null
              ),
              null,
              null
          )
      )
  );

  private final IngestSegmentFirehoseFactory factory;
  private final File tmpDir;
  private final int expectedCount;
  private final long expectedSum;

  private static final ObjectMapper MAPPER;
  private static final IndexIO INDEX_IO;
  private static final IndexMergerV9 INDEX_MERGER_V9;

  static {
    TestUtils testUtils = new TestUtils();
    MAPPER = IngestSegmentFirehoseFactoryTest.setupInjectablesInObjectMapper(testUtils.getTestObjectMapper());
    INDEX_IO = testUtils.getTestIndexIO();
    INDEX_MERGER_V9 = testUtils.getTestIndexMergerV9();
  }

  public IngestSegmentFirehoseFactoryTimelineTest(
      String name,
      IngestSegmentFirehoseFactory factory,
      File tmpDir,
      int expectedCount,
      long expectedSum
  )
  {
    this.factory = factory;
    this.tmpDir = tmpDir;
    this.expectedCount = expectedCount;
    this.expectedSum = expectedSum;
  }

  @Test
  public void testSimple() throws Exception
  {
    int count = 0;
    long sum = 0;

    try (final Firehose firehose = factory.connect(ROW_PARSER, null)) {
      while (firehose.hasMore()) {
        final InputRow row = firehose.nextRow();
        count++;
        sum += row.getMetric(METRICS[0]).longValue();
      }
    }

    Assert.assertEquals("count", expectedCount, count);
    Assert.assertEquals("sum", expectedSum, sum);
  }

  @After
  public void tearDown() throws Exception
  {
    FileUtils.deleteDirectory(tmpDir);
  }

  private static TestCase tc(
      String intervalString,
      int expectedCount,
      long expectedSum,
      DataSegmentMaker... segmentMakers
  )
  {
    final File tmpDir = Files.createTempDir();
    final Set<DataSegment> segments = new HashSet<>();
    for (DataSegmentMaker segmentMaker : segmentMakers) {
      segments.add(segmentMaker.make(tmpDir));
    }

    return new TestCase(
        tmpDir,
        Intervals.of(intervalString),
        expectedCount,
        expectedSum,
        segments
    );
  }

  private static DataSegmentMaker ds(
      String intervalString,
      String version,
      int partitionNum,
      InputRow... rows
  )
  {
    return new DataSegmentMaker(Intervals.of(intervalString), version, partitionNum, Arrays.asList(rows));
  }

  private static InputRow ir(String timeString, long metricValue)
  {
    return new MapBasedInputRow(
        DateTimes.of(timeString).getMillis(),
        Arrays.asList(DIMENSIONS),
        ImmutableMap.of(
            TIME_COLUMN, DateTimes.of(timeString).toString(),
            DIMENSIONS[0], "bar",
            METRICS[0], metricValue
        )
    );
  }

  private static Map<String, Object> persist(File tmpDir, InputRow... rows)
  {
    final File persistDir = new File(tmpDir, UUID.randomUUID().toString());
    final IncrementalIndexSchema schema = new IncrementalIndexSchema.Builder()
        .withMinTimestamp(JodaUtils.MIN_INSTANT)
        .withDimensionsSpec(ROW_PARSER)
        .withMetrics(new LongSumAggregatorFactory(METRICS[0], METRICS[0]))
        .build();
    final IncrementalIndex index = new IncrementalIndex.Builder()
        .setIndexSchema(schema)
        .setMaxRowCount(rows.length)
        .buildOnheap();

    for (InputRow row : rows) {
      try {
        index.add(row);
      }
      catch (IndexSizeExceededException e) {
        throw Throwables.propagate(e);
      }
    }

    try {
      INDEX_MERGER_V9.persist(index, persistDir, new IndexSpec(), null);
    }
    catch (IOException e) {
      throw Throwables.propagate(e);
    }

    return ImmutableMap.of(
        "type", "local",
        "path", persistDir.getAbsolutePath()
    );
  }

  @Parameterized.Parameters(name = "{0}")
  public static Collection<Object[]> constructorFeeder()
  {
    final List<TestCase> testCases = ImmutableList.of(
        tc(
            "2000/2000T02", 3, 7,
            ds("2000/2000T01", "v1", 0, ir("2000", 1), ir("2000T00:01", 2)),
            ds("2000T01/2000T02", "v1", 0, ir("2000T01", 4))
        ) /* Adjacent segments */,
        tc(
            "2000/2000T02", 3, 7,
            ds("2000/2000T02", "v1", 0, ir("2000", 1), ir("2000T00:01", 2), ir("2000T01", 8)),
            ds("2000T01/2000T02", "v2", 0, ir("2000T01:01", 4))
        ) /* 1H segment overlaid on top of 2H segment */,
        tc(
            "2000/2000-01-02", 4, 23,
            ds("2000/2000-01-02", "v1", 0, ir("2000", 1), ir("2000T00:01", 2), ir("2000T01", 8), ir("2000T02", 16)),
            ds("2000T01/2000T02", "v2", 0, ir("2000T01:01", 4))
        ) /* 1H segment overlaid on top of 1D segment */,
        tc(
            "2000/2000T02", 4, 15,
            ds("2000/2000T02", "v1", 0, ir("2000", 1), ir("2000T00:01", 2), ir("2000T01", 8)),
            ds("2000/2000T02", "v1", 1, ir("2000T01:01", 4))
        ) /* Segment set with two segments for the same interval */,
        tc(
            "2000T01/2000T02", 1, 2,
            ds("2000/2000T03", "v1", 0, ir("2000", 1), ir("2000T01", 2), ir("2000T02", 4))
        ) /* Segment wider than desired interval */,
        tc(
            "2000T02/2000T04", 2, 12,
            ds("2000/2000T03", "v1", 0, ir("2000", 1), ir("2000T01", 2), ir("2000T02", 4)),
            ds("2000T03/2000T04", "v1", 0, ir("2000T03", 8))
        ) /* Segment intersecting desired interval */
    );

    final List<Object[]> constructors = new ArrayList<>();

    for (final TestCase testCase : testCases) {
<<<<<<< HEAD
      final TaskActionClient taskActionClient = new TaskActionClient()
      {
        @Override
        public <RetType> RetType submit(TaskAction<RetType> taskAction)
        {
          if (taskAction instanceof SegmentListUsedAction) {
            // Expect the interval we asked for
            final SegmentListUsedAction action = (SegmentListUsedAction) taskAction;
            if (action.getIntervals().equals(ImmutableList.of(testCase.interval))) {
              return (RetType) ImmutableList.copyOf(testCase.segments);
            } else {
              throw new IllegalArgumentException("WTF");
            }
          } else if (taskAction instanceof LockAcquireAction) {
            return (RetType) new TimeChunkLock(TaskLockType.EXCLUSIVE, null, DATA_SOURCE, Intervals.of("2000/2001"), "v1", 0);
          } else {
            throw new UnsupportedOperationException();
          }
        }
      };
=======
>>>>>>> 62f0de9b
      SegmentHandoffNotifierFactory notifierFactory = EasyMock.createNiceMock(SegmentHandoffNotifierFactory.class);
      EasyMock.replay(notifierFactory);
      final SegmentLoaderFactory slf = new SegmentLoaderFactory(null, MAPPER);
      final RetryPolicyFactory retryPolicyFactory = new RetryPolicyFactory(new RetryPolicyConfig());
      final CoordinatorClient cc = new CoordinatorClient(null, null)
      {
        @Override
        public List<DataSegment> getDatabaseSegmentDataSourceSegments(String dataSource, List<Interval> intervals)
        {
          // Expect the interval we asked for
          if (intervals.equals(ImmutableList.of(testCase.interval))) {
            return ImmutableList.copyOf(testCase.segments);
          } else {
            throw new IllegalArgumentException("WTF");
          }
        }
      };
      final IngestSegmentFirehoseFactory factory = new IngestSegmentFirehoseFactory(
          DATA_SOURCE,
          testCase.interval,
          new TrueDimFilter(),
          Arrays.asList(DIMENSIONS),
          Arrays.asList(METRICS),
          INDEX_IO,
          cc,
          slf,
          retryPolicyFactory
      );

      constructors.add(
          new Object[]{
              testCase.toString(),
              factory,
              testCase.tmpDir,
              testCase.expectedCount,
              testCase.expectedSum
          }
      );
    }

    return constructors;
  }

  private static class TestCase
  {
    final File tmpDir;
    final Interval interval;
    final int expectedCount;
    final long expectedSum;
    final Set<DataSegment> segments;

    public TestCase(
        File tmpDir,
        Interval interval,
        int expectedCount,
        long expectedSum,
        Set<DataSegment> segments
    )
    {
      this.tmpDir = tmpDir;
      this.interval = interval;
      this.expectedCount = expectedCount;
      this.expectedSum = expectedSum;
      this.segments = segments;
    }

    @Override
    public String toString()
    {
      final List<SegmentId> segmentIds = new ArrayList<>();
      for (DataSegment segment : segments) {
        segmentIds.add(segment.getId());
      }
      return "TestCase{" +
             "interval=" + interval +
             ", expectedCount=" + expectedCount +
             ", expectedSum=" + expectedSum +
             ", segments=" + segmentIds +
             '}';
    }
  }

  private static class DataSegmentMaker
  {
    final Interval interval;
    final String version;
    final int partitionNum;
    final List<InputRow> rows;

    public DataSegmentMaker(
        Interval interval,
        String version,
        int partitionNum,
        List<InputRow> rows
    )
    {
      this.interval = interval;
      this.version = version;
      this.partitionNum = partitionNum;
      this.rows = rows;
    }

    public DataSegment make(File tmpDir)
    {
      final Map<String, Object> loadSpec = persist(tmpDir, Iterables.toArray(rows, InputRow.class));

      return new DataSegment(
          DATA_SOURCE,
          interval,
          version,
          loadSpec,
          Arrays.asList(DIMENSIONS),
          Arrays.asList(METRICS),
          new LinearShardSpec(partitionNum),
          -1,
          0L
      );
    }
  }
}<|MERGE_RESOLUTION|>--- conflicted
+++ resolved
@@ -38,23 +38,7 @@
 import org.apache.druid.indexing.common.RetryPolicyConfig;
 import org.apache.druid.indexing.common.RetryPolicyFactory;
 import org.apache.druid.indexing.common.SegmentLoaderFactory;
-<<<<<<< HEAD
-import org.apache.druid.indexing.common.TaskLockType;
-import org.apache.druid.indexing.common.TaskToolboxFactory;
 import org.apache.druid.indexing.common.TestUtils;
-import org.apache.druid.indexing.common.TimeChunkLock;
-import org.apache.druid.indexing.common.actions.LockAcquireAction;
-import org.apache.druid.indexing.common.actions.SegmentListUsedAction;
-import org.apache.druid.indexing.common.actions.TaskAction;
-import org.apache.druid.indexing.common.actions.TaskActionClient;
-import org.apache.druid.indexing.common.actions.TaskActionClientFactory;
-import org.apache.druid.indexing.common.config.TaskConfig;
-import org.apache.druid.indexing.common.task.NoopTask;
-import org.apache.druid.indexing.common.task.NoopTestTaskFileWriter;
-import org.apache.druid.indexing.common.task.Task;
-=======
-import org.apache.druid.indexing.common.TestUtils;
->>>>>>> 62f0de9b
 import org.apache.druid.java.util.common.DateTimes;
 import org.apache.druid.java.util.common.Intervals;
 import org.apache.druid.java.util.common.JodaUtils;
@@ -286,29 +270,6 @@
     final List<Object[]> constructors = new ArrayList<>();
 
     for (final TestCase testCase : testCases) {
-<<<<<<< HEAD
-      final TaskActionClient taskActionClient = new TaskActionClient()
-      {
-        @Override
-        public <RetType> RetType submit(TaskAction<RetType> taskAction)
-        {
-          if (taskAction instanceof SegmentListUsedAction) {
-            // Expect the interval we asked for
-            final SegmentListUsedAction action = (SegmentListUsedAction) taskAction;
-            if (action.getIntervals().equals(ImmutableList.of(testCase.interval))) {
-              return (RetType) ImmutableList.copyOf(testCase.segments);
-            } else {
-              throw new IllegalArgumentException("WTF");
-            }
-          } else if (taskAction instanceof LockAcquireAction) {
-            return (RetType) new TimeChunkLock(TaskLockType.EXCLUSIVE, null, DATA_SOURCE, Intervals.of("2000/2001"), "v1", 0);
-          } else {
-            throw new UnsupportedOperationException();
-          }
-        }
-      };
-=======
->>>>>>> 62f0de9b
       SegmentHandoffNotifierFactory notifierFactory = EasyMock.createNiceMock(SegmentHandoffNotifierFactory.class);
       EasyMock.replay(notifierFactory);
       final SegmentLoaderFactory slf = new SegmentLoaderFactory(null, MAPPER);
