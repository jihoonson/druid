/*
 * Licensed to the Apache Software Foundation (ASF) under one
 * or more contributor license agreements.  See the NOTICE file
 * distributed with this work for additional information
 * regarding copyright ownership.  The ASF licenses this file
 * to you under the Apache License, Version 2.0 (the
 * "License"); you may not use this file except in compliance
 * with the License.  You may obtain a copy of the License at
 *
 *   http://www.apache.org/licenses/LICENSE-2.0
 *
 * Unless required by applicable law or agreed to in writing,
 * software distributed under the License is distributed on an
 * "AS IS" BASIS, WITHOUT WARRANTIES OR CONDITIONS OF ANY
 * KIND, either express or implied.  See the License for the
 * specific language governing permissions and limitations
 * under the License.
 */

package org.apache.druid.indexing.common.task.batch.parallel;

import org.apache.druid.client.indexing.IndexingServiceClient;
import org.apache.druid.data.input.impl.LocalInputSource;
import org.apache.druid.data.input.impl.ParseSpec;
import org.apache.druid.data.input.impl.StringInputRowParser;
import org.apache.druid.indexer.TaskState;
import org.apache.druid.indexer.TaskStatus;
import org.apache.druid.indexer.partitions.PartitionsSpec;
import org.apache.druid.indexing.common.LockGranularity;
import org.apache.druid.indexing.common.SegmentLoaderFactory;
import org.apache.druid.indexing.common.task.TaskResource;
import org.apache.druid.indexing.common.task.Tasks;
import org.apache.druid.java.util.common.granularity.Granularities;
import org.apache.druid.query.DefaultGenericQueryMetricsFactory;
import org.apache.druid.query.QueryPlus;
import org.apache.druid.query.QueryRunner;
import org.apache.druid.query.SegmentDescriptor;
import org.apache.druid.query.TableDataSource;
import org.apache.druid.query.aggregation.AggregatorFactory;
import org.apache.druid.query.aggregation.LongSumAggregatorFactory;
import org.apache.druid.query.scan.ScanQuery;
import org.apache.druid.query.scan.ScanQueryConfig;
import org.apache.druid.query.scan.ScanQueryEngine;
import org.apache.druid.query.scan.ScanQueryQueryToolChest;
import org.apache.druid.query.scan.ScanQueryRunnerFactory;
import org.apache.druid.query.scan.ScanResultValue;
import org.apache.druid.query.spec.SpecificSegmentSpec;
import org.apache.druid.segment.Segment;
import org.apache.druid.segment.indexing.DataSchema;
import org.apache.druid.segment.indexing.granularity.GranularitySpec;
import org.apache.druid.segment.indexing.granularity.UniformGranularitySpec;
import org.apache.druid.segment.loading.SegmentLoader;
import org.apache.druid.segment.loading.SegmentLoadingException;
import org.apache.druid.segment.realtime.firehose.LocalFirehoseFactory;
import org.apache.druid.timeline.DataSegment;
import org.joda.time.Interval;
import org.junit.After;
import org.junit.Assert;
import org.junit.Before;

import java.io.File;
import java.io.IOException;
import java.util.Collections;
import java.util.HashMap;
import java.util.List;
import java.util.Map;
import java.util.Set;

@SuppressWarnings("SameParameterValue")
abstract class AbstractMultiPhaseParallelIndexingTest extends AbstractParallelIndexSupervisorTaskTest
{
  private static final ScanQueryRunnerFactory SCAN_QUERY_RUNNER_FACTORY = new ScanQueryRunnerFactory(
      new ScanQueryQueryToolChest(
          new ScanQueryConfig().setLegacy(false),
          DefaultGenericQueryMetricsFactory.instance()
      ),
      new ScanQueryEngine(),
      new ScanQueryConfig()
  );

  private final LockGranularity lockGranularity;
  private final boolean useInputFormatApi;

  AbstractMultiPhaseParallelIndexingTest(LockGranularity lockGranularity, boolean useInputFormatApi)
  {
    this.lockGranularity = lockGranularity;
    this.useInputFormatApi = useInputFormatApi;
  }

  @Before
  public void setup() throws IOException
  {
    localDeepStorage = temporaryFolder.newFolder("localStorage");
    indexingServiceClient = new LocalIndexingServiceClient();
    initializeIntermediaryDataManager();
  }

  @After
  public void teardown()
  {
    indexingServiceClient.shutdown();
    temporaryFolder.delete();
  }

  LockGranularity getLockGranularity()
  {
    return lockGranularity;
  }

  Set<DataSegment> runTestTask(
      ParseSpec parseSpec,
      Interval interval,
      File inputDir,
      String filter,
<<<<<<< HEAD
      PartitionsSpec partitionsSpec,
      int maxNumConcurrentSubTasks
=======
      DimensionBasedPartitionsSpec partitionsSpec,
      int maxNumConcurrentSubTasks,
      TaskState expectedTaskStatus
>>>>>>> 2e54755a
  ) throws Exception
  {
    return runTestTask(parseSpec, interval, inputDir, filter, partitionsSpec, maxNumConcurrentSubTasks, false);
  }

  Set<DataSegment> runTestTask(
      ParseSpec parseSpec,
      Interval interval,
      File inputDir,
      String filter,
      PartitionsSpec partitionsSpec,
      int maxNumConcurrentSubTasks,
      boolean appendToExisting
  ) throws Exception
  {
    final ParallelIndexSupervisorTask task = newTask(
        parseSpec,
        interval,
        inputDir,
        filter,
        partitionsSpec,
        maxNumConcurrentSubTasks,
        appendToExisting
    );

    actionClient = createActionClient(task);
    toolbox = createTaskToolbox(task);

    prepareTaskForLocking(task);
    task.addToContext(Tasks.FORCE_TIME_CHUNK_LOCK_KEY, lockGranularity == LockGranularity.TIME_CHUNK);
    Assert.assertTrue(task.isReady(actionClient));

    TaskStatus taskStatus = task.run(toolbox);

    Assert.assertEquals(expectedTaskStatus, taskStatus.getStatusCode());
    shutdownTask(task);
    return actionClient.getPublishedSegments();
  }

  private ParallelIndexSupervisorTask newTask(
      ParseSpec parseSpec,
      Interval interval,
      File inputDir,
      String filter,
      PartitionsSpec partitionsSpec,
      int maxNumConcurrentSubTasks,
      boolean appendToExisting
  )
  {
    GranularitySpec granularitySpec = new UniformGranularitySpec(
        Granularities.DAY,
        Granularities.MINUTE,
        interval == null ? null : Collections.singletonList(interval)
    );

    ParallelIndexTuningConfig tuningConfig = new ParallelIndexTuningConfig(
        null,
        null,
        null,
        null,
        null,
        null,
        null,
        partitionsSpec,
        null,
        null,
        null,
        !appendToExisting,
        null,
        null,
        null,
        null,
        maxNumConcurrentSubTasks,
        null,
        null,
        null,
        null,
        null,
        null,
        null,
        null,
        null
    );

    final ParallelIndexIngestionSpec ingestionSpec;

    if (useInputFormatApi) {
      ParallelIndexIOConfig ioConfig = new ParallelIndexIOConfig(
          null,
          new LocalInputSource(inputDir, filter),
          parseSpec.toInputFormat(),
          appendToExisting
      );
      ingestionSpec = new ParallelIndexIngestionSpec(
          new DataSchema(
              "dataSource",
              parseSpec.getTimestampSpec(),
              parseSpec.getDimensionsSpec(),
              new AggregatorFactory[]{
                  new LongSumAggregatorFactory("val", "val")
              },
              granularitySpec,
              null
          ),
          ioConfig,
          tuningConfig
      );
    } else {
      ParallelIndexIOConfig ioConfig = new ParallelIndexIOConfig(
          new LocalFirehoseFactory(inputDir, filter, null),
          appendToExisting
      );
      //noinspection unchecked
      ingestionSpec = new ParallelIndexIngestionSpec(
          new DataSchema(
              "dataSource",
              getObjectMapper().convertValue(
                  new StringInputRowParser(parseSpec, null),
                  Map.class
              ),
              new AggregatorFactory[]{
                  new LongSumAggregatorFactory("val", "val")
              },
              granularitySpec,
              null,
              getObjectMapper()
          ),
          ioConfig,
          tuningConfig
      );
    }

    // set up test tools
    return createParallelIndexSupervisorTask(
        null,
        null,
        ingestionSpec,
        new HashMap<>(),
        indexingServiceClient
    );
  }

  abstract ParallelIndexSupervisorTask createParallelIndexSupervisorTask(
      String id,
      TaskResource taskResource,
      ParallelIndexIngestionSpec ingestionSchema,
      Map<String, Object> context,
      IndexingServiceClient indexingServiceClient
  );

  List<ScanResultValue> querySegment(DataSegment dataSegment, List<String> columns, File tempSegmentDir)
  {
    Segment segment = loadSegment(dataSegment, tempSegmentDir);
    final QueryRunner<ScanResultValue> runner = SCAN_QUERY_RUNNER_FACTORY.createRunner(segment);
    return runner.run(
        QueryPlus.wrap(
            new ScanQuery(
                new TableDataSource("dataSource"),
                new SpecificSegmentSpec(
                    new SegmentDescriptor(
                        dataSegment.getInterval(),
                        dataSegment.getVersion(),
                        dataSegment.getShardSpec().getPartitionNum()
                    )
                ),
                null,
                null,
                0,
                0,
                null,
                null,
                columns,
                false,
                null
            )
        )
    ).toList();
  }

  private Segment loadSegment(DataSegment dataSegment, File tempSegmentDir)
  {
    final SegmentLoader loader = new SegmentLoaderFactory(getIndexIO(), getObjectMapper())
        .manufacturate(tempSegmentDir);
    try {
      return loader.getSegment(dataSegment, false);
    }
    catch (SegmentLoadingException e) {
      throw new RuntimeException(e);
    }
  }
}<|MERGE_RESOLUTION|>--- conflicted
+++ resolved
@@ -112,17 +112,21 @@
       Interval interval,
       File inputDir,
       String filter,
-<<<<<<< HEAD
       PartitionsSpec partitionsSpec,
-      int maxNumConcurrentSubTasks
-=======
-      DimensionBasedPartitionsSpec partitionsSpec,
       int maxNumConcurrentSubTasks,
       TaskState expectedTaskStatus
->>>>>>> 2e54755a
   ) throws Exception
   {
-    return runTestTask(parseSpec, interval, inputDir, filter, partitionsSpec, maxNumConcurrentSubTasks, false);
+    return runTestTask(
+        parseSpec,
+        interval,
+        inputDir,
+        filter,
+        partitionsSpec,
+        maxNumConcurrentSubTasks,
+        expectedTaskStatus,
+        false
+    );
   }
 
   Set<DataSegment> runTestTask(
@@ -132,6 +136,7 @@
       String filter,
       PartitionsSpec partitionsSpec,
       int maxNumConcurrentSubTasks,
+      TaskState expectedTaskStatus,
       boolean appendToExisting
   ) throws Exception
   {
