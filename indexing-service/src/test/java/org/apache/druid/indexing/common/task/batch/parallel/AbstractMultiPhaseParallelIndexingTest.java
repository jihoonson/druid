--- conflicted
+++ resolved
@@ -81,29 +81,11 @@
     this.useInputFormatApi = useInputFormatApi;
   }
 
-<<<<<<< HEAD
-  @Before
-  public void setup() throws IOException
-  {
-    localDeepStorage = temporaryFolder.newFolder("localStorage");
-    indexingServiceClient = new LocalIndexingServiceClient();
-    initializeIntermediaryDataManager();
-  }
-
-  @After
-  public void teardown()
-  {
-    indexingServiceClient.shutdown();
-    temporaryFolder.delete();
-  }
-
   LockGranularity getLockGranularity()
   {
     return lockGranularity;
   }
 
-=======
->>>>>>> 73a0181e
   Set<DataSegment> runTestTask(
       ParseSpec parseSpec,
       Interval interval,
@@ -135,7 +117,7 @@
       int maxNumConcurrentSubTasks,
       TaskState expectedTaskStatus,
       boolean appendToExisting
-  ) throws Exception
+  )
   {
     final ParallelIndexSupervisorTask task = newTask(
         parseSpec,
