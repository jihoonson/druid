/*
 * Licensed to the Apache Software Foundation (ASF) under one
 * or more contributor license agreements.  See the NOTICE file
 * distributed with this work for additional information
 * regarding copyright ownership.  The ASF licenses this file
 * to you under the Apache License, Version 2.0 (the
 * "License"); you may not use this file except in compliance
 * with the License.  You may obtain a copy of the License at
 *
 *   http://www.apache.org/licenses/LICENSE-2.0
 *
 * Unless required by applicable law or agreed to in writing,
 * software distributed under the License is distributed on an
 * "AS IS" BASIS, WITHOUT WARRANTIES OR CONDITIONS OF ANY
 * KIND, either express or implied.  See the License for the
 * specific language governing permissions and limitations
 * under the License.
 */

package org.apache.druid.indexing.common.actions;

import com.fasterxml.jackson.databind.ObjectMapper;
import com.google.common.base.Predicate;
import com.google.common.collect.FluentIterable;
import com.google.common.collect.ImmutableList;
import com.google.common.collect.ImmutableSet;
import com.google.common.collect.Iterables;
import org.apache.druid.indexing.common.LockGranularity;
import org.apache.druid.indexing.common.SegmentLock;
import org.apache.druid.indexing.common.TaskLock;
import org.apache.druid.indexing.common.task.NoopTask;
import org.apache.druid.indexing.common.task.Task;
import org.apache.druid.jackson.DefaultObjectMapper;
import org.apache.druid.java.util.common.DateTimes;
import org.apache.druid.java.util.common.granularity.Granularities;
import org.apache.druid.java.util.common.granularity.Granularity;
import org.apache.druid.java.util.common.granularity.PeriodGranularity;
import org.apache.druid.java.util.emitter.EmittingLogger;
import org.apache.druid.java.util.emitter.service.ServiceEmitter;
import org.apache.druid.segment.realtime.appenderator.SegmentIdWithShardSpec;
import org.apache.druid.timeline.DataSegment;
import org.apache.druid.timeline.partition.HashBasedNumberedPartialShardSpec;
import org.apache.druid.timeline.partition.HashBasedNumberedShardSpec;
import org.apache.druid.timeline.partition.LinearPartialShardSpec;
import org.apache.druid.timeline.partition.LinearShardSpec;
import org.apache.druid.timeline.partition.NumberedPartialShardSpec;
import org.apache.druid.timeline.partition.NumberedShardSpec;
import org.apache.druid.timeline.partition.PartialShardSpec;
import org.apache.druid.timeline.partition.ShardSpec;
import org.apache.druid.timeline.partition.SingleDimensionShardSpec;
import org.easymock.EasyMock;
import org.joda.time.DateTime;
import org.joda.time.Period;
import org.junit.Assert;
import org.junit.Before;
import org.junit.Rule;
import org.junit.Test;
import org.junit.rules.ExpectedException;
import org.junit.runner.RunWith;
import org.junit.runners.Parameterized;

import java.io.IOException;
import java.util.HashMap;
import java.util.List;
import java.util.Map;
import java.util.Map.Entry;
import java.util.stream.Collectors;

@RunWith(Parameterized.class)
public class SegmentAllocateActionTest
{
  @Rule
  public ExpectedException thrown = ExpectedException.none();

  @Rule
  public TaskActionTestKit taskActionTestKit = new TaskActionTestKit();

  private static final String DATA_SOURCE = "none";
  private static final DateTime PARTY_TIME = DateTimes.of("1999");
  private static final DateTime THE_DISTANT_FUTURE = DateTimes.of("3000");

  private final LockGranularity lockGranularity;

  @Parameterized.Parameters(name = "{0}")
  public static Iterable<Object[]> constructorFeeder()
  {
    return ImmutableList.of(
        new Object[]{LockGranularity.SEGMENT},
        new Object[]{LockGranularity.TIME_CHUNK}
    );
  }

  public SegmentAllocateActionTest(LockGranularity lockGranularity)
  {
    this.lockGranularity = lockGranularity;
  }

  @Before
  public void setUp()
  {
    ServiceEmitter emitter = EasyMock.createMock(ServiceEmitter.class);
    EmittingLogger.registerEmitter(emitter);
    EasyMock.replay(emitter);
  }

  @Test
  public void testGranularitiesFinerThanDay()
  {
    Assert.assertEquals(
        ImmutableList.of(
            Granularities.DAY,
            Granularities.SIX_HOUR,
            Granularities.HOUR,
            Granularities.THIRTY_MINUTE,
            Granularities.FIFTEEN_MINUTE,
            Granularities.TEN_MINUTE,
            Granularities.FIVE_MINUTE,
            Granularities.MINUTE,
            Granularities.SECOND
        ),
        Granularity.granularitiesFinerThan(Granularities.DAY)
    );
  }

  @Test
  public void testGranularitiesFinerThanHour()
  {
    Assert.assertEquals(
        ImmutableList.of(
            Granularities.HOUR,
            Granularities.THIRTY_MINUTE,
            Granularities.FIFTEEN_MINUTE,
            Granularities.TEN_MINUTE,
            Granularities.FIVE_MINUTE,
            Granularities.MINUTE,
            Granularities.SECOND
        ),
        Granularity.granularitiesFinerThan(Granularities.HOUR)
    );
  }

  @Test
  public void testManySegmentsSameInterval()
  {
    final Task task = NoopTask.create();

    taskActionTestKit.getTaskLockbox().add(task);

    final SegmentIdWithShardSpec id1 = allocate(
        task,
        PARTY_TIME,
        Granularities.NONE,
        Granularities.HOUR,
        "s1",
        null
    );
    final SegmentIdWithShardSpec id2 = allocate(
        task,
        PARTY_TIME,
        Granularities.NONE,
        Granularities.HOUR,
        "s1",
        id1.toString()
    );
    final SegmentIdWithShardSpec id3 = allocate(
        task,
        PARTY_TIME,
        Granularities.NONE,
        Granularities.HOUR,
        "s1",
        id2.toString()
    );

    if (lockGranularity == LockGranularity.TIME_CHUNK) {
      final TaskLock partyLock = Iterables.getOnlyElement(
          FluentIterable.from(taskActionTestKit.getTaskLockbox().findLocksForTask(task))
                        .filter(input -> input.getInterval().contains(PARTY_TIME))
      );

      assertSameIdentifier(
          id1,
          new SegmentIdWithShardSpec(
              DATA_SOURCE,
              Granularities.HOUR.bucket(PARTY_TIME),
              partyLock.getVersion(),
              new NumberedShardSpec(0, 0)
          )
      );
      assertSameIdentifier(
          id2,
          new SegmentIdWithShardSpec(
              DATA_SOURCE,
              Granularities.HOUR.bucket(PARTY_TIME),
              partyLock.getVersion(),
              new NumberedShardSpec(1, 0)
          )
      );
      assertSameIdentifier(
          id3,
          new SegmentIdWithShardSpec(
              DATA_SOURCE,
              Granularities.HOUR.bucket(PARTY_TIME),
              partyLock.getVersion(),
              new NumberedShardSpec(2, 0)
          )
      );
    } else {
      final List<TaskLock> partyTimeLocks = taskActionTestKit.getTaskLockbox()
                                                             .findLocksForTask(task)
                                                             .stream()
                                                             .filter(input -> input.getInterval().contains(PARTY_TIME))
                                                             .collect(Collectors.toList());

      Assert.assertEquals(3, partyTimeLocks.size());

      assertSameIdentifier(
          new SegmentIdWithShardSpec(
              DATA_SOURCE,
              Granularities.HOUR.bucket(PARTY_TIME),
              id1.getVersion(),
              new NumberedShardSpec(0, 0)
          ),
          id1
      );
      assertSameIdentifier(
          new SegmentIdWithShardSpec(
              DATA_SOURCE,
              Granularities.HOUR.bucket(PARTY_TIME),
              id1.getVersion(),
              new NumberedShardSpec(1, 0)
          ),
          id2
      );
      assertSameIdentifier(
          new SegmentIdWithShardSpec(
              DATA_SOURCE,
              Granularities.HOUR.bucket(PARTY_TIME),
              id1.getVersion(),
              new NumberedShardSpec(2, 0)
          ),
          id3
      );
    }
  }

  @Test
  public void testResumeSequence()
  {
    final Task task = NoopTask.create();

    taskActionTestKit.getTaskLockbox().add(task);

    final Map<Integer, SegmentIdWithShardSpec> allocatedPartyTimeIds = new HashMap<>();
    final Map<Integer, SegmentIdWithShardSpec> allocatedFutureIds = new HashMap<>();
    final SegmentIdWithShardSpec id1 = allocate(
        task,
        PARTY_TIME,
        Granularities.NONE,
        Granularities.HOUR,
        "s1",
        null
    );
    Assert.assertNotNull(id1);
    allocatedPartyTimeIds.put(id1.getShardSpec().getPartitionNum(), id1);
    final SegmentIdWithShardSpec id2 = allocate(
        task,
        THE_DISTANT_FUTURE,
        Granularities.NONE,
        Granularities.HOUR,
        "s1",
        id1.toString()
    );
    Assert.assertNotNull(id2);
    allocatedFutureIds.put(id2.getShardSpec().getPartitionNum(), id2);
    final SegmentIdWithShardSpec id3 = allocate(
        task,
        PARTY_TIME,
        Granularities.NONE,
        Granularities.HOUR,
        "s1",
        id2.toString()
    );
    Assert.assertNotNull(id3);
    allocatedPartyTimeIds.put(id3.getShardSpec().getPartitionNum(), id3);
    final SegmentIdWithShardSpec id4 = allocate(
        task,
        PARTY_TIME,
        Granularities.NONE,
        Granularities.HOUR,
        "s1",
        id1.toString()
    );
    Assert.assertNull(id4);
    final SegmentIdWithShardSpec id5 = allocate(
        task,
        THE_DISTANT_FUTURE,
        Granularities.NONE,
        Granularities.HOUR,
        "s1",
        id1.toString()
    );
    Assert.assertNotNull(id5);
    allocatedFutureIds.put(id5.getShardSpec().getPartitionNum(), id5);
    final SegmentIdWithShardSpec id6 = allocate(
        task,
        THE_DISTANT_FUTURE,
        Granularities.NONE,
        Granularities.MINUTE,
        "s1",
        id1.toString()
    );
    Assert.assertNull(id6);
    final SegmentIdWithShardSpec id7 = allocate(
        task,
        THE_DISTANT_FUTURE,
        Granularities.NONE,
        Granularities.DAY,
        "s1",
        id1.toString()
    );
    Assert.assertNotNull(id7);
    allocatedFutureIds.put(id7.getShardSpec().getPartitionNum(), id7);

    if (lockGranularity == LockGranularity.TIME_CHUNK) {
      final TaskLock partyLock = Iterables.getOnlyElement(
          FluentIterable.from(taskActionTestKit.getTaskLockbox().findLocksForTask(task))
                        .filter(
                            new Predicate<TaskLock>()
                            {
                              @Override
                              public boolean apply(TaskLock input)
                              {
                                return input.getInterval().contains(PARTY_TIME);
                              }
                            }
                        )
      );
      final TaskLock futureLock = Iterables.getOnlyElement(
          FluentIterable.from(taskActionTestKit.getTaskLockbox().findLocksForTask(task))
                        .filter(
                            new Predicate<TaskLock>()
                            {
                              @Override
                              public boolean apply(TaskLock input)
                              {
                                return input.getInterval().contains(THE_DISTANT_FUTURE);
                              }
                            }
                        )
      );

      assertSameIdentifier(
          id1,
          new SegmentIdWithShardSpec(
              DATA_SOURCE,
              Granularities.HOUR.bucket(PARTY_TIME),
              partyLock.getVersion(),
              new NumberedShardSpec(0, 0)
          )
      );
      assertSameIdentifier(
          id2,
          new SegmentIdWithShardSpec(
              DATA_SOURCE,
              Granularities.HOUR.bucket(THE_DISTANT_FUTURE),
              futureLock.getVersion(),
              new NumberedShardSpec(0, 0)
          )
      );
      assertSameIdentifier(
          id3,
          new SegmentIdWithShardSpec(
              DATA_SOURCE,
              Granularities.HOUR.bucket(PARTY_TIME),
              partyLock.getVersion(),
              new NumberedShardSpec(1, 0)
          )
      );
    } else {
      final List<TaskLock> partyLocks = taskActionTestKit.getTaskLockbox()
                                                         .findLocksForTask(task)
                                                         .stream()
                                                         .filter(input -> input.getInterval().contains(PARTY_TIME))
                                                         .collect(Collectors.toList());

      Assert.assertEquals(2, partyLocks.size());
      final Map<Integer, SegmentLock> partitionIdToLock = new HashMap<>();
      partyLocks.forEach(lock -> {
        Assert.assertEquals(LockGranularity.SEGMENT, lock.getGranularity());
        final SegmentLock segmentLock = (SegmentLock) lock;
        partitionIdToLock.put(segmentLock.getPartitionId(), segmentLock);
      });

      for (Entry<Integer, SegmentLock> entry : partitionIdToLock.entrySet()) {
        assertSameIdentifier(
            new SegmentIdWithShardSpec(
                DATA_SOURCE,
                Granularities.HOUR.bucket(PARTY_TIME),
                allocatedPartyTimeIds.get(entry.getKey()).getVersion(),
                new NumberedShardSpec(entry.getValue().getPartitionId(), 0)
            ),
            allocatedPartyTimeIds.get(entry.getKey())
        );
      }

      final List<TaskLock> futureLocks = taskActionTestKit
          .getTaskLockbox()
          .findLocksForTask(task)
          .stream()
          .filter(input -> input.getInterval().contains(THE_DISTANT_FUTURE))
          .collect(Collectors.toList());

      Assert.assertEquals(1, futureLocks.size());
      partitionIdToLock.clear();
      futureLocks.forEach(lock -> {
        Assert.assertEquals(LockGranularity.SEGMENT, lock.getGranularity());
        final SegmentLock segmentLock = (SegmentLock) lock;
        partitionIdToLock.put(segmentLock.getPartitionId(), segmentLock);
      });

      for (Entry<Integer, SegmentLock> entry : partitionIdToLock.entrySet()) {
        assertSameIdentifier(
            new SegmentIdWithShardSpec(
                DATA_SOURCE,
                Granularities.HOUR.bucket(THE_DISTANT_FUTURE),
                allocatedFutureIds.get(entry.getKey()).getVersion(),
                new NumberedShardSpec(entry.getValue().getPartitionId(), 0)
            ),
            allocatedFutureIds.get(entry.getKey())
        );
      }
    }

    Assert.assertNull(id4);
    assertSameIdentifier(id2, id5);
    Assert.assertNull(id6);
    assertSameIdentifier(id2, id7);
  }

  @Test
  public void testMultipleSequences()
  {
    final Task task = NoopTask.create();

    taskActionTestKit.getTaskLockbox().add(task);

    final SegmentIdWithShardSpec id1 = allocate(task, PARTY_TIME, Granularities.NONE, Granularities.HOUR, "s1", null);
    final SegmentIdWithShardSpec id2 = allocate(task, PARTY_TIME, Granularities.NONE, Granularities.HOUR, "s2", null);
    final SegmentIdWithShardSpec id3 = allocate(
        task,
        PARTY_TIME,
        Granularities.NONE,
        Granularities.HOUR,
        "s1",
        id1.toString()
    );
    final SegmentIdWithShardSpec id4 = allocate(
        task,
        THE_DISTANT_FUTURE,
        Granularities.NONE,
        Granularities.HOUR,
        "s1",
        id3.toString()
    );
    final SegmentIdWithShardSpec id5 = allocate(
        task,
        THE_DISTANT_FUTURE,
        Granularities.NONE,
        Granularities.HOUR,
        "s2",
        id2.toString()
    );
    final SegmentIdWithShardSpec id6 = allocate(
        task,
        PARTY_TIME,
        Granularities.NONE,
        Granularities.HOUR,
        "s1",
        null
    );

    if (lockGranularity == LockGranularity.TIME_CHUNK) {
      final TaskLock partyLock = Iterables.getOnlyElement(
          FluentIterable.from(taskActionTestKit.getTaskLockbox().findLocksForTask(task))
                        .filter(
                            new Predicate<TaskLock>()
                            {
                              @Override
                              public boolean apply(TaskLock input)
                              {
                                return input.getInterval().contains(PARTY_TIME);
                              }
                            }
                        )
      );
      final TaskLock futureLock = Iterables.getOnlyElement(
          FluentIterable.from(taskActionTestKit.getTaskLockbox().findLocksForTask(task))
                        .filter(
                            new Predicate<TaskLock>()
                            {
                              @Override
                              public boolean apply(TaskLock input)
                              {
                                return input.getInterval().contains(THE_DISTANT_FUTURE);
                              }
                            }
                        )
      );

      assertSameIdentifier(
          id1,
          new SegmentIdWithShardSpec(
              DATA_SOURCE,
              Granularities.HOUR.bucket(PARTY_TIME),
              partyLock.getVersion(),
              new NumberedShardSpec(0, 0)
          )
      );
      assertSameIdentifier(
          id2,
          new SegmentIdWithShardSpec(
              DATA_SOURCE,
              Granularities.HOUR.bucket(PARTY_TIME),
              partyLock.getVersion(),
              new NumberedShardSpec(1, 0)
          )
      );
      assertSameIdentifier(
          id3,
          new SegmentIdWithShardSpec(
              DATA_SOURCE,
              Granularities.HOUR.bucket(PARTY_TIME),
              partyLock.getVersion(),
              new NumberedShardSpec(2, 0)
          )
      );
      assertSameIdentifier(
          id4,
          new SegmentIdWithShardSpec(
              DATA_SOURCE,
              Granularities.HOUR.bucket(THE_DISTANT_FUTURE),
              futureLock.getVersion(),
              new NumberedShardSpec(0, 0)
          )
      );
      assertSameIdentifier(
          id5,
          new SegmentIdWithShardSpec(
              DATA_SOURCE,
              Granularities.HOUR.bucket(THE_DISTANT_FUTURE),
              futureLock.getVersion(),
              new NumberedShardSpec(1, 0)
          )
      );
    } else {
      final List<TaskLock> partyLocks = taskActionTestKit.getTaskLockbox()
                                                         .findLocksForTask(task)
                                                         .stream()
                                                         .filter(input -> input.getInterval().contains(PARTY_TIME))
                                                         .collect(Collectors.toList());

      Assert.assertEquals(3, partyLocks.size());

      assertSameIdentifier(
          new SegmentIdWithShardSpec(
              DATA_SOURCE,
              Granularities.HOUR.bucket(PARTY_TIME),
              partyLocks.get(0).getVersion(),
              new NumberedShardSpec(0, 0)
          ),
          id1
      );
      assertSameIdentifier(
          new SegmentIdWithShardSpec(
              DATA_SOURCE,
              Granularities.HOUR.bucket(PARTY_TIME),
              partyLocks.get(1).getVersion(),
              new NumberedShardSpec(1, 0)
          ),
          id2
      );
      assertSameIdentifier(
          new SegmentIdWithShardSpec(
              DATA_SOURCE,
              Granularities.HOUR.bucket(PARTY_TIME),
              partyLocks.get(2).getVersion(),
              new NumberedShardSpec(2, 0)
          ),
          id3
      );

      final List<TaskLock> futureLocks = taskActionTestKit
          .getTaskLockbox()
          .findLocksForTask(task)
          .stream()
          .filter(input -> input.getInterval().contains(THE_DISTANT_FUTURE))
          .collect(Collectors.toList());

      Assert.assertEquals(2, futureLocks.size());

      assertSameIdentifier(
          new SegmentIdWithShardSpec(
              DATA_SOURCE,
              Granularities.HOUR.bucket(THE_DISTANT_FUTURE),
              futureLocks.get(0).getVersion(),
              new NumberedShardSpec(0, 0)
          ),
          id4
      );
      assertSameIdentifier(
          new SegmentIdWithShardSpec(
              DATA_SOURCE,
              Granularities.HOUR.bucket(THE_DISTANT_FUTURE),
              futureLocks.get(1).getVersion(),
              new NumberedShardSpec(1, 0)
          ),
          id5
      );
    }

    assertSameIdentifier(id1, id6);
  }

  @Test
  public void testAddToExistingLinearShardSpecsSameGranularity() throws Exception
  {
    final Task task = NoopTask.create();

    taskActionTestKit.getMetadataStorageCoordinator().announceHistoricalSegments(
        ImmutableSet.of(
            DataSegment.builder()
                       .dataSource(DATA_SOURCE)
                       .interval(Granularities.HOUR.bucket(PARTY_TIME))
                       .version(PARTY_TIME.toString())
                       .shardSpec(new LinearShardSpec(0))
                       .size(0)
                       .build(),
            DataSegment.builder()
                       .dataSource(DATA_SOURCE)
                       .interval(Granularities.HOUR.bucket(PARTY_TIME))
                       .version(PARTY_TIME.toString())
                       .shardSpec(new LinearShardSpec(1))
                       .size(0)
                       .build()
        )
    );

    taskActionTestKit.getTaskLockbox().add(task);

    final SegmentIdWithShardSpec id1 = allocate(
        task,
        PARTY_TIME,
        Granularities.NONE,
        Granularities.HOUR,
        "s1",
        null,
        LinearPartialShardSpec.instance()
    );
    final SegmentIdWithShardSpec id2 = allocate(
        task,
        PARTY_TIME,
        Granularities.NONE,
        Granularities.HOUR,
        "s1",
        id1.toString(),
        LinearPartialShardSpec.instance()
    );

    assertSameIdentifier(
        new SegmentIdWithShardSpec(
            DATA_SOURCE,
            Granularities.HOUR.bucket(PARTY_TIME),
            PARTY_TIME.toString(),
            new LinearShardSpec(2)
        ),
        id1
    );
    assertSameIdentifier(
        new SegmentIdWithShardSpec(
            DATA_SOURCE,
            Granularities.HOUR.bucket(PARTY_TIME),
            PARTY_TIME.toString(),
            new LinearShardSpec(3)
        ),
        id2
    );
  }

  @Test
  public void testAddToExistingNumberedShardSpecsSameGranularity() throws Exception
  {
    final Task task = NoopTask.create();

    taskActionTestKit.getMetadataStorageCoordinator().announceHistoricalSegments(
        ImmutableSet.of(
            DataSegment.builder()
                       .dataSource(DATA_SOURCE)
                       .interval(Granularities.HOUR.bucket(PARTY_TIME))
                       .version(PARTY_TIME.toString())
                       .shardSpec(new NumberedShardSpec(0, 2))
                       .size(0)
                       .build(),
            DataSegment.builder()
                       .dataSource(DATA_SOURCE)
                       .interval(Granularities.HOUR.bucket(PARTY_TIME))
                       .version(PARTY_TIME.toString())
                       .shardSpec(new NumberedShardSpec(1, 2))
                       .size(0)
                       .build()
        )
    );

    taskActionTestKit.getTaskLockbox().add(task);

    final SegmentIdWithShardSpec id1 = allocate(
        task,
        PARTY_TIME,
        Granularities.NONE,
        Granularities.HOUR,
        "s1",
        null
    );
    final SegmentIdWithShardSpec id2 = allocate(
        task,
        PARTY_TIME,
        Granularities.NONE,
        Granularities.HOUR,
        "s1",
        id1.toString()
    );

    assertSameIdentifier(
        new SegmentIdWithShardSpec(
            DATA_SOURCE,
            Granularities.HOUR.bucket(PARTY_TIME),
            PARTY_TIME.toString(),
            new NumberedShardSpec(2, 2)
        ),
        id1
    );
    assertSameIdentifier(
        new SegmentIdWithShardSpec(
            DATA_SOURCE,
            Granularities.HOUR.bucket(PARTY_TIME),
            PARTY_TIME.toString(),
            new NumberedShardSpec(3, 2)
        ),
        id2
    );
  }

  @Test
  public void testAddToExistingNumberedShardSpecsCoarserPreferredGranularity() throws Exception
  {
    final Task task = NoopTask.create();

    taskActionTestKit.getMetadataStorageCoordinator().announceHistoricalSegments(
        ImmutableSet.of(
            DataSegment.builder()
                       .dataSource(DATA_SOURCE)
                       .interval(Granularities.HOUR.bucket(PARTY_TIME))
                       .version(PARTY_TIME.toString())
                       .shardSpec(new NumberedShardSpec(0, 2))
                       .size(0)
                       .build(),
            DataSegment.builder()
                       .dataSource(DATA_SOURCE)
                       .interval(Granularities.HOUR.bucket(PARTY_TIME))
                       .version(PARTY_TIME.toString())
                       .shardSpec(new NumberedShardSpec(1, 2))
                       .size(0)
                       .build()
        )
    );

    taskActionTestKit.getTaskLockbox().add(task);

    final SegmentIdWithShardSpec id1 = allocate(task, PARTY_TIME, Granularities.NONE, Granularities.DAY, "s1", null);

    assertSameIdentifier(
        new SegmentIdWithShardSpec(
            DATA_SOURCE,
            Granularities.HOUR.bucket(PARTY_TIME),
            PARTY_TIME.toString(),
            new NumberedShardSpec(2, 2)
        ),
        id1
    );
  }

  @Test
  public void testAddToExistingNumberedShardSpecsFinerPreferredGranularity() throws Exception
  {
    final Task task = NoopTask.create();

    taskActionTestKit.getMetadataStorageCoordinator().announceHistoricalSegments(
        ImmutableSet.of(
            DataSegment.builder()
                       .dataSource(DATA_SOURCE)
                       .interval(Granularities.HOUR.bucket(PARTY_TIME))
                       .version(PARTY_TIME.toString())
                       .shardSpec(new NumberedShardSpec(0, 2))
                       .size(0)
                       .build(),
            DataSegment.builder()
                       .dataSource(DATA_SOURCE)
                       .interval(Granularities.HOUR.bucket(PARTY_TIME))
                       .version(PARTY_TIME.toString())
                       .shardSpec(new NumberedShardSpec(1, 2))
                       .size(0)
                       .build()
        )
    );

    taskActionTestKit.getTaskLockbox().add(task);

    final SegmentIdWithShardSpec id1 = allocate(task, PARTY_TIME, Granularities.NONE, Granularities.MINUTE, "s1", null);

    assertSameIdentifier(
        new SegmentIdWithShardSpec(
            DATA_SOURCE,
            Granularities.HOUR.bucket(PARTY_TIME),
            PARTY_TIME.toString(),
            new NumberedShardSpec(2, 2)
        ),
        id1
    );
  }

  @Test
  public void testCannotAddToExistingNumberedShardSpecsWithCoarserQueryGranularity() throws Exception
  {
    final Task task = NoopTask.create();

    taskActionTestKit.getMetadataStorageCoordinator().announceHistoricalSegments(
        ImmutableSet.of(
            DataSegment.builder()
                       .dataSource(DATA_SOURCE)
                       .interval(Granularities.HOUR.bucket(PARTY_TIME))
                       .version(PARTY_TIME.toString())
                       .shardSpec(new NumberedShardSpec(0, 2))
                       .size(0)
                       .build(),
            DataSegment.builder()
                       .dataSource(DATA_SOURCE)
                       .interval(Granularities.HOUR.bucket(PARTY_TIME))
                       .version(PARTY_TIME.toString())
                       .shardSpec(new NumberedShardSpec(1, 2))
                       .size(0)
                       .build()
        )
    );

    taskActionTestKit.getTaskLockbox().add(task);

    final SegmentIdWithShardSpec id1 = allocate(task, PARTY_TIME, Granularities.DAY, Granularities.DAY, "s1", null);

    Assert.assertNull(id1);
  }

  @Test
  public void testCannotDoAnythingWithSillyQueryGranularity()
  {
    final Task task = NoopTask.create();
    taskActionTestKit.getTaskLockbox().add(task);

    final SegmentIdWithShardSpec id1 = allocate(task, PARTY_TIME, Granularities.DAY, Granularities.HOUR, "s1", null);

    Assert.assertNull(id1);
  }

  @Test
  public void testCannotAddToExistingSingleDimensionShardSpecs() throws Exception
  {
    final Task task = NoopTask.create();

    taskActionTestKit.getMetadataStorageCoordinator().announceHistoricalSegments(
        ImmutableSet.of(
            DataSegment.builder()
                       .dataSource(DATA_SOURCE)
                       .interval(Granularities.HOUR.bucket(PARTY_TIME))
                       .version(PARTY_TIME.toString())
                       .shardSpec(new SingleDimensionShardSpec("foo", null, "bar", 0, 2))
                       .size(0)
                       .build(),
            DataSegment.builder()
                       .dataSource(DATA_SOURCE)
                       .interval(Granularities.HOUR.bucket(PARTY_TIME))
                       .version(PARTY_TIME.toString())
                       .shardSpec(new SingleDimensionShardSpec("foo", "bar", null, 1, 2))
                       .size(0)
                       .build()
        )
    );

    taskActionTestKit.getTaskLockbox().add(task);

    final SegmentIdWithShardSpec id1 = allocate(task, PARTY_TIME, Granularities.NONE, Granularities.HOUR, "s1", null);

    Assert.assertNull(id1);
  }

  @Test
  public void testWithPartialShardSpecAndOvershadowingSegments() throws IOException
  {
    final Task task = NoopTask.create();
    taskActionTestKit.getTaskLockbox().add(task);

    final ObjectMapper objectMapper = new DefaultObjectMapper();

    taskActionTestKit.getMetadataStorageCoordinator().announceHistoricalSegments(
        ImmutableSet.of(
            DataSegment.builder()
                       .dataSource(DATA_SOURCE)
                       .interval(Granularities.HOUR.bucket(PARTY_TIME))
                       .version(PARTY_TIME.toString())
                       .shardSpec(new HashBasedNumberedShardSpec(0, 2, 0, 2, ImmutableList.of("dim1"), objectMapper))
                       .size(0)
                       .build(),
            DataSegment.builder()
                       .dataSource(DATA_SOURCE)
                       .interval(Granularities.HOUR.bucket(PARTY_TIME))
                       .version(PARTY_TIME.toString())
                       .shardSpec(new HashBasedNumberedShardSpec(1, 2, 1, 2, ImmutableList.of("dim1"), objectMapper))
                       .size(0)
                       .build()
        )
    );

    final SegmentAllocateAction action = new SegmentAllocateAction(
        DATA_SOURCE,
        PARTY_TIME,
        Granularities.MINUTE,
        Granularities.HOUR,
        "seq",
        null,
        true,
        new HashBasedNumberedPartialShardSpec(ImmutableList.of("dim1"), 1, 2),
        lockGranularity
    );
    final SegmentIdWithShardSpec segmentIdentifier = action.perform(task, taskActionTestKit.getTaskActionToolbox());
    Assert.assertNotNull(segmentIdentifier);

    final ShardSpec shardSpec = segmentIdentifier.getShardSpec();
    Assert.assertEquals(2, shardSpec.getPartitionNum());

    Assert.assertTrue(shardSpec instanceof HashBasedNumberedShardSpec);
    final HashBasedNumberedShardSpec hashBasedNumberedShardSpec = (HashBasedNumberedShardSpec) shardSpec;
    Assert.assertEquals(2, hashBasedNumberedShardSpec.getNumCorePartitions());
    Assert.assertEquals(ImmutableList.of("dim1"), hashBasedNumberedShardSpec.getPartitionDimensions());
  }

  @Test
  public void testSameIntervalWithSegmentGranularity()
  {
    final Task task = NoopTask.create();
    taskActionTestKit.getTaskLockbox().add(task);
    Granularity segmentGranularity = new PeriodGranularity(Period.hours(1), null, DateTimes.inferTzFromString("Asia/Shanghai"));

    final SegmentIdWithShardSpec id1 = allocate(
            task,
            PARTY_TIME,
            Granularities.MINUTE,
            segmentGranularity,
            "s1",
            null
    );
    final SegmentIdWithShardSpec id2 = allocate(
            task,
            PARTY_TIME,
            Granularities.MINUTE,
            segmentGranularity,
            "s2",
            null
    );
    Assert.assertNotNull(id1);
    Assert.assertNotNull(id2);
  }

  private SegmentIdWithShardSpec allocate(
      final Task task,
      final DateTime timestamp,
      final Granularity queryGranularity,
      final Granularity preferredSegmentGranularity,
      final String sequenceName,
      final String sequencePreviousId
  )
  {
    return allocate(
        task,
        timestamp,
        queryGranularity,
        preferredSegmentGranularity,
        sequenceName,
        sequencePreviousId,
        NumberedPartialShardSpec.instance()
    );
  }

  private SegmentIdWithShardSpec allocate(
      final Task task,
      final DateTime timestamp,
      final Granularity queryGranularity,
      final Granularity preferredSegmentGranularity,
      final String sequenceName,
      final String sequencePreviousId,
      final PartialShardSpec partialShardSpec
  )
  {
    final SegmentAllocateAction action = new SegmentAllocateAction(
        DATA_SOURCE,
        timestamp,
        queryGranularity,
        preferredSegmentGranularity,
        sequenceName,
        sequencePreviousId,
        false,
        partialShardSpec,
        lockGranularity
    );
    return action.perform(task, taskActionTestKit.getTaskActionToolbox());
  }

  private void assertSameIdentifier(final SegmentIdWithShardSpec expected, final SegmentIdWithShardSpec actual)
  {
    Assert.assertEquals(expected, actual);
    Assert.assertEquals(expected.getShardSpec().getPartitionNum(), actual.getShardSpec().getPartitionNum());
    Assert.assertEquals(expected.getShardSpec().getClass(), actual.getShardSpec().getClass());

    if (expected.getShardSpec().getClass() == NumberedShardSpec.class
        && actual.getShardSpec().getClass() == NumberedShardSpec.class) {
<<<<<<< HEAD
      Assert.assertEquals(
          expected.getShardSpec().getNumCorePartitions(),
          actual.getShardSpec().getNumCorePartitions()
      );
=======
      Assert.assertEquals(expected.getShardSpec().getNumCorePartitions(), actual.getShardSpec().getNumCorePartitions());
>>>>>>> 7eaed9bd
    } else if (expected.getShardSpec().getClass() == LinearShardSpec.class
               && actual.getShardSpec().getClass() == LinearShardSpec.class) {
      // do nothing
    }
  }
}<|MERGE_RESOLUTION|>--- conflicted
+++ resolved
@@ -1029,14 +1029,7 @@
 
     if (expected.getShardSpec().getClass() == NumberedShardSpec.class
         && actual.getShardSpec().getClass() == NumberedShardSpec.class) {
-<<<<<<< HEAD
-      Assert.assertEquals(
-          expected.getShardSpec().getNumCorePartitions(),
-          actual.getShardSpec().getNumCorePartitions()
-      );
-=======
       Assert.assertEquals(expected.getShardSpec().getNumCorePartitions(), actual.getShardSpec().getNumCorePartitions());
->>>>>>> 7eaed9bd
     } else if (expected.getShardSpec().getClass() == LinearShardSpec.class
                && actual.getShardSpec().getClass() == LinearShardSpec.class) {
       // do nothing
