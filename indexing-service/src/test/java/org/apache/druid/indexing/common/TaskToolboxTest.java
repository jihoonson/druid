--- conflicted
+++ resolved
@@ -121,12 +121,8 @@
         null,
         null,
         null,
-<<<<<<< HEAD
-        new NoopTestTaskFileWriter(),
+        new NoopTestTaskReportFileWriter(),
         null
-=======
-        new NoopTestTaskReportFileWriter()
->>>>>>> 802592cf
     );
   }
 
