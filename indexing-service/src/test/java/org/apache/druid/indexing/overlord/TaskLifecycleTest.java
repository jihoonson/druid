/*
 * Licensed to the Apache Software Foundation (ASF) under one
 * or more contributor license agreements.  See the NOTICE file
 * distributed with this work for additional information
 * regarding copyright ownership.  The ASF licenses this file
 * to you under the Apache License, Version 2.0 (the
 * "License"); you may not use this file except in compliance
 * with the License.  You may obtain a copy of the License at
 *
 *   http://www.apache.org/licenses/LICENSE-2.0
 *
 * Unless required by applicable law or agreed to in writing,
 * software distributed under the License is distributed on an
 * "AS IS" BASIS, WITHOUT WARRANTIES OR CONDITIONS OF ANY
 * KIND, either express or implied.  See the License for the
 * specific language governing permissions and limitations
 * under the License.
 */

package org.apache.druid.indexing.overlord;

import com.fasterxml.jackson.databind.ObjectMapper;
import com.fasterxml.jackson.databind.jsontype.NamedType;
import com.google.common.base.Function;
import com.google.common.base.Optional;
import com.google.common.base.Preconditions;
import com.google.common.collect.ImmutableList;
import com.google.common.collect.ImmutableMap;
import com.google.common.collect.ImmutableSet;
import com.google.common.collect.Iterables;
import com.google.common.collect.Lists;
import com.google.common.collect.Ordering;
import org.apache.druid.client.cache.CacheConfig;
import org.apache.druid.client.cache.CachePopulatorStats;
import org.apache.druid.client.cache.MapCache;
import org.apache.druid.data.input.AbstractInputSource;
import org.apache.druid.data.input.Firehose;
import org.apache.druid.data.input.FirehoseFactory;
import org.apache.druid.data.input.InputRow;
<<<<<<< HEAD
import org.apache.druid.data.input.InputRowListPlusJson;
=======
import org.apache.druid.data.input.InputRowListPlusRawValues;
>>>>>>> 44581133
import org.apache.druid.data.input.InputRowSchema;
import org.apache.druid.data.input.InputSourceReader;
import org.apache.druid.data.input.MapBasedInputRow;
import org.apache.druid.data.input.impl.DimensionsSpec;
import org.apache.druid.data.input.impl.InputRowParser;
import org.apache.druid.data.input.impl.MapInputRowParser;
import org.apache.druid.data.input.impl.NoopInputFormat;
import org.apache.druid.data.input.impl.TimeAndDimsParseSpec;
import org.apache.druid.data.input.impl.TimestampSpec;
import org.apache.druid.discovery.DataNodeService;
import org.apache.druid.discovery.DruidNodeAnnouncer;
import org.apache.druid.discovery.LookupNodeService;
import org.apache.druid.indexer.TaskLocation;
import org.apache.druid.indexer.TaskState;
import org.apache.druid.indexer.TaskStatus;
import org.apache.druid.indexing.common.SegmentLoaderFactory;
import org.apache.druid.indexing.common.TaskLock;
import org.apache.druid.indexing.common.TaskLockType;
import org.apache.druid.indexing.common.TaskToolbox;
import org.apache.druid.indexing.common.TaskToolboxFactory;
import org.apache.druid.indexing.common.TestUtils;
import org.apache.druid.indexing.common.actions.LocalTaskActionClientFactory;
import org.apache.druid.indexing.common.actions.LockListAction;
import org.apache.druid.indexing.common.actions.SegmentInsertAction;
import org.apache.druid.indexing.common.actions.TaskActionClientFactory;
import org.apache.druid.indexing.common.actions.TaskActionToolbox;
import org.apache.druid.indexing.common.actions.TaskAuditLogConfig;
import org.apache.druid.indexing.common.actions.TimeChunkLockTryAcquireAction;
import org.apache.druid.indexing.common.config.TaskConfig;
import org.apache.druid.indexing.common.config.TaskStorageConfig;
import org.apache.druid.indexing.common.stats.RowIngestionMetersFactory;
import org.apache.druid.indexing.common.task.AbstractFixedIntervalTask;
import org.apache.druid.indexing.common.task.IndexTask;
import org.apache.druid.indexing.common.task.IndexTask.IndexIOConfig;
import org.apache.druid.indexing.common.task.IndexTask.IndexIngestionSpec;
import org.apache.druid.indexing.common.task.IndexTask.IndexTuningConfig;
import org.apache.druid.indexing.common.task.KillTask;
import org.apache.druid.indexing.common.task.NoopTestTaskReportFileWriter;
import org.apache.druid.indexing.common.task.RealtimeIndexTask;
import org.apache.druid.indexing.common.task.Task;
import org.apache.druid.indexing.common.task.TaskResource;
import org.apache.druid.indexing.common.task.TestAppenderatorsManager;
import org.apache.druid.indexing.overlord.config.TaskLockConfig;
import org.apache.druid.indexing.overlord.config.TaskQueueConfig;
import org.apache.druid.indexing.overlord.supervisor.SupervisorManager;
import org.apache.druid.indexing.test.TestIndexerMetadataStorageCoordinator;
import org.apache.druid.indexing.worker.config.WorkerConfig;
import org.apache.druid.jackson.DefaultObjectMapper;
import org.apache.druid.java.util.common.CloseableIterators;
import org.apache.druid.java.util.common.DateTimes;
import org.apache.druid.java.util.common.ISE;
import org.apache.druid.java.util.common.Intervals;
import org.apache.druid.java.util.common.Pair;
import org.apache.druid.java.util.common.RE;
import org.apache.druid.java.util.common.StringUtils;
import org.apache.druid.java.util.common.concurrent.Execs;
import org.apache.druid.java.util.common.granularity.Granularities;
import org.apache.druid.java.util.common.guava.Comparators;
import org.apache.druid.java.util.common.jackson.JacksonUtils;
import org.apache.druid.java.util.common.parsers.CloseableIterator;
import org.apache.druid.java.util.emitter.EmittingLogger;
import org.apache.druid.java.util.emitter.service.ServiceEmitter;
import org.apache.druid.java.util.metrics.Monitor;
import org.apache.druid.java.util.metrics.MonitorScheduler;
import org.apache.druid.metadata.DerbyMetadataStorageActionHandlerFactory;
import org.apache.druid.metadata.TestDerbyConnector;
import org.apache.druid.query.QueryRunnerFactoryConglomerate;
import org.apache.druid.query.SegmentDescriptor;
import org.apache.druid.query.aggregation.AggregatorFactory;
import org.apache.druid.query.aggregation.DoubleSumAggregatorFactory;
import org.apache.druid.query.aggregation.LongSumAggregatorFactory;
import org.apache.druid.segment.IndexIO;
import org.apache.druid.segment.IndexMergerV9;
import org.apache.druid.segment.IndexSpec;
import org.apache.druid.segment.TestHelper;
import org.apache.druid.segment.indexing.DataSchema;
import org.apache.druid.segment.indexing.RealtimeIOConfig;
import org.apache.druid.segment.indexing.RealtimeTuningConfig;
import org.apache.druid.segment.indexing.granularity.UniformGranularitySpec;
import org.apache.druid.segment.loading.DataSegmentArchiver;
import org.apache.druid.segment.loading.DataSegmentMover;
import org.apache.druid.segment.loading.DataSegmentPusher;
import org.apache.druid.segment.loading.LocalDataSegmentKiller;
import org.apache.druid.segment.loading.LocalDataSegmentPusherConfig;
import org.apache.druid.segment.loading.SegmentLoaderConfig;
import org.apache.druid.segment.loading.StorageLocationConfig;
import org.apache.druid.segment.realtime.FireDepartment;
import org.apache.druid.segment.realtime.FireDepartmentTest;
import org.apache.druid.segment.realtime.appenderator.AppenderatorsManager;
import org.apache.druid.segment.realtime.appenderator.UnifiedIndexerAppenderatorsManager;
import org.apache.druid.segment.realtime.plumber.SegmentHandoffNotifier;
import org.apache.druid.segment.realtime.plumber.SegmentHandoffNotifierFactory;
import org.apache.druid.server.DruidNode;
import org.apache.druid.server.coordination.DataSegmentAnnouncer;
import org.apache.druid.server.coordination.DataSegmentServerAnnouncer;
import org.apache.druid.server.coordination.ServerType;
import org.apache.druid.server.initialization.ServerConfig;
import org.apache.druid.server.metrics.NoopServiceEmitter;
import org.apache.druid.server.security.AuthTestUtils;
import org.apache.druid.timeline.DataSegment;
import org.apache.druid.timeline.partition.NoneShardSpec;
import org.easymock.EasyMock;
import org.joda.time.DateTime;
import org.joda.time.Hours;
import org.joda.time.Interval;
import org.joda.time.Period;
import org.junit.After;
import org.junit.Assert;
import org.junit.Before;
import org.junit.Rule;
import org.junit.Test;
import org.junit.rules.TemporaryFolder;
import org.junit.runner.RunWith;
import org.junit.runners.Parameterized;

import javax.annotation.Nullable;
import java.io.File;
import java.io.IOException;
import java.net.URI;
import java.util.ArrayList;
import java.util.Arrays;
import java.util.Collection;
import java.util.Iterator;
import java.util.List;
import java.util.Map;
import java.util.Set;
import java.util.concurrent.ConcurrentHashMap;
import java.util.concurrent.CountDownLatch;
import java.util.concurrent.Executor;
import java.util.concurrent.ExecutorService;
import java.util.concurrent.Executors;

@RunWith(Parameterized.class)
public class TaskLifecycleTest
{
  private static final ObjectMapper MAPPER;
  private static final IndexMergerV9 INDEX_MERGER_V9;
  private static final IndexIO INDEX_IO;
  private static final TestUtils TEST_UTILS;
  private static final RowIngestionMetersFactory ROW_INGESTION_METERS_FACTORY;

  static {
    TEST_UTILS = new TestUtils();
    MAPPER = TEST_UTILS.getTestObjectMapper();
    INDEX_MERGER_V9 = TEST_UTILS.getTestIndexMergerV9();
    INDEX_IO = TEST_UTILS.getTestIndexIO();
    ROW_INGESTION_METERS_FACTORY = TEST_UTILS.getRowIngestionMetersFactory();
  }

  private static final String HEAP_TASK_STORAGE = "HeapMemoryTaskStorage";
  private static final String METADATA_TASK_STORAGE = "MetadataTaskStorage";

  @Parameterized.Parameters(name = "taskStorageType={0}")
  public static Collection<String[]> constructFeed()
  {
    return Arrays.asList(new String[][]{{HEAP_TASK_STORAGE}, {METADATA_TASK_STORAGE}});
  }

  public TaskLifecycleTest(String taskStorageType)
  {
    this.taskStorageType = taskStorageType;
  }

  @Rule
  public final TemporaryFolder temporaryFolder = new TemporaryFolder();

  private static final Ordering<DataSegment> BY_INTERVAL_ORDERING = new Ordering<DataSegment>()
  {
    @Override
    public int compare(DataSegment dataSegment, DataSegment dataSegment2)
    {
      return Comparators.intervalsByStartThenEnd().compare(dataSegment.getInterval(), dataSegment2.getInterval());
    }
  };
  private static DateTime now = DateTimes.nowUtc();

  private static final Iterable<InputRow> REALTIME_IDX_TASK_INPUT_ROWS = ImmutableList.of(
      ir(now.toString("YYYY-MM-dd'T'HH:mm:ss"), "test_dim1", "test_dim2", 1.0f),
      ir(now.plus(new Period(Hours.ONE)).toString("YYYY-MM-dd'T'HH:mm:ss"), "test_dim1", "test_dim2", 2.0f),
      ir(now.plus(new Period(Hours.TWO)).toString("YYYY-MM-dd'T'HH:mm:ss"), "test_dim1", "test_dim2", 3.0f)
  );

  private static final Iterable<InputRow> IDX_TASK_INPUT_ROWS = ImmutableList.of(
      ir("2010-01-01T01", "x", "y", 1),
      ir("2010-01-01T01", "x", "z", 1),
      ir("2010-01-02T01", "a", "b", 2),
      ir("2010-01-02T01", "a", "c", 1)
  );

  @Rule
  public final TestDerbyConnector.DerbyConnectorRule derbyConnectorRule = new TestDerbyConnector.DerbyConnectorRule();

  private final String taskStorageType;

  private ObjectMapper mapper;
  private TaskStorageQueryAdapter tsqa = null;
  private TaskStorage taskStorage = null;
  private TaskLockbox taskLockbox = null;
  private TaskQueue taskQueue = null;
  private TaskRunner taskRunner = null;
  private TestIndexerMetadataStorageCoordinator mdc = null;
  private TaskActionClientFactory tac = null;
  private TaskToolboxFactory tb = null;
  private IndexSpec indexSpec;
  private QueryRunnerFactoryConglomerate queryRunnerFactoryConglomerate;
  private MonitorScheduler monitorScheduler;
  private ServiceEmitter emitter;
  private TaskLockConfig lockConfig;
  private TaskQueueConfig tqc;
  private TaskConfig taskConfig;
  private DataSegmentPusher dataSegmentPusher;
  private AppenderatorsManager appenderatorsManager;
  private DruidNode druidNode = new DruidNode("dummy", "dummy", false, 10000, null, true, false);
  private TaskLocation taskLocation = TaskLocation.create(
      druidNode.getHost(),
      druidNode.getPlaintextPort(),
      druidNode.getTlsPort()
  );
  private int pushedSegments;
  private int announcedSinks;
  private SegmentHandoffNotifierFactory handoffNotifierFactory;
  private Map<SegmentDescriptor, Pair<Executor, Runnable>> handOffCallbacks;

  private static CountDownLatch publishCountDown;

  private static ServiceEmitter newMockEmitter()
  {
    return new NoopServiceEmitter();
  }

  private static InputRow ir(String dt, String dim1, String dim2, float met)
  {
    return new MapBasedInputRow(
        DateTimes.of(dt).getMillis(),
        ImmutableList.of("dim1", "dim2"),
        ImmutableMap.of(
            "dim1", dim1,
            "dim2", dim2,
            "met", met
        )
    );
  }

  private static class MockExceptionInputSource extends AbstractInputSource
  {
    @Override
<<<<<<< HEAD
    protected InputSourceReader unformattableReader(InputRowSchema inputRowSchema, @Nullable File temporaryDirectory)
=======
    protected InputSourceReader fixedFormatReader(InputRowSchema inputRowSchema, @Nullable File temporaryDirectory)
>>>>>>> 44581133
    {
      return new InputSourceReader()
      {
        @Override
        public CloseableIterator<InputRow> read()
        {
          return new CloseableIterator<InputRow>()
          {
            @Override
            public void close()
            {
            }

            @Override
            public boolean hasNext()
            {
              return true;
            }

            @Override
            public InputRow next()
            {
              throw new RuntimeException("HA HA HA");
            }
          };
        }

        @Override
<<<<<<< HEAD
        public CloseableIterator<InputRowListPlusJson> sample()
=======
        public CloseableIterator<InputRowListPlusRawValues> sample()
>>>>>>> 44581133
        {
          throw new UnsupportedOperationException();
        }
      };
    }

    @Override
    public boolean isSplittable()
    {
      return false;
    }

    @Override
    public boolean needsFormat()
    {
      return false;
    }
  }

  private static class MockInputSource extends AbstractInputSource
  {
    @Override
<<<<<<< HEAD
    protected InputSourceReader unformattableReader(InputRowSchema inputRowSchema, @Nullable File temporaryDirectory)
=======
    protected InputSourceReader fixedFormatReader(InputRowSchema inputRowSchema, @Nullable File temporaryDirectory)
>>>>>>> 44581133
    {
      return new InputSourceReader()
      {
        @Override
        public CloseableIterator<InputRow> read()
        {
          final Iterator<InputRow> inputRowIterator = IDX_TASK_INPUT_ROWS.iterator();
          return CloseableIterators.withEmptyBaggage(inputRowIterator);
        }

        @Override
<<<<<<< HEAD
        public CloseableIterator<InputRowListPlusJson> sample()
=======
        public CloseableIterator<InputRowListPlusRawValues> sample()
>>>>>>> 44581133
        {
          throw new UnsupportedOperationException();
        }
      };
    }

    @Override
    public boolean isSplittable()
    {
      return false;
    }

    @Override
    public boolean needsFormat()
    {
      return false;
    }
  }

  private static class MockFirehoseFactory implements FirehoseFactory
  {
    @Override
    public Firehose connect(InputRowParser parser, File temporaryDirectory)
    {
      final Iterator<InputRow> inputRowIterator = REALTIME_IDX_TASK_INPUT_ROWS.iterator();

      return new Firehose()
      {
        @Override
        public boolean hasMore()
        {
          return inputRowIterator.hasNext();
        }

        @Nullable
        @Override
        public InputRow nextRow()
        {
          return inputRowIterator.next();
        }

        @Override
        public void close()
        {

        }
      };
    }
  }

  @Before
  public void setUp() throws Exception
  {
    // mock things
    queryRunnerFactoryConglomerate = EasyMock.createStrictMock(QueryRunnerFactoryConglomerate.class);
    monitorScheduler = EasyMock.createStrictMock(MonitorScheduler.class);

    // initialize variables
    announcedSinks = 0;
    pushedSegments = 0;
    indexSpec = new IndexSpec();
    emitter = newMockEmitter();
    EmittingLogger.registerEmitter(emitter);
    mapper = TEST_UTILS.getTestObjectMapper();
    handOffCallbacks = new ConcurrentHashMap<>();

    // Set up things, the order does matter as if it is messed up then the setUp
    // should fail because of the Precondition checks in the respective setUp methods
    // For creating a customized TaskQueue see testRealtimeIndexTaskFailure test

    taskStorage = setUpTaskStorage();

    handoffNotifierFactory = setUpSegmentHandOffNotifierFactory();

    dataSegmentPusher = setUpDataSegmentPusher();

    mdc = setUpMetadataStorageCoordinator();

    tb = setUpTaskToolboxFactory(dataSegmentPusher, handoffNotifierFactory, mdc);

    taskRunner = setUpThreadPoolTaskRunner(tb);

    taskQueue = setUpTaskQueue(taskStorage, taskRunner);
  }

  private TaskStorage setUpTaskStorage()
  {
    Preconditions.checkNotNull(mapper);
    Preconditions.checkNotNull(derbyConnectorRule);

    TaskStorage taskStorage;

    switch (taskStorageType) {
      case HEAP_TASK_STORAGE: {
        taskStorage = new HeapMemoryTaskStorage(
            new TaskStorageConfig(null)
            {
            }
        );
        break;
      }

      case METADATA_TASK_STORAGE: {
        TestDerbyConnector testDerbyConnector = derbyConnectorRule.getConnector();
        mapper.registerSubtypes(
            new NamedType(MockFirehoseFactory.class, "mockFirehoseFactory"),
            new NamedType(MockInputSource.class, "mockInputSource"),
            new NamedType(NoopInputFormat.class, "noopInputFormat")
        );
        testDerbyConnector.createTaskTables();
        testDerbyConnector.createSegmentTable();
        taskStorage = new MetadataTaskStorage(
            testDerbyConnector,
            new TaskStorageConfig(null),
            new DerbyMetadataStorageActionHandlerFactory(
                testDerbyConnector,
                derbyConnectorRule.metadataTablesConfigSupplier().get(),
                mapper
            )
        );
        break;
      }

      default: {
        throw new RE("Unknown task storage type [%s]", taskStorageType);
      }
    }
    tsqa = new TaskStorageQueryAdapter(taskStorage);
    return taskStorage;
  }

  private SegmentHandoffNotifierFactory setUpSegmentHandOffNotifierFactory()
  {
    Preconditions.checkNotNull(handOffCallbacks);

    return new SegmentHandoffNotifierFactory()
    {
      @Override
      public SegmentHandoffNotifier createSegmentHandoffNotifier(String dataSource)
      {
        return new SegmentHandoffNotifier()
        {
          @Override
          public boolean registerSegmentHandoffCallback(
              SegmentDescriptor descriptor,
              Executor exec,
              Runnable handOffRunnable
          )
          {
            handOffCallbacks.put(descriptor, new Pair<>(exec, handOffRunnable));
            return true;
          }

          @Override
          public void start()
          {
            //Noop
          }

          @Override
          public void close()
          {
            //Noop
          }

        };
      }
    };
  }

  private DataSegmentPusher setUpDataSegmentPusher()
  {
    return new DataSegmentPusher()
    {
      @Override
      public String getPathForHadoop()
      {
        throw new UnsupportedOperationException();
      }

      @Deprecated
      @Override
      public String getPathForHadoop(String dataSource)
      {
        return getPathForHadoop();
      }

      @Override
      public DataSegment push(File file, DataSegment segment, boolean useUniquePath)
      {
        pushedSegments++;
        return segment;
      }

      @Override
      public Map<String, Object> makeLoadSpec(URI uri)
      {
        throw new UnsupportedOperationException();
      }
    };
  }

  private TestIndexerMetadataStorageCoordinator setUpMetadataStorageCoordinator()
  {
    return new TestIndexerMetadataStorageCoordinator()
    {
      @Override
      public Set<DataSegment> announceHistoricalSegments(Set<DataSegment> segments)
      {
        Set<DataSegment> retVal = super.announceHistoricalSegments(segments);
        if (publishCountDown != null) {
          publishCountDown.countDown();
        }
        return retVal;
      }
    };
  }

  private TaskToolboxFactory setUpTaskToolboxFactory(
      DataSegmentPusher dataSegmentPusher,
      SegmentHandoffNotifierFactory handoffNotifierFactory,
      TestIndexerMetadataStorageCoordinator mdc
  ) throws IOException
  {
    Preconditions.checkNotNull(queryRunnerFactoryConglomerate);
    Preconditions.checkNotNull(monitorScheduler);
    Preconditions.checkNotNull(taskStorage);
    Preconditions.checkNotNull(emitter);

    appenderatorsManager = new TestAppenderatorsManager();

    taskLockbox = new TaskLockbox(taskStorage, mdc);
    tac = new LocalTaskActionClientFactory(
        taskStorage,
        new TaskActionToolbox(
            taskLockbox,
            taskStorage,
            mdc,
            emitter,
            EasyMock.createMock(SupervisorManager.class)
        ),
        new TaskAuditLogConfig(true)
    );
    File tmpDir = temporaryFolder.newFolder();
    taskConfig = new TaskConfig(tmpDir.toString(), null, null, 50000, null, false, null, null, null);

    SegmentLoaderConfig segmentLoaderConfig = new SegmentLoaderConfig()
    {
      @Override
      public List<StorageLocationConfig> getLocations()
      {
        return new ArrayList<>();
      }
    };

    return new TaskToolboxFactory(
        taskConfig,
        new DruidNode("druid/middlemanager", "localhost", false, 8091, null, true, false),
        tac,
        emitter,
        dataSegmentPusher,
        new LocalDataSegmentKiller(new LocalDataSegmentPusherConfig()),
        new DataSegmentMover()
        {
          @Override
          public DataSegment move(DataSegment dataSegment, Map<String, Object> targetLoadSpec)
          {
            return dataSegment;
          }
        },
        new DataSegmentArchiver()
        {
          @Override
          public DataSegment archive(DataSegment segment)
          {
            return segment;
          }

          @Override
          public DataSegment restore(DataSegment segment)
          {
            return segment;
          }
        },
        new DataSegmentAnnouncer()
        {
          @Override
          public void announceSegment(DataSegment segment)
          {
            announcedSinks++;
          }

          @Override
          public void unannounceSegment(DataSegment segment)
          {

          }

          @Override
          public void announceSegments(Iterable<DataSegment> segments)
          {

          }

          @Override
          public void unannounceSegments(Iterable<DataSegment> segments)
          {

          }
        }, // segment announcer
        EasyMock.createNiceMock(DataSegmentServerAnnouncer.class),
        handoffNotifierFactory,
        () -> queryRunnerFactoryConglomerate, // query runner factory conglomerate corporation unionized collective
        Execs.directExecutor(), // query executor service
        monitorScheduler, // monitor scheduler
        new SegmentLoaderFactory(null, new DefaultObjectMapper()),
        MAPPER,
        INDEX_IO,
        MapCache.create(0),
        FireDepartmentTest.NO_CACHE_CONFIG,
        new CachePopulatorStats(),
        INDEX_MERGER_V9,
        EasyMock.createNiceMock(DruidNodeAnnouncer.class),
        EasyMock.createNiceMock(DruidNode.class),
        new LookupNodeService("tier"),
        new DataNodeService("tier", 1000, ServerType.INDEXER_EXECUTOR, 0),
        new NoopTestTaskReportFileWriter(),
        null
    );
  }

  private TaskRunner setUpThreadPoolTaskRunner(TaskToolboxFactory tb)
  {
    Preconditions.checkNotNull(taskConfig);
    Preconditions.checkNotNull(emitter);

    return new SingleTaskBackgroundRunner(
        tb,
        taskConfig,
        emitter,
        druidNode,
        new ServerConfig()
    );
  }

  private TaskQueue setUpTaskQueue(TaskStorage ts, TaskRunner tr) throws Exception
  {
    Preconditions.checkNotNull(taskLockbox);
    Preconditions.checkNotNull(tac);
    Preconditions.checkNotNull(emitter);

    lockConfig = new TaskLockConfig();
    tqc = mapper.readValue(
        "{\"startDelay\":\"PT0S\", \"restartDelay\":\"PT1S\", \"storageSyncRate\":\"PT0.5S\"}",
        TaskQueueConfig.class
    );

    return new TaskQueue(lockConfig, tqc, ts, tr, tac, taskLockbox, emitter);
  }

  @After
  public void tearDown()
  {
    if (taskQueue.isActive()) {
      taskQueue.stop();
    }
  }

  @Test
  public void testIndexTask() throws Exception
  {
    final Task indexTask = new IndexTask(
        null,
        null,
        new IndexIngestionSpec(
            new DataSchema(
                "foo",
                new TimestampSpec(null, null, null),
                DimensionsSpec.EMPTY,
                new AggregatorFactory[]{new DoubleSumAggregatorFactory("met", "met")},
                new UniformGranularitySpec(
                    Granularities.DAY,
                    null,
                    ImmutableList.of(Intervals.of("2010-01-01/P2D"))
                ),
                null
            ),
            new IndexIOConfig(null, new MockInputSource(), new NoopInputFormat(), false),
            new IndexTuningConfig(
                null,
                10000,
                10,
                null,
                null,
                null,
                null,
                null,
                null,
                indexSpec,
                null,
                3,
                false,
                null,
                null,
                null,
                null,
                null,
                null,
                null
            )
        ),
        null,
        AuthTestUtils.TEST_AUTHORIZER_MAPPER,
        null,
        ROW_INGESTION_METERS_FACTORY,
        appenderatorsManager
    );

    final Optional<TaskStatus> preRunTaskStatus = tsqa.getStatus(indexTask.getId());
    Assert.assertTrue("pre run task status not present", !preRunTaskStatus.isPresent());

    final TaskStatus mergedStatus = runTask(indexTask);
    final TaskStatus status = taskStorage.getStatus(indexTask.getId()).get();
    final List<DataSegment> publishedSegments = BY_INTERVAL_ORDERING.sortedCopy(mdc.getPublished());
    final List<DataSegment> loggedSegments = BY_INTERVAL_ORDERING.sortedCopy(tsqa.getInsertedSegments(indexTask.getId()));

    Assert.assertEquals("statusCode", TaskState.SUCCESS, status.getStatusCode());
    Assert.assertEquals(taskLocation, status.getLocation());
    Assert.assertEquals("merged statusCode", TaskState.SUCCESS, mergedStatus.getStatusCode());
    Assert.assertEquals("segments logged vs published", loggedSegments, publishedSegments);
    Assert.assertEquals("num segments published", 2, mdc.getPublished().size());
    Assert.assertEquals("num segments nuked", 0, mdc.getNuked().size());

    Assert.assertEquals("segment1 datasource", "foo", publishedSegments.get(0).getDataSource());
    Assert.assertEquals("segment1 interval", Intervals.of("2010-01-01/P1D"), publishedSegments.get(0).getInterval());
    Assert.assertEquals(
        "segment1 dimensions",
        ImmutableList.of("dim1", "dim2"),
        publishedSegments.get(0).getDimensions()
    );
    Assert.assertEquals("segment1 metrics", ImmutableList.of("met"), publishedSegments.get(0).getMetrics());

    Assert.assertEquals("segment2 datasource", "foo", publishedSegments.get(1).getDataSource());
    Assert.assertEquals("segment2 interval", Intervals.of("2010-01-02/P1D"), publishedSegments.get(1).getInterval());
    Assert.assertEquals(
        "segment2 dimensions",
        ImmutableList.of("dim1", "dim2"),
        publishedSegments.get(1).getDimensions()
    );
    Assert.assertEquals("segment2 metrics", ImmutableList.of("met"), publishedSegments.get(1).getMetrics());
  }

  @Test
  public void testIndexTaskFailure() throws Exception
  {
    final Task indexTask = new IndexTask(
        null,
        null,
        new IndexIngestionSpec(
            new DataSchema(
                "foo",
                null,
                new AggregatorFactory[]{new DoubleSumAggregatorFactory("met", "met")},
                new UniformGranularitySpec(
                    Granularities.DAY,
                    null,
                    ImmutableList.of(Intervals.of("2010-01-01/P1D"))
                ),
                null,
                mapper
            ),
            new IndexIOConfig(null, new MockExceptionInputSource(), new NoopInputFormat(), false),
            new IndexTuningConfig(
                null,
                10000,
                10,
                null,
                null,
                null,
                null,
                null,
                null,
                indexSpec,
                null,
                3,
                false,
                null,
                null,
                null,
                null,
                null,
                null,
                null
            )
        ),
        null,
        AuthTestUtils.TEST_AUTHORIZER_MAPPER,
        null,
        ROW_INGESTION_METERS_FACTORY,
        null
    );

    final TaskStatus status = runTask(indexTask);

    Assert.assertEquals("statusCode", TaskState.FAILED, status.getStatusCode());
    Assert.assertEquals(taskLocation, status.getLocation());
    Assert.assertEquals("num segments published", 0, mdc.getPublished().size());
    Assert.assertEquals("num segments nuked", 0, mdc.getNuked().size());
  }

  @Test
  public void testKillTask() throws Exception
  {
    final File tmpSegmentDir = temporaryFolder.newFolder();

    List<DataSegment> expectedUnusedSegments = Lists.transform(
        ImmutableList.of(
            "2011-04-01/2011-04-02",
            "2011-04-02/2011-04-03",
            "2011-04-04/2011-04-05"
        ), new Function<String, DataSegment>()
        {
          @Override
          public DataSegment apply(String input)
          {
            final Interval interval = Intervals.of(input);
            try {
              return DataSegment.builder()
                                .dataSource("test_kill_task")
                                .interval(interval)
                                .loadSpec(
                                    ImmutableMap.of(
                                        "type",
                                        "local",
                                        "path",
                                        tmpSegmentDir.getCanonicalPath()
                                        + "/druid/localStorage/wikipedia/"
                                        + interval.getStart()
                                        + "-"
                                        + interval.getEnd()
                                        + "/"
                                        + "2011-04-6T16:52:46.119-05:00"
                                        + "/0/index.zip"
                                    )
                                )
                                .version("2011-04-6T16:52:46.119-05:00")
                                .dimensions(ImmutableList.of())
                                .metrics(ImmutableList.of())
                                .shardSpec(NoneShardSpec.instance())
                                .binaryVersion(9)
                                .size(0)
                                .build();
            }
            catch (IOException e) {
              throw new ISE(e, "Error creating segments");
            }
          }
        }
    );

    mdc.setUnusedSegments(expectedUnusedSegments);

    // manually create local segments files
    List<File> segmentFiles = new ArrayList<>();
    for (DataSegment segment : mdc.getUnusedSegmentsForInterval("test_kill_task", Intervals.of("2011-04-01/P4D"))) {
      File file = new File((String) segment.getLoadSpec().get("path"));
      file.mkdirs();
      segmentFiles.add(file);
    }

    final Task killTask = new KillTask(null, "test_kill_task", Intervals.of("2011-04-01/P4D"), null);

    final TaskStatus status = runTask(killTask);
    Assert.assertEquals(taskLocation, status.getLocation());
    Assert.assertEquals("merged statusCode", TaskState.SUCCESS, status.getStatusCode());
    Assert.assertEquals("num segments published", 0, mdc.getPublished().size());
    Assert.assertEquals("num segments nuked", 3, mdc.getNuked().size());
    Assert.assertTrue(
        "expected unused segments get killed",
        expectedUnusedSegments.containsAll(mdc.getNuked()) && mdc.getNuked().containsAll(
            expectedUnusedSegments
        )
    );

    for (File file : segmentFiles) {
      Assert.assertFalse("unused segments files get deleted", file.exists());
    }
  }

  @Test
  public void testRealtimeishTask() throws Exception
  {
    final Task rtishTask = new RealtimeishTask();
    final TaskStatus status = runTask(rtishTask);

    Assert.assertEquals("statusCode", TaskState.SUCCESS, status.getStatusCode());
    Assert.assertEquals(taskLocation, status.getLocation());
    Assert.assertEquals("num segments published", 2, mdc.getPublished().size());
    Assert.assertEquals("num segments nuked", 0, mdc.getNuked().size());
  }

  @Test
  public void testNoopTask() throws Exception
  {
    final Task noopTask = new DefaultObjectMapper().readValue(
        "{\"type\":\"noop\", \"runTime\":\"100\"}\"",
        Task.class
    );
    final TaskStatus status = runTask(noopTask);

    Assert.assertEquals("statusCode", TaskState.SUCCESS, status.getStatusCode());
    Assert.assertEquals(taskLocation, status.getLocation());
    Assert.assertEquals("num segments published", 0, mdc.getPublished().size());
    Assert.assertEquals("num segments nuked", 0, mdc.getNuked().size());
  }

  @Test
  public void testNeverReadyTask() throws Exception
  {
    final Task neverReadyTask = new DefaultObjectMapper().readValue(
        "{\"type\":\"noop\", \"isReadyResult\":\"exception\"}\"",
        Task.class
    );
    final TaskStatus status = runTask(neverReadyTask);

    Assert.assertEquals("statusCode", TaskState.FAILED, status.getStatusCode());
    Assert.assertEquals(taskLocation, status.getLocation());
    Assert.assertEquals("num segments published", 0, mdc.getPublished().size());
    Assert.assertEquals("num segments nuked", 0, mdc.getNuked().size());
  }

  @Test
  public void testSimple() throws Exception
  {
    final Task task = new AbstractFixedIntervalTask(
        "id1",
        "id1",
        new TaskResource("id1", 1),
        "ds",
        Intervals.of("2012-01-01/P1D"),
        null
    )
    {
      @Override
      public String getType()
      {
        return "test";
      }

      @Override
      public void stopGracefully(TaskConfig taskConfig)
      {
      }

      @Override
      public TaskStatus run(TaskToolbox toolbox) throws Exception
      {
        final Interval interval = Intervals.of("2012-01-01/P1D");
        final TimeChunkLockTryAcquireAction action = new TimeChunkLockTryAcquireAction(
            TaskLockType.EXCLUSIVE,
            interval
        );

        final TaskLock lock = toolbox.getTaskActionClient().submit(action);
        if (lock == null) {
          throw new ISE("Failed to get a lock");
        }

        final DataSegment segment = DataSegment
            .builder()
            .dataSource("ds")
            .interval(interval)
            .version(lock.getVersion())
            .size(0)
            .build();

        toolbox.getTaskActionClient().submit(new SegmentInsertAction(ImmutableSet.of(segment)));
        return TaskStatus.success(getId());
      }
    };

    final TaskStatus status = runTask(task);
    Assert.assertEquals(taskLocation, status.getLocation());
    Assert.assertEquals("statusCode", TaskState.SUCCESS, status.getStatusCode());
    Assert.assertEquals("segments published", 1, mdc.getPublished().size());
    Assert.assertEquals("segments nuked", 0, mdc.getNuked().size());
  }

  @Test
  public void testBadInterval() throws Exception
  {
    final Task task = new AbstractFixedIntervalTask("id1", "id1", "ds", Intervals.of("2012-01-01/P1D"), null)
    {
      @Override
      public String getType()
      {
        return "test";
      }

      @Override
      public void stopGracefully(TaskConfig taskConfig)
      {
      }

      @Override
      public TaskStatus run(TaskToolbox toolbox) throws Exception
      {
        final TaskLock myLock = Iterables.getOnlyElement(toolbox.getTaskActionClient().submit(new LockListAction()));

        final DataSegment segment = DataSegment
            .builder()
            .dataSource("ds")
            .interval(Intervals.of("2012-01-01/P2D"))
            .version(myLock.getVersion())
            .size(0)
            .build();

        toolbox.getTaskActionClient().submit(new SegmentInsertAction(ImmutableSet.of(segment)));
        return TaskStatus.success(getId());
      }
    };

    final TaskStatus status = runTask(task);

    Assert.assertEquals("statusCode", TaskState.FAILED, status.getStatusCode());
    Assert.assertEquals(taskLocation, status.getLocation());
    Assert.assertEquals("segments published", 0, mdc.getPublished().size());
    Assert.assertEquals("segments nuked", 0, mdc.getNuked().size());
  }

  @Test
  public void testBadVersion() throws Exception
  {
    final Task task = new AbstractFixedIntervalTask("id1", "id1", "ds", Intervals.of("2012-01-01/P1D"), null)
    {
      @Override
      public String getType()
      {
        return "test";
      }

      @Override
      public void stopGracefully(TaskConfig taskConfig)
      {
      }

      @Override
      public TaskStatus run(TaskToolbox toolbox) throws Exception
      {
        final TaskLock myLock = Iterables.getOnlyElement(toolbox.getTaskActionClient().submit(new LockListAction()));

        final DataSegment segment = DataSegment
            .builder()
            .dataSource("ds")
            .interval(Intervals.of("2012-01-01/P1D"))
            .version(myLock.getVersion() + "1!!!1!!")
            .size(0)
            .build();

        toolbox.getTaskActionClient().submit(new SegmentInsertAction(ImmutableSet.of(segment)));
        return TaskStatus.success(getId());
      }
    };

    final TaskStatus status = runTask(task);

    Assert.assertEquals("statusCode", TaskState.FAILED, status.getStatusCode());
    Assert.assertEquals(taskLocation, status.getLocation());
    Assert.assertEquals("segments published", 0, mdc.getPublished().size());
    Assert.assertEquals("segments nuked", 0, mdc.getNuked().size());
  }

  @Test(timeout = 60_000L)
  public void testRealtimeIndexTask() throws Exception
  {
    publishCountDown = new CountDownLatch(1);
    monitorScheduler.addMonitor(EasyMock.anyObject(Monitor.class));
    EasyMock.expectLastCall().atLeastOnce();
    monitorScheduler.removeMonitor(EasyMock.anyObject(Monitor.class));
    EasyMock.expectLastCall().anyTimes();
    EasyMock.replay(monitorScheduler, queryRunnerFactoryConglomerate);

    RealtimeIndexTask realtimeIndexTask = newRealtimeIndexTask();
    final String taskId = realtimeIndexTask.getId();

    taskQueue.start();
    taskQueue.add(realtimeIndexTask);
    //wait for task to process events and publish segment
    publishCountDown.await();

    // Realtime Task has published the segment, simulate loading of segment to a historical node so that task finishes with SUCCESS status
    Assert.assertEquals(1, handOffCallbacks.size());
    Pair<Executor, Runnable> executorRunnablePair = Iterables.getOnlyElement(handOffCallbacks.values());
    executorRunnablePair.lhs.execute(executorRunnablePair.rhs);
    handOffCallbacks.clear();

    // Wait for realtime index task to handle callback in plumber and succeed
    while (tsqa.getStatus(taskId).get().isRunnable()) {
      Thread.sleep(10);
    }

    TaskStatus status = tsqa.getStatus(taskId).get();
    Assert.assertTrue("Task should be in Success state", status.isSuccess());
    Assert.assertEquals(taskLocation, status.getLocation());

    Assert.assertEquals(1, announcedSinks);
    Assert.assertEquals(1, pushedSegments);
    Assert.assertEquals(1, mdc.getPublished().size());
    DataSegment segment = mdc.getPublished().iterator().next();
    Assert.assertEquals("test_ds", segment.getDataSource());
    Assert.assertEquals(ImmutableList.of("dim1", "dim2"), segment.getDimensions());
    Assert.assertEquals(
        Intervals.of(now.toString("YYYY-MM-dd") + "/" + now.plusDays(1).toString("YYYY-MM-dd")),
        segment.getInterval()
    );
    Assert.assertEquals(ImmutableList.of("count"), segment.getMetrics());
    EasyMock.verify(monitorScheduler, queryRunnerFactoryConglomerate);
  }

  @Test(timeout = 60_000L)
  public void testRealtimeIndexTaskFailure() throws Exception
  {
    dataSegmentPusher = new DataSegmentPusher()
    {
      @Deprecated
      @Override
      public String getPathForHadoop(String s)
      {
        return getPathForHadoop();
      }

      @Override
      public String getPathForHadoop()
      {
        throw new UnsupportedOperationException();
      }

      @Override
      public DataSegment push(File file, DataSegment dataSegment, boolean useUniquePath)
      {
        throw new RuntimeException("FAILURE");
      }

      @Override
      public Map<String, Object> makeLoadSpec(URI uri)
      {
        throw new UnsupportedOperationException();
      }
    };

    tb = setUpTaskToolboxFactory(dataSegmentPusher, handoffNotifierFactory, mdc);

    taskRunner = setUpThreadPoolTaskRunner(tb);

    taskQueue = setUpTaskQueue(taskStorage, taskRunner);

    monitorScheduler.addMonitor(EasyMock.anyObject(Monitor.class));
    EasyMock.expectLastCall().atLeastOnce();
    monitorScheduler.removeMonitor(EasyMock.anyObject(Monitor.class));
    EasyMock.expectLastCall().anyTimes();
    EasyMock.replay(monitorScheduler, queryRunnerFactoryConglomerate);

    RealtimeIndexTask realtimeIndexTask = newRealtimeIndexTask();
    final String taskId = realtimeIndexTask.getId();

    taskQueue.start();
    taskQueue.add(realtimeIndexTask);

    // Wait for realtime index task to fail
    while (tsqa.getStatus(taskId).get().isRunnable()) {
      Thread.sleep(10);
    }

    TaskStatus status = tsqa.getStatus(taskId).get();
    Assert.assertTrue("Task should be in Failure state", status.isFailure());
    Assert.assertEquals(taskLocation, status.getLocation());

    EasyMock.verify(monitorScheduler, queryRunnerFactoryConglomerate);
  }

  @Test
  public void testResumeTasks() throws Exception
  {
    final Task indexTask = new IndexTask(
        null,
        null,
        new IndexIngestionSpec(
            new DataSchema(
                "foo",
                new TimestampSpec(null, null, null),
                DimensionsSpec.EMPTY,
                new AggregatorFactory[]{new DoubleSumAggregatorFactory("met", "met")},
                new UniformGranularitySpec(
                    Granularities.DAY,
                    null,
                    ImmutableList.of(Intervals.of("2010-01-01/P2D"))
                ),
                null
            ),
            new IndexIOConfig(null, new MockInputSource(), new NoopInputFormat(), false),
            new IndexTuningConfig(
                null,
                10000,
                10,
                null,
                null,
                null,
                null,
                null,
                null,
                indexSpec,
                null,
                null,
                null,
                null,
                null,
                null,
                null,
                null,
                null,
                null
            )
        ),
        null,
        AuthTestUtils.TEST_AUTHORIZER_MAPPER,
        null,
        ROW_INGESTION_METERS_FACTORY,
        appenderatorsManager
    );

    final long startTime = System.currentTimeMillis();

    // manually insert the task into TaskStorage, waiting for TaskQueue to sync from storage
    taskQueue.start();
    taskStorage.insert(indexTask, TaskStatus.running(indexTask.getId()));

    while (tsqa.getStatus(indexTask.getId()).get().isRunnable()) {
      if (System.currentTimeMillis() > startTime + 10 * 1000) {
        throw new ISE("Where did the task go?!: %s", indexTask.getId());
      }

      Thread.sleep(100);
    }

    final TaskStatus status = taskStorage.getStatus(indexTask.getId()).get();
    final List<DataSegment> publishedSegments = BY_INTERVAL_ORDERING.sortedCopy(mdc.getPublished());
    final List<DataSegment> loggedSegments = BY_INTERVAL_ORDERING.sortedCopy(tsqa.getInsertedSegments(indexTask.getId()));

    Assert.assertEquals("statusCode", TaskState.SUCCESS, status.getStatusCode());
    Assert.assertEquals(taskLocation, status.getLocation());
    Assert.assertEquals("segments logged vs published", loggedSegments, publishedSegments);
    Assert.assertEquals("num segments published", 2, mdc.getPublished().size());
    Assert.assertEquals("num segments nuked", 0, mdc.getNuked().size());

    Assert.assertEquals("segment1 datasource", "foo", publishedSegments.get(0).getDataSource());
    Assert.assertEquals("segment1 interval", Intervals.of("2010-01-01/P1D"), publishedSegments.get(0).getInterval());
    Assert.assertEquals(
        "segment1 dimensions",
        ImmutableList.of("dim1", "dim2"),
        publishedSegments.get(0).getDimensions()
    );
    Assert.assertEquals("segment1 metrics", ImmutableList.of("met"), publishedSegments.get(0).getMetrics());

    Assert.assertEquals("segment2 datasource", "foo", publishedSegments.get(1).getDataSource());
    Assert.assertEquals("segment2 interval", Intervals.of("2010-01-02/P1D"), publishedSegments.get(1).getInterval());
    Assert.assertEquals(
        "segment2 dimensions",
        ImmutableList.of("dim1", "dim2"),
        publishedSegments.get(1).getDimensions()
    );
    Assert.assertEquals("segment2 metrics", ImmutableList.of("met"), publishedSegments.get(1).getMetrics());
  }

  @Test
  public void testUnifiedAppenderatorsManagerCleanup() throws Exception
  {
    final ExecutorService exec = Executors.newFixedThreadPool(8);

    UnifiedIndexerAppenderatorsManager unifiedIndexerAppenderatorsManager = new UnifiedIndexerAppenderatorsManager(
        exec,
        new WorkerConfig(),
        MapCache.create(2048),
        new CacheConfig(),
        new CachePopulatorStats(),
        MAPPER,
        new NoopServiceEmitter(),
        () -> queryRunnerFactoryConglomerate
    );

    final Task indexTask = new IndexTask(
        null,
        null,
        new IndexIngestionSpec(
            new DataSchema(
                "foo",
                new TimestampSpec(null, null, null),
                DimensionsSpec.EMPTY,
                new AggregatorFactory[]{new DoubleSumAggregatorFactory("met", "met")},
                new UniformGranularitySpec(
                    Granularities.DAY,
                    null,
                    ImmutableList.of(Intervals.of("2010-01-01/P2D"))
                ),
                null
            ),
            new IndexIOConfig(null, new MockInputSource(), new NoopInputFormat(), false),
            new IndexTuningConfig(
                null,
                10000,
                10,
                null,
                null,
                null,
                null,
                null,
                null,
                indexSpec,
                null,
                3,
                false,
                null,
                null,
                null,
                null,
                null,
                null,
                null
            )
        ),
        null,
        AuthTestUtils.TEST_AUTHORIZER_MAPPER,
        null,
        ROW_INGESTION_METERS_FACTORY,
        unifiedIndexerAppenderatorsManager
    );

    final Optional<TaskStatus> preRunTaskStatus = tsqa.getStatus(indexTask.getId());
    Assert.assertTrue("pre run task status not present", !preRunTaskStatus.isPresent());

    final TaskStatus mergedStatus = runTask(indexTask);
    final TaskStatus status = taskStorage.getStatus(indexTask.getId()).get();

    Assert.assertEquals("statusCode", TaskState.SUCCESS, status.getStatusCode());

    Map<String, UnifiedIndexerAppenderatorsManager.DatasourceBundle> bundleMap =
        unifiedIndexerAppenderatorsManager.getDatasourceBundles();

    Assert.assertEquals(1, bundleMap.size());

    unifiedIndexerAppenderatorsManager.removeAppenderatorsForTask(indexTask.getId(), "foo");

    Assert.assertTrue(bundleMap.isEmpty());

  }

  private TaskStatus runTask(final Task task) throws Exception
  {
    final Task dummyTask = new DefaultObjectMapper().readValue(
        "{\"type\":\"noop\", \"isReadyResult\":\"exception\"}\"",
        Task.class
    );
    final long startTime = System.currentTimeMillis();

    Preconditions.checkArgument(!task.getId().equals(dummyTask.getId()));

    // Since multiple tasks can be run in a single unit test using runTask(), hence this check and synchronization
    synchronized (this) {
      if (!taskQueue.isActive()) {
        taskQueue.start();
      }
    }
    taskQueue.add(dummyTask);
    taskQueue.add(task);

    TaskStatus retVal = null;

    for (final String taskId : ImmutableList.of(dummyTask.getId(), task.getId())) {
      try {
        TaskStatus status;
        while ((status = tsqa.getStatus(taskId).get()).isRunnable()) {
          if (System.currentTimeMillis() > startTime + 10 * 1000) {
            throw new ISE("Where did the task go?!: %s", task.getId());
          }

          Thread.sleep(100);
        }
        if (taskId.equals(task.getId())) {
          retVal = status;
        }
      }
      catch (Exception e) {
        throw new RuntimeException(e);
      }
    }

    return retVal;
  }

  private RealtimeIndexTask newRealtimeIndexTask()
  {
    String taskId = StringUtils.format("rt_task_%s", System.currentTimeMillis());
    DataSchema dataSchema = new DataSchema(
        "test_ds",
        TestHelper.makeJsonMapper().convertValue(
            new MapInputRowParser(
                new TimeAndDimsParseSpec(
                    new TimestampSpec(null, null, null),
                    DimensionsSpec.EMPTY
                )
            ),
            JacksonUtils.TYPE_REFERENCE_MAP_STRING_OBJECT
        ),
        new AggregatorFactory[]{new LongSumAggregatorFactory("count", "rows")},
        new UniformGranularitySpec(Granularities.DAY, Granularities.NONE, null),
        null,
        mapper
    );
    RealtimeIOConfig realtimeIOConfig = new RealtimeIOConfig(
        new MockFirehoseFactory(),
        null
        // PlumberSchool - Realtime Index Task always uses RealtimePlumber which is hardcoded in RealtimeIndexTask class
    );
    RealtimeTuningConfig realtimeTuningConfig = new RealtimeTuningConfig(
        1000,
        null,
        new Period("P1Y"),
        null, //default window period of 10 minutes
        null, // base persist dir ignored by Realtime Index task
        null,
        null,
        null,
        null,
        null,
        null,
        null,
        0,
        0,
        null,
        null,
        null,
        null,
        null
    );
    FireDepartment fireDepartment = new FireDepartment(dataSchema, realtimeIOConfig, realtimeTuningConfig);
    return new RealtimeIndexTask(
        taskId,
        new TaskResource(taskId, 1),
        fireDepartment,
        null
    );
  }
}<|MERGE_RESOLUTION|>--- conflicted
+++ resolved
@@ -37,11 +37,7 @@
 import org.apache.druid.data.input.Firehose;
 import org.apache.druid.data.input.FirehoseFactory;
 import org.apache.druid.data.input.InputRow;
-<<<<<<< HEAD
-import org.apache.druid.data.input.InputRowListPlusJson;
-=======
 import org.apache.druid.data.input.InputRowListPlusRawValues;
->>>>>>> 44581133
 import org.apache.druid.data.input.InputRowSchema;
 import org.apache.druid.data.input.InputSourceReader;
 import org.apache.druid.data.input.MapBasedInputRow;
@@ -288,11 +284,7 @@
   private static class MockExceptionInputSource extends AbstractInputSource
   {
     @Override
-<<<<<<< HEAD
-    protected InputSourceReader unformattableReader(InputRowSchema inputRowSchema, @Nullable File temporaryDirectory)
-=======
     protected InputSourceReader fixedFormatReader(InputRowSchema inputRowSchema, @Nullable File temporaryDirectory)
->>>>>>> 44581133
     {
       return new InputSourceReader()
       {
@@ -321,11 +313,7 @@
         }
 
         @Override
-<<<<<<< HEAD
-        public CloseableIterator<InputRowListPlusJson> sample()
-=======
         public CloseableIterator<InputRowListPlusRawValues> sample()
->>>>>>> 44581133
         {
           throw new UnsupportedOperationException();
         }
@@ -348,11 +336,7 @@
   private static class MockInputSource extends AbstractInputSource
   {
     @Override
-<<<<<<< HEAD
-    protected InputSourceReader unformattableReader(InputRowSchema inputRowSchema, @Nullable File temporaryDirectory)
-=======
     protected InputSourceReader fixedFormatReader(InputRowSchema inputRowSchema, @Nullable File temporaryDirectory)
->>>>>>> 44581133
     {
       return new InputSourceReader()
       {
@@ -364,11 +348,7 @@
         }
 
         @Override
-<<<<<<< HEAD
-        public CloseableIterator<InputRowListPlusJson> sample()
-=======
         public CloseableIterator<InputRowListPlusRawValues> sample()
->>>>>>> 44581133
         {
           throw new UnsupportedOperationException();
         }
