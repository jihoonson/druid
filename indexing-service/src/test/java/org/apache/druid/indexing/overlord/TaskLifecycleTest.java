--- conflicted
+++ resolved
@@ -38,18 +38,10 @@
 import org.apache.druid.data.input.FirehoseFactory;
 import org.apache.druid.data.input.InputRow;
 import org.apache.druid.data.input.InputRowPlusRaw;
-<<<<<<< HEAD
-import org.apache.druid.data.input.InputSource;
-import org.apache.druid.data.input.InputSourceReader;
-import org.apache.druid.data.input.MapBasedInputRow;
-import org.apache.druid.data.input.impl.DimensionsSpec;
-import org.apache.druid.data.input.impl.InputFormat;
-=======
 import org.apache.druid.data.input.InputRowSchema;
 import org.apache.druid.data.input.InputSourceReader;
 import org.apache.druid.data.input.MapBasedInputRow;
 import org.apache.druid.data.input.impl.DimensionsSpec;
->>>>>>> ea2c8f9d
 import org.apache.druid.data.input.impl.InputRowParser;
 import org.apache.druid.data.input.impl.MapInputRowParser;
 import org.apache.druid.data.input.impl.NoopInputFormat;
@@ -363,33 +355,6 @@
       };
     }
 
-<<<<<<< HEAD
-  private static class MockInputSource implements InputSource
-  {
-    @Override
-    public InputSourceReader reader(
-        TimestampSpec timestampSpec,
-        DimensionsSpec dimensionsSpec,
-        InputFormat inputFormat,
-        @Nullable File temporaryDirectory
-    )
-    {
-      return new InputSourceReader()
-      {
-        @Override
-        public CloseableIterator<InputRow> read()
-        {
-          final Iterator<InputRow> inputRowIterator = IDX_TASK_INPUT_ROWS.iterator();
-          return CloseableIterators.withEmptyBaggage(inputRowIterator);
-        }
-
-        @Override
-        public CloseableIterator<InputRowPlusRaw> sample()
-        {
-          throw new UnsupportedOperationException();
-        }
-      };
-=======
     @Override
     public boolean isSplittable()
     {
@@ -400,7 +365,6 @@
     public boolean needsFormat()
     {
       return false;
->>>>>>> ea2c8f9d
     }
   }
 
@@ -490,10 +454,6 @@
       case METADATA_TASK_STORAGE: {
         TestDerbyConnector testDerbyConnector = derbyConnectorRule.getConnector();
         mapper.registerSubtypes(
-<<<<<<< HEAD
-            new NamedType(MockExceptionalFirehoseFactory.class, "mockExcepFirehoseFactory"),
-=======
->>>>>>> ea2c8f9d
             new NamedType(MockFirehoseFactory.class, "mockFirehoseFactory"),
             new NamedType(MockInputSource.class, "mockInputSource"),
             new NamedType(NoopInputFormat.class, "noopInputFormat")
