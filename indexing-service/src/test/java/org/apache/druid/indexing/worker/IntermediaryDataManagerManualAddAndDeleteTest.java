--- conflicted
+++ resolved
@@ -40,12 +40,7 @@
 
 import java.io.File;
 import java.io.IOException;
-<<<<<<< HEAD
-=======
 import java.nio.charset.StandardCharsets;
-import java.util.Comparator;
-import java.util.List;
->>>>>>> ff97be1a
 
 public class IntermediaryDataManagerManualAddAndDeleteTest
 {
@@ -164,16 +159,10 @@
 
   private File generateSegmentDir(String fileName) throws IOException
   {
-<<<<<<< HEAD
     // Each file size is 138 bytes after compression
     final File segmentDir = tempDir.newFolder();
-    FileUtils.write(new File(segmentDir, fileName), "test data.", StringUtils.UTF8);
+    FileUtils.write(new File(segmentDir, fileName), "test data.", StandardCharsets.UTF_8);
     return segmentDir;
-=======
-    final File segmentFile = tempDir.newFile();
-    FileUtils.write(segmentFile, "test data.", StandardCharsets.UTF_8);
-    return segmentFile;
->>>>>>> ff97be1a
   }
 
   private DataSegment newSegment(Interval interval, int partitionId)
