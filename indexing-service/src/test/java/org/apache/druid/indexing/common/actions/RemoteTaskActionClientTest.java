--- conflicted
+++ resolved
@@ -64,20 +64,6 @@
   public void setUp()
   {
     druidLeaderClient = EasyMock.createMock(DruidLeaderClient.class);
-<<<<<<< HEAD
-
-    long now = System.currentTimeMillis();
-
-    result = Collections.singletonList(new TimeChunkLock(
-        TaskLockType.SHARED,
-        "groupId",
-        "dataSource",
-        Intervals.utc(now - 30 * 1000, now),
-        "version",
-        0
-    ));
-=======
->>>>>>> 5d2947cd
   }
 
   @Test
@@ -89,7 +75,7 @@
 
     // return status code 200 and a list with size equals 1
     Map<String, Object> responseBody = new HashMap<String, Object>();
-    final List<TaskLock> expectedLocks = Collections.singletonList(new TaskLock(
+    final List<TaskLock> expectedLocks = Collections.singletonList(new TimeChunkLock(
         TaskLockType.SHARED,
         "groupId",
         "dataSource",
