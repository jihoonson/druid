--- conflicted
+++ resolved
@@ -71,13 +71,8 @@
             .andReturn(request);
 
     // return status code 200 and a list with size equals 1
-<<<<<<< HEAD
-    Map<String, Object> responseBody = new HashMap<String, Object>();
+    Map<String, Object> responseBody = new HashMap<>();
     final List<TaskLock> expectedLocks = Collections.singletonList(new TimeChunkLock(
-=======
-    Map<String, Object> responseBody = new HashMap<>();
-    final List<TaskLock> expectedLocks = Collections.singletonList(new TaskLock(
->>>>>>> 1166bbcb
         TaskLockType.SHARED,
         "groupId",
         "dataSource",
