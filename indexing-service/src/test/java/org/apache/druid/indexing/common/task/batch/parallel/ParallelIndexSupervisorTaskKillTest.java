--- conflicted
+++ resolved
@@ -168,11 +168,7 @@
   )
   {
     final TestInputSource inputSource = (TestInputSource) ioConfig.getInputSource();
-<<<<<<< HEAD
-    final int numTotalSubTasks = inputSource.getNumSplits(new NoopInputFormat(), null);
-=======
     final int numTotalSubTasks = inputSource.estimateNumSplits(new NoopInputFormat(), null);
->>>>>>> 44581133
     // set up ingestion spec
     final ParallelIndexIngestionSpec ingestionSpec = new ParallelIndexIngestionSpec(
         new DataSchema(
@@ -268,11 +264,7 @@
     }
 
     @Override
-<<<<<<< HEAD
-    public int getNumSplits(InputFormat inputFormat, @Nullable SplitHintSpec splitHintSpec)
-=======
     public int estimateNumSplits(InputFormat inputFormat, @Nullable SplitHintSpec splitHintSpec)
->>>>>>> 44581133
     {
       return splits.size();
     }
