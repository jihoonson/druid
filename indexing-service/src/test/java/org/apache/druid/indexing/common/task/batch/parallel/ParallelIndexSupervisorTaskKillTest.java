--- conflicted
+++ resolved
@@ -21,23 +21,12 @@
 
 import com.google.common.collect.Iterables;
 import org.apache.druid.client.indexing.IndexingServiceClient;
-<<<<<<< HEAD
-import org.apache.druid.data.input.InputSourceReader;
-import org.apache.druid.data.input.InputSplit;
-import org.apache.druid.data.input.SplitHintSpec;
-import org.apache.druid.data.input.impl.DimensionsSpec;
-import org.apache.druid.data.input.impl.InputFormat;
-import org.apache.druid.data.input.impl.NoopInputFormat;
-import org.apache.druid.data.input.impl.SplittableInputSource;
-import org.apache.druid.data.input.impl.TimestampSpec;
-=======
 import org.apache.druid.data.input.AbstractInputSource;
 import org.apache.druid.data.input.InputSplit;
 import org.apache.druid.data.input.SplitHintSpec;
 import org.apache.druid.data.input.impl.InputFormat;
 import org.apache.druid.data.input.impl.NoopInputFormat;
 import org.apache.druid.data.input.impl.SplittableInputSource;
->>>>>>> ea2c8f9d
 import org.apache.druid.indexer.TaskState;
 import org.apache.druid.indexer.TaskStatus;
 import org.apache.druid.indexer.TaskStatusPlus;
@@ -64,7 +53,6 @@
 import org.junit.rules.ExpectedException;
 
 import javax.annotation.Nullable;
-import java.io.File;
 import java.io.IOException;
 import java.util.ArrayList;
 import java.util.Collections;
@@ -248,11 +236,7 @@
     }
   }
 
-<<<<<<< HEAD
-  private static class TestInputSource implements SplittableInputSource<TestInput>
-=======
   private static class TestInputSource extends AbstractInputSource implements SplittableInputSource<TestInput>
->>>>>>> ea2c8f9d
   {
     private final List<InputSplit<TestInput>> splits;
 
@@ -292,20 +276,9 @@
     }
 
     @Override
-<<<<<<< HEAD
-    public InputSourceReader reader(
-        TimestampSpec timestampSpec,
-        DimensionsSpec dimensionsSpec,
-        InputFormat inputFormat,
-        @Nullable File temporaryDirectory
-    )
-    {
-      throw new UnsupportedOperationException();
-=======
     public boolean needsFormat()
     {
       return false;
->>>>>>> ea2c8f9d
     }
   }
 
