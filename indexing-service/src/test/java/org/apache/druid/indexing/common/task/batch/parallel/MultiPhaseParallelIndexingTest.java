/*
 * Licensed to the Apache Software Foundation (ASF) under one
 * or more contributor license agreements.  See the NOTICE file
 * distributed with this work for additional information
 * regarding copyright ownership.  The ASF licenses this file
 * to you under the Apache License, Version 2.0 (the
 * "License"); you may not use this file except in compliance
 * with the License.  You may obtain a copy of the License at
 *
 *   http://www.apache.org/licenses/LICENSE-2.0
 *
 * Unless required by applicable law or agreed to in writing,
 * software distributed under the License is distributed on an
 * "AS IS" BASIS, WITHOUT WARRANTIES OR CONDITIONS OF ANY
 * KIND, either express or implied.  See the License for the
 * specific language governing permissions and limitations
 * under the License.
 */

package org.apache.druid.indexing.common.task.batch.parallel;

import com.google.common.collect.ImmutableList;
import org.apache.druid.client.indexing.IndexingServiceClient;
import org.apache.druid.data.input.InputSplit;
import org.apache.druid.data.input.impl.CSVParseSpec;
import org.apache.druid.data.input.impl.DimensionsSpec;
import org.apache.druid.data.input.impl.LocalInputSource;
import org.apache.druid.data.input.impl.ParseSpec;
import org.apache.druid.data.input.impl.StringInputRowParser;
import org.apache.druid.data.input.impl.TimestampSpec;
import org.apache.druid.indexer.TaskState;
import org.apache.druid.indexer.partitions.HashedPartitionsSpec;
import org.apache.druid.indexing.common.LockGranularity;
import org.apache.druid.indexing.common.SegmentLoaderFactory;
import org.apache.druid.indexing.common.TaskToolbox;
import org.apache.druid.indexing.common.task.IndexTaskClientFactory;
import org.apache.druid.indexing.common.task.TaskResource;
import org.apache.druid.indexing.common.task.Tasks;
import org.apache.druid.indexing.common.task.TestAppenderatorsManager;
import org.apache.druid.java.util.common.ISE;
import org.apache.druid.java.util.common.Intervals;
import org.apache.druid.java.util.common.StringUtils;
import org.apache.druid.java.util.common.granularity.Granularities;
import org.apache.druid.java.util.common.granularity.Granularity;
import org.apache.druid.query.DefaultGenericQueryMetricsFactory;
import org.apache.druid.query.QueryPlus;
import org.apache.druid.query.QueryRunner;
import org.apache.druid.query.SegmentDescriptor;
import org.apache.druid.query.TableDataSource;
import org.apache.druid.query.aggregation.AggregatorFactory;
import org.apache.druid.query.aggregation.LongSumAggregatorFactory;
import org.apache.druid.query.scan.ScanQuery;
import org.apache.druid.query.scan.ScanQueryConfig;
import org.apache.druid.query.scan.ScanQueryEngine;
import org.apache.druid.query.scan.ScanQueryQueryToolChest;
import org.apache.druid.query.scan.ScanQueryRunnerFactory;
import org.apache.druid.query.scan.ScanResultValue;
import org.apache.druid.query.spec.SpecificSegmentSpec;
import org.apache.druid.segment.indexing.DataSchema;
import org.apache.druid.segment.indexing.granularity.UniformGranularitySpec;
import org.apache.druid.segment.loading.SegmentLoader;
import org.apache.druid.segment.loading.SegmentLoadingException;
import org.apache.druid.segment.realtime.firehose.LocalFirehoseFactory;
import org.apache.druid.timeline.DataSegment;
import org.apache.druid.timeline.partition.HashBasedNumberedShardSpec;
import org.joda.time.Interval;
import org.junit.After;
import org.junit.Assert;
import org.junit.Before;
import org.junit.Rule;
import org.junit.Test;
import org.junit.rules.ExpectedException;
import org.junit.runner.RunWith;
import org.junit.runners.Parameterized;

import javax.annotation.Nullable;
import java.io.File;
import java.io.IOException;
import java.io.Writer;
import java.nio.charset.StandardCharsets;
import java.nio.file.Files;
import java.util.ArrayList;
import java.util.Arrays;
import java.util.Collections;
import java.util.HashMap;
import java.util.Iterator;
import java.util.List;
import java.util.Map;
import java.util.Set;

@RunWith(Parameterized.class)
public class MultiPhaseParallelIndexingTest extends AbstractParallelIndexSupervisorTaskTest
{
  @Parameterized.Parameters(name = "{0}, useInputFormatApi={1}")
  public static Iterable<Object[]> constructorFeeder()
  {
    return ImmutableList.of(
        new Object[]{LockGranularity.TIME_CHUNK, false},
        new Object[]{LockGranularity.TIME_CHUNK, true},
<<<<<<< HEAD
        new Object[]{LockGranularity.SEGMENT, false},
=======
>>>>>>> ea2c8f9d
        new Object[]{LockGranularity.SEGMENT, true}
    );
  }

  @Rule
  public ExpectedException expectedException = ExpectedException.none();

  private final LockGranularity lockGranularity;
  private final boolean useInputFormatApi;

  private File inputDir;

  public MultiPhaseParallelIndexingTest(LockGranularity lockGranularity, boolean useInputFormatApi)
  {
    this.lockGranularity = lockGranularity;
    this.useInputFormatApi = useInputFormatApi;
  }

  @Before
  public void setup() throws IOException
  {
    inputDir = temporaryFolder.newFolder("data");
    // set up data
    for (int i = 0; i < 10; i++) {
      try (final Writer writer =
               Files.newBufferedWriter(new File(inputDir, "test_" + i).toPath(), StandardCharsets.UTF_8)) {
        for (int j = 0; j < 10; j++) {
          writer.write(StringUtils.format("2017-12-%d,%d,%d th test file\n", j + 1, i + 10, i));
          writer.write(StringUtils.format("2017-12-%d,%d,%d th test file\n", j + 2, i + 11, i));
        }
      }
    }

    for (int i = 0; i < 5; i++) {
      try (final Writer writer =
               Files.newBufferedWriter(new File(inputDir, "filtered_" + i).toPath(), StandardCharsets.UTF_8)) {
        writer.write(StringUtils.format("2017-12-%d,%d,%d th test file\n", i + 1, i + 10, i));
      }
    }

    indexingServiceClient = new LocalIndexingServiceClient();
    localDeepStorage = temporaryFolder.newFolder("localStorage");
    initializeIntermeidaryDataManager();
  }

  @After
  public void teardown()
  {
    indexingServiceClient.shutdown();
    temporaryFolder.delete();
  }

  @Test
  public void testRun() throws Exception
  {
    final Set<DataSegment> publishedSegments = runTestTask(
        Intervals.of("2017/2018"),
        new HashedPartitionsSpec(null, 2, ImmutableList.of("dim1", "dim2"))
    );
    assertHashedPartition(publishedSegments);
  }

  private Set<DataSegment> runTestTask(Interval interval, HashedPartitionsSpec partitionsSpec) throws Exception
  {
    final ParallelIndexSupervisorTask task = newTask(interval, partitionsSpec);
    actionClient = createActionClient(task);
    toolbox = createTaskToolbox(task);

    prepareTaskForLocking(task);
    task.addToContext(Tasks.FORCE_TIME_CHUNK_LOCK_KEY, lockGranularity == LockGranularity.TIME_CHUNK);
    Assert.assertTrue(task.isReady(actionClient));
    Assert.assertEquals(TaskState.SUCCESS, task.run(toolbox).getStatusCode());
    shutdownTask(task);
    return actionClient.getPublishedSegments();
  }

  private ParallelIndexSupervisorTask newTask(
      Interval interval,
      HashedPartitionsSpec partitionsSpec
  )
  {
    return newTask(
        interval,
        Granularities.DAY,
        new ParallelIndexTuningConfig(
            null,
            null,
            null,
            null,
            null,
            null,
            null,
            partitionsSpec,
            null,
            null,
            null,
            true,
            null,
            null,
            null,
            null,
            2,
            null,
            null,
            null,
            null,
            null,
            null,
            null,
            null,
            null
        )
    );
  }

  private ParallelIndexSupervisorTask newTask(
      Interval interval,
      Granularity segmentGranularity,
      ParallelIndexTuningConfig tuningConfig
  )
  {
    final ParseSpec parseSpec = new CSVParseSpec(
        new TimestampSpec("ts", "auto", null),
        new DimensionsSpec(DimensionsSpec.getDefaultSchemas(Arrays.asList("ts", "dim1", "dim2"))),
        null,
        Arrays.asList("ts", "dim1", "dim2", "val"),
        false,
        0
    );
    final ParallelIndexIngestionSpec ingestionSpec;
    if (useInputFormatApi) {
      ingestionSpec = new ParallelIndexIngestionSpec(
          new DataSchema(
              "dataSource",
              parseSpec.getTimestampSpec(),
              parseSpec.getDimensionsSpec(),
              new AggregatorFactory[]{
                  new LongSumAggregatorFactory("val", "val")
              },
              new UniformGranularitySpec(
                  segmentGranularity,
                  Granularities.MINUTE,
                  interval == null ? null : Collections.singletonList(interval)
              ),
              null
          ),
          new ParallelIndexIOConfig(
              null,
              new LocalInputSource(inputDir, "test_*"),
              parseSpec.toInputFormat(),
              false
          ),
          tuningConfig
      );
    } else {
      ingestionSpec = new ParallelIndexIngestionSpec(
          new DataSchema(
              "dataSource",
              getObjectMapper().convertValue(
                  new StringInputRowParser(parseSpec, null),
                  Map.class
              ),
              new AggregatorFactory[]{
                  new LongSumAggregatorFactory("val", "val")
              },
              new UniformGranularitySpec(
                  segmentGranularity,
                  Granularities.MINUTE,
                  interval == null ? null : Collections.singletonList(interval)
              ),
              null,
              getObjectMapper()
          ),
          new ParallelIndexIOConfig(new LocalFirehoseFactory(inputDir, "test_*", null), false),
          tuningConfig
      );
    }

    // set up test tools
    return new TestSupervisorTask(
        null,
        null,
        ingestionSpec,
        new HashMap<>(),
        indexingServiceClient
    );
  }

  private void assertHashedPartition(Set<DataSegment> publishedSegments) throws IOException, SegmentLoadingException
  {
    final Map<Interval, List<DataSegment>> intervalToSegments = new HashMap<>();
    publishedSegments.forEach(
        segment -> intervalToSegments.computeIfAbsent(segment.getInterval(), k -> new ArrayList<>()).add(segment)
    );
    final File tempSegmentDir = temporaryFolder.newFolder();
    for (List<DataSegment> segmentsInInterval : intervalToSegments.values()) {
      Assert.assertEquals(2, segmentsInInterval.size());
      for (DataSegment segment : segmentsInInterval) {
        final SegmentLoader loader = new SegmentLoaderFactory(getIndexIO(), getObjectMapper())
            .manufacturate(tempSegmentDir);
        ScanQueryRunnerFactory factory = new ScanQueryRunnerFactory(
            new ScanQueryQueryToolChest(
                new ScanQueryConfig().setLegacy(false),
                DefaultGenericQueryMetricsFactory.instance()
            ),
            new ScanQueryEngine(),
            new ScanQueryConfig()
        );
        final QueryRunner<ScanResultValue> runner = factory.createRunner(loader.getSegment(segment));
        final List<ScanResultValue> results = runner.run(
            QueryPlus.wrap(
                new ScanQuery(
                    new TableDataSource("dataSource"),
                    new SpecificSegmentSpec(
                        new SegmentDescriptor(
                            segment.getInterval(),
                            segment.getVersion(),
                            segment.getShardSpec().getPartitionNum()
                        )
                    ),
                    null,
                    null,
                    0,
                    0,
                    null,
                    null,
                    ImmutableList.of("dim1", "dim2"),
                    false,
                    null
                )
            )
        ).toList();
        final int hash = HashBasedNumberedShardSpec.hash(getObjectMapper(), (List<Object>) results.get(0).getEvents());
        for (ScanResultValue value : results) {
          Assert.assertEquals(
              hash,
              HashBasedNumberedShardSpec.hash(getObjectMapper(), (List<Object>) value.getEvents())
          );
        }
      }
    }
  }

  private static class TestSupervisorTask extends TestParallelIndexSupervisorTask
  {
    TestSupervisorTask(
        String id,
        TaskResource taskResource,
        ParallelIndexIngestionSpec ingestionSchema,
        Map<String, Object> context,
        IndexingServiceClient indexingServiceClient
    )
    {
      super(id, taskResource, ingestionSchema, context, indexingServiceClient);
    }

    @Override
    public PartialSegmentGenerateParallelIndexTaskRunner createPartialSegmentGenerateRunner(TaskToolbox toolbox)
    {
      return new TestPartialSegmentGenerateRunner(toolbox, this, getIndexingServiceClient());
    }

    @Override
    public PartialSegmentMergeParallelIndexTaskRunner createPartialSegmentMergeRunner(
        TaskToolbox toolbox,
        List<PartialSegmentMergeIOConfig> ioConfigs
    )
    {
      return new TestPartialSegmentMergeParallelIndexTaskRunner(toolbox, this, ioConfigs, getIndexingServiceClient());
    }
  }

  private static class TestPartialSegmentGenerateRunner extends PartialSegmentGenerateParallelIndexTaskRunner
  {
    private final ParallelIndexSupervisorTask supervisorTask;

    private TestPartialSegmentGenerateRunner(
        TaskToolbox toolbox,
        ParallelIndexSupervisorTask supervisorTask,
        IndexingServiceClient indexingServiceClient
    )
    {
      super(
          toolbox,
          supervisorTask.getId(),
          supervisorTask.getGroupId(),
          supervisorTask.getIngestionSchema(),
          supervisorTask.getContext(),
          indexingServiceClient
      );
      this.supervisorTask = supervisorTask;
    }

    @Override
    Iterator<SubTaskSpec<PartialSegmentGenerateTask>> subTaskSpecIterator() throws IOException
    {
      final Iterator<SubTaskSpec<PartialSegmentGenerateTask>> iterator = super.subTaskSpecIterator();
      return new Iterator<SubTaskSpec<PartialSegmentGenerateTask>>()
      {
        @Override
        public boolean hasNext()
        {
          return iterator.hasNext();
        }

        @Override
        public SubTaskSpec<PartialSegmentGenerateTask> next()
        {
          try {
            Thread.sleep(10);
            return iterator.next();
          }
          catch (InterruptedException e) {
            throw new RuntimeException(e);
          }
        }
      };
    }

    @Override
    SubTaskSpec<PartialSegmentGenerateTask> newTaskSpec(InputSplit split)
    {
      final ParallelIndexIngestionSpec subTaskIngestionSpec = new ParallelIndexIngestionSpec(
          getIngestionSchema().getDataSchema(),
          new ParallelIndexIOConfig(
              null,
              getBaseInputSource().withSplit(split),
              getIngestionSchema().getIOConfig().getInputFormat(),
              getIngestionSchema().getIOConfig().isAppendToExisting()
          ),
          getIngestionSchema().getTuningConfig()
      );
      return new SubTaskSpec<PartialSegmentGenerateTask>(
          getTaskId() + "_" + getAndIncrementNextSpecId(),
          getGroupId(),
          getTaskId(),
          getContext(),
          split
      )
      {
        @Override
        public PartialSegmentGenerateTask newSubTask(int numAttempts)
        {
          return new PartialSegmentGenerateTask(
              null,
              getGroupId(),
              null,
              getSupervisorTaskId(),
              numAttempts,
              subTaskIngestionSpec,
              getContext(),
              getIndexingServiceClient(),
              new LocalParallelIndexTaskClientFactory(supervisorTask),
              new TestAppenderatorsManager()
          );
        }
      };
    }
  }

  private static class TestPartialSegmentMergeParallelIndexTaskRunner extends PartialSegmentMergeParallelIndexTaskRunner
  {
    private final ParallelIndexSupervisorTask supervisorTask;

    private TestPartialSegmentMergeParallelIndexTaskRunner(
        TaskToolbox toolbox,
        ParallelIndexSupervisorTask supervisorTask,
        List<PartialSegmentMergeIOConfig> mergeIOConfigs,
        IndexingServiceClient indexingServiceClient
    )
    {
      super(
          toolbox,
          supervisorTask.getId(),
          supervisorTask.getGroupId(),
          supervisorTask.getIngestionSchema().getDataSchema(),
          mergeIOConfigs,
          supervisorTask.getIngestionSchema().getTuningConfig(),
          supervisorTask.getContext(),
          indexingServiceClient
      );
      this.supervisorTask = supervisorTask;
    }

    @Override
    Iterator<SubTaskSpec<PartialSegmentMergeTask>> subTaskSpecIterator()
    {
      final Iterator<SubTaskSpec<PartialSegmentMergeTask>> iterator = super.subTaskSpecIterator();
      return new Iterator<SubTaskSpec<PartialSegmentMergeTask>>()
      {
        @Override
        public boolean hasNext()
        {
          return iterator.hasNext();
        }

        @Override
        public SubTaskSpec<PartialSegmentMergeTask> next()
        {
          try {
            Thread.sleep(10);
            return iterator.next();
          }
          catch (InterruptedException e) {
            throw new RuntimeException(e);
          }
        }
      };
    }

    @Override
    SubTaskSpec<PartialSegmentMergeTask> newTaskSpec(PartialSegmentMergeIOConfig ioConfig)
    {
      final PartialSegmentMergeIngestionSpec ingestionSpec = new PartialSegmentMergeIngestionSpec(
          supervisorTask.getIngestionSchema().getDataSchema(),
          ioConfig,
          getTuningConfig()
      );
      return new SubTaskSpec<PartialSegmentMergeTask>(
          getTaskId() + "_" + getAndIncrementNextSpecId(),
          getGroupId(),
          getTaskId(),
          getContext(),
          new InputSplit<>(ioConfig.getPartitionLocations())
      )
      {
        @Override
        public PartialSegmentMergeTask newSubTask(int numAttempts)
        {
          return new TestPartialSegmentMergeTask(
              null,
              getGroupId(),
              null,
              getSupervisorTaskId(),
              numAttempts,
              ingestionSpec,
              getContext(),
              getIndexingServiceClient(),
              new LocalParallelIndexTaskClientFactory(supervisorTask),
              getToolbox()
          );
        }
      };
    }
  }

  private static class TestPartialSegmentMergeTask extends PartialSegmentMergeTask
  {
    private final TaskToolbox toolbox;

    private TestPartialSegmentMergeTask(
        @Nullable String id,
        String groupId,
        TaskResource taskResource,
        String supervisorTaskId,
        int numAttempts,
        PartialSegmentMergeIngestionSpec ingestionSchema,
        Map<String, Object> context,
        IndexingServiceClient indexingServiceClient,
        IndexTaskClientFactory<ParallelIndexSupervisorTaskClient> taskClientFactory,
        TaskToolbox toolboxo
    )
    {
      super(
          id,
          groupId,
          taskResource,
          supervisorTaskId,
          numAttempts,
          ingestionSchema,
          context,
          indexingServiceClient,
          taskClientFactory,
          null
      );
      this.toolbox = toolboxo;
    }

    @Override
    File fetchSegmentFile(File partitionDir, PartitionLocation location)
    {
      final File zippedFile = toolbox.getIntermediaryDataManager().findPartitionFile(
          getSupervisorTaskId(),
          location.getSubTaskId(),
          location.getInterval(),
          location.getPartitionId()
      );
      if (zippedFile == null) {
        throw new ISE("Can't find segment file for location[%s] at path[%s]", location);
      }
      return zippedFile;
    }
  }
}<|MERGE_RESOLUTION|>--- conflicted
+++ resolved
@@ -97,10 +97,6 @@
     return ImmutableList.of(
         new Object[]{LockGranularity.TIME_CHUNK, false},
         new Object[]{LockGranularity.TIME_CHUNK, true},
-<<<<<<< HEAD
-        new Object[]{LockGranularity.SEGMENT, false},
-=======
->>>>>>> ea2c8f9d
         new Object[]{LockGranularity.SEGMENT, true}
     );
   }
