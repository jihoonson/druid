--- conflicted
+++ resolved
@@ -154,68 +154,6 @@
     assertHashedPartition(publishedSegments);
   }
 
-<<<<<<< HEAD
-  @Test
-  public void testMissingIntervals()
-  {
-    expectedException.expect(IllegalStateException.class);
-    expectedException.expectMessage(
-        "forceGuaranteedRollup is set but intervals is missing in granularitySpec"
-    );
-    newTask(
-        null,
-        new ParallelIndexIOConfig(
-            new LocalFirehoseFactory(inputDir, "test_*", null),
-            false
-        ),
-        new HashedPartitionsSpec(null, 2, null)
-    );
-  }
-
-  @Test
-  public void testMissingNumShards()
-  {
-    expectedException.expect(IllegalStateException.class);
-    expectedException.expectMessage(
-        "forceGuaranteedRollup is set but numShards is missing in partitionsSpec"
-    );
-    newTask(
-        Intervals.of("2017/2018"),
-        Granularities.DAY,
-        new ParallelIndexIOConfig(new LocalFirehoseFactory(inputDir, "test_*", null), false),
-        new ParallelIndexTuningConfig(
-            null,
-            null,
-            null,
-            null,
-            null,
-            null,
-            null,
-            new HashedPartitionsSpec(null, null, null),
-            null,
-            null,
-            null,
-            true,
-            null,
-            null,
-            null,
-            null,
-            2,
-            null,
-            null,
-            null,
-            null,
-            null,
-            null,
-            null,
-            null,
-            null
-        )
-    );
-  }
-
-=======
->>>>>>> b6b5517c
   private Set<DataSegment> runTestTask(Interval interval, HashedPartitionsSpec partitionsSpec) throws Exception
   {
     final ParallelIndexSupervisorTask task = newTask(
