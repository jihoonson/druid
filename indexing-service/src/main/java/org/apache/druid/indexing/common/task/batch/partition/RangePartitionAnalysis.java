/*
 * Licensed to the Apache Software Foundation (ASF) under one
 * or more contributor license agreements.  See the NOTICE file
 * distributed with this work for additional information
 * regarding copyright ownership.  The ASF licenses this file
 * to you under the Apache License, Version 2.0 (the
 * "License"); you may not use this file except in compliance
 * with the License.  You may obtain a copy of the License at
 *
 *   http://www.apache.org/licenses/LICENSE-2.0
 *
 * Unless required by applicable law or agreed to in writing,
 * software distributed under the License is distributed on an
 * "AS IS" BASIS, WITHOUT WARRANTIES OR CONDITIONS OF ANY
 * KIND, either express or implied.  See the License for the
 * specific language governing permissions and limitations
 * under the License.
 */

package org.apache.druid.indexing.common.task.batch.partition;

import com.google.common.collect.Maps;
import org.apache.druid.indexer.partitions.SingleDimensionPartitionsSpec;
import org.apache.druid.indexing.common.TaskToolbox;
import org.apache.druid.java.util.common.IAE;
import org.apache.druid.timeline.partition.BucketNumberedShardSpec;
import org.apache.druid.timeline.partition.PartitionBoundaries;
import org.apache.druid.timeline.partition.RangeBucketShardSpec;
import org.joda.time.Interval;

import java.util.Collections;
import java.util.HashMap;
import java.util.List;
import java.util.Map;
import java.util.Set;
import java.util.function.BiConsumer;
import java.util.stream.Collectors;
import java.util.stream.IntStream;

public class RangePartitionAnalysis
    implements CompletePartitionAnalysis<PartitionBoundaries, SingleDimensionPartitionsSpec>
{
  private final Map<Interval, PartitionBoundaries> intervalToPartitionBoundaries = new HashMap<>();
  private final SingleDimensionPartitionsSpec partitionsSpec;

  public RangePartitionAnalysis(SingleDimensionPartitionsSpec partitionsSpec)
  {
    this.partitionsSpec = partitionsSpec;
  }

  @Override
  public SingleDimensionPartitionsSpec getPartitionsSpec()
  {
    return partitionsSpec;
  }

  @Override
  public void updateBucket(Interval interval, PartitionBoundaries bucketAnalysis)
  {
    intervalToPartitionBoundaries.put(interval, bucketAnalysis);
  }

  @Override
  public PartitionBoundaries getBucketAnalysis(Interval interval)
  {
    final PartitionBoundaries bucketAnalysis = intervalToPartitionBoundaries.get(interval);
    if (bucketAnalysis == null) {
      throw new IAE("Missing bucket analysis for interval[%s]", interval);
    } else {
      return bucketAnalysis;
    }
  }

  @Override
  public Set<Interval> getAllIntervalsToIndex()
  {
    return Collections.unmodifiableSet(intervalToPartitionBoundaries.keySet());
  }

  private void forEach(BiConsumer<Interval, PartitionBoundaries> consumer)
  {
    intervalToPartitionBoundaries.forEach(consumer);
  }

  @Override
  public int getNumTimePartitions()
  {
    return intervalToPartitionBoundaries.size();
  }

  /**
   * Translate {@link PartitionBoundaries} into the corresponding
   * {@link SingleDimensionPartitionsSpec} with segment id.
   */
  private static List<BucketNumberedShardSpec<?>> translatePartitionBoundaries(
      String partitionDimension,
      PartitionBoundaries partitionBoundaries
  )
  {
    if (partitionBoundaries.isEmpty()) {
      return Collections.emptyList();
    }

<<<<<<< HEAD
    final int numBuckets = partitionBoundaries.size() - 1;
    return IntStream.range(0, numBuckets)
                    .mapToObj(i -> createSegmentIdWithShardSpec(
                        dataSource,
                        interval,
                        versionFinder.apply(interval),
                        partitionDimension,
                        partitionBoundaries.get(i),
                        partitionBoundaries.get(i + 1),
                        i,
                        numBuckets
=======
    return IntStream.range(0, partitionBoundaries.size() - 1)
                    .mapToObj(i -> new RangeBucketShardSpec(
                        i,
                        partitionDimension,
                        partitionBoundaries.get(i),
                        partitionBoundaries.get(i + 1)
>>>>>>> 7eaed9bd
                    ))
                    .collect(Collectors.toList());
  }

<<<<<<< HEAD
  private static SegmentIdWithShardSpec createSegmentIdWithShardSpec(
      String dataSource,
      Interval interval,
      String version,
      String partitionDimension,
      String partitionStart,
      @Nullable String partitionEnd,
      int partitionNum,
      int numCorePartitions
  )
  {
    // The shardSpec created here will be reused in PartialGenericSegmentMergeTask. This is ok because
    // all PartialSegmentGenerateTasks create the same set of segmentIds (and thus shardSpecs).
    return new SegmentIdWithShardSpec(
        dataSource,
        interval,
        version,
        new SingleDimensionShardSpec(
            partitionDimension,
            partitionStart,
            partitionEnd,
            partitionNum,
            numCorePartitions
        )
=======
  @Override
  public Map<Interval, List<BucketNumberedShardSpec<?>>> createBuckets(TaskToolbox toolbox)
  {
    final String partitionDimension = partitionsSpec.getPartitionDimension();
    final Map<Interval, List<BucketNumberedShardSpec<?>>> intervalToSegmentIds = Maps.newHashMapWithExpectedSize(
        getNumTimePartitions()
>>>>>>> 7eaed9bd
    );

    forEach((interval, partitionBoundaries) ->
                intervalToSegmentIds.put(
                    interval,
                    translatePartitionBoundaries(partitionDimension, partitionBoundaries)
                )
    );

    return intervalToSegmentIds;
  }
}<|MERGE_RESOLUTION|>--- conflicted
+++ resolved
@@ -101,63 +101,22 @@
       return Collections.emptyList();
     }
 
-<<<<<<< HEAD
-    final int numBuckets = partitionBoundaries.size() - 1;
-    return IntStream.range(0, numBuckets)
-                    .mapToObj(i -> createSegmentIdWithShardSpec(
-                        dataSource,
-                        interval,
-                        versionFinder.apply(interval),
-                        partitionDimension,
-                        partitionBoundaries.get(i),
-                        partitionBoundaries.get(i + 1),
-                        i,
-                        numBuckets
-=======
     return IntStream.range(0, partitionBoundaries.size() - 1)
                     .mapToObj(i -> new RangeBucketShardSpec(
                         i,
                         partitionDimension,
                         partitionBoundaries.get(i),
                         partitionBoundaries.get(i + 1)
->>>>>>> 7eaed9bd
                     ))
                     .collect(Collectors.toList());
   }
 
-<<<<<<< HEAD
-  private static SegmentIdWithShardSpec createSegmentIdWithShardSpec(
-      String dataSource,
-      Interval interval,
-      String version,
-      String partitionDimension,
-      String partitionStart,
-      @Nullable String partitionEnd,
-      int partitionNum,
-      int numCorePartitions
-  )
-  {
-    // The shardSpec created here will be reused in PartialGenericSegmentMergeTask. This is ok because
-    // all PartialSegmentGenerateTasks create the same set of segmentIds (and thus shardSpecs).
-    return new SegmentIdWithShardSpec(
-        dataSource,
-        interval,
-        version,
-        new SingleDimensionShardSpec(
-            partitionDimension,
-            partitionStart,
-            partitionEnd,
-            partitionNum,
-            numCorePartitions
-        )
-=======
   @Override
   public Map<Interval, List<BucketNumberedShardSpec<?>>> createBuckets(TaskToolbox toolbox)
   {
     final String partitionDimension = partitionsSpec.getPartitionDimension();
     final Map<Interval, List<BucketNumberedShardSpec<?>>> intervalToSegmentIds = Maps.newHashMapWithExpectedSize(
         getNumTimePartitions()
->>>>>>> 7eaed9bd
     );
 
     forEach((interval, partitionBoundaries) ->
