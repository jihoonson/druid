/*
 * Licensed to the Apache Software Foundation (ASF) under one
 * or more contributor license agreements.  See the NOTICE file
 * distributed with this work for additional information
 * regarding copyright ownership.  The ASF licenses this file
 * to you under the Apache License, Version 2.0 (the
 * "License"); you may not use this file except in compliance
 * with the License.  You may obtain a copy of the License at
 *
 *   http://www.apache.org/licenses/LICENSE-2.0
 *
 * Unless required by applicable law or agreed to in writing,
 * software distributed under the License is distributed on an
 * "AS IS" BASIS, WITHOUT WARRANTIES OR CONDITIONS OF ANY
 * KIND, either express or implied.  See the License for the
 * specific language governing permissions and limitations
 * under the License.
 */

package org.apache.druid.indexing.worker;

import com.google.common.collect.Iterators;
import com.google.common.io.Files;
import com.google.inject.Inject;
import org.apache.commons.io.FileUtils;
import org.apache.commons.lang3.mutable.MutableInt;
import org.apache.druid.client.indexing.IndexingServiceClient;
import org.apache.druid.client.indexing.TaskStatus;
import org.apache.druid.guice.ManageLifecycle;
import org.apache.druid.indexing.common.config.TaskConfig;
import org.apache.druid.indexing.worker.config.WorkerConfig;
import org.apache.druid.java.util.common.DateTimes;
import org.apache.druid.java.util.common.IOE;
import org.apache.druid.java.util.common.ISE;
import org.apache.druid.java.util.common.StreamUtils;
import org.apache.druid.java.util.common.concurrent.Execs;
import org.apache.druid.java.util.common.lifecycle.LifecycleStart;
import org.apache.druid.java.util.common.lifecycle.LifecycleStop;
import org.apache.druid.java.util.common.logger.Logger;
import org.apache.druid.segment.loading.StorageLocation;
import org.apache.druid.timeline.DataSegment;
import org.apache.druid.utils.CompressionUtils;
import org.joda.time.DateTime;
import org.joda.time.Interval;
import org.joda.time.Period;

import javax.annotation.Nullable;
import java.io.File;
import java.io.IOException;
import java.nio.file.Path;
import java.nio.file.Paths;
import java.util.Arrays;
import java.util.Collections;
import java.util.HashMap;
import java.util.HashSet;
import java.util.Iterator;
import java.util.List;
import java.util.Map;
import java.util.Map.Entry;
import java.util.Set;
import java.util.concurrent.CancellationException;
import java.util.concurrent.ConcurrentHashMap;
import java.util.concurrent.ScheduledExecutorService;
import java.util.concurrent.ThreadLocalRandom;
import java.util.concurrent.TimeUnit;
import java.util.stream.Collectors;
import java.util.stream.IntStream;

/**
 * This class manages intermediary segments for data shuffle between native parallel index tasks.
 * In native parallel indexing, phase 1 tasks store segment files in local storage of middleManagers (or indexer)
 * and phase 2 tasks read those files via HTTP.
 * <p>
 * The directory where segment files are placed is structured as
 * {@link StorageLocation#path}/supervisorTaskId/startTimeOfSegment/endTimeOfSegment/partitionIdOfSegment.
 * <p>
 * This class provides interfaces to store, find, and remove segment files.
 * It also has a self-cleanup mechanism to clean up stale segment files. It periodically checks the last access time
 * per supervisorTask and removes its all segment files if the supervisorTask is not running anymore.
 */
@ManageLifecycle
public class IntermediaryDataManager
{
  private static final Logger log = new Logger(IntermediaryDataManager.class);
  private static final int DEFAULT_FILE_COPY_RETRY_COUNT = 3;

  private final long intermediaryPartitionDiscoveryPeriodSec;
  private final long intermediaryPartitionCleanupPeriodSec;
  private final Period intermediaryPartitionTimeout;
  private final TaskConfig taskConfig;
  private final List<StorageLocation> shuffleDataLocations;
  private final IndexingServiceClient indexingServiceClient;

  // supervisorTaskId -> time to check supervisorTask status
  // This time is initialized when a new supervisorTask is found and updated whenever a partition is accessed for
  // the supervisor.
  private final ConcurrentHashMap<String, DateTime> supervisorTaskCheckTimes = new ConcurrentHashMap<>();

  // supervisorTaskId -> cyclic iterator of storage locations
  private final Map<String, Iterator<StorageLocation>> locationIterators = new HashMap<>();

  // The overlord is supposed to send a cleanup request as soon as the supervisorTask is finished in parallel indexing,
  // but middleManager or indexer could miss the request. This executor is to automatically clean up unused intermediary
  // partitions.
  // This can be null until IntermediaryDataManager is started.
  @Nullable
  private ScheduledExecutorService supervisorTaskChecker;

  @Inject
  public IntermediaryDataManager(
      WorkerConfig workerConfig,
      TaskConfig taskConfig,
      IndexingServiceClient indexingServiceClient
  )
  {
    this.intermediaryPartitionDiscoveryPeriodSec = workerConfig.getIntermediaryPartitionDiscoveryPeriodSec();
    this.intermediaryPartitionCleanupPeriodSec = workerConfig.getIntermediaryPartitionCleanupPeriodSec();
    this.intermediaryPartitionTimeout = workerConfig.getIntermediaryPartitionTimeout();
    this.taskConfig = taskConfig;
    this.shuffleDataLocations = taskConfig
        .getShuffleDataLocations()
        .stream()
        .map(config -> new StorageLocation(config.getPath(), config.getMaxSize(), config.getFreeSpacePercent()))
        .collect(Collectors.toList());
    this.indexingServiceClient = indexingServiceClient;
  }

  @LifecycleStart
  public void start()
  {
    supervisorTaskChecker = Execs.scheduledSingleThreaded("intermediary-data-manager-%d");
    // Discover partitions for new supervisorTasks
    supervisorTaskChecker.scheduleAtFixedRate(
        () -> {
          try {
            discoverSupervisorTaskPartitions();
          }
          catch (Exception e) {
            log.warn(e, "Error while discovering supervisorTasks");
          }
        },
        intermediaryPartitionDiscoveryPeriodSec,
        intermediaryPartitionDiscoveryPeriodSec,
        TimeUnit.SECONDS
    );

    supervisorTaskChecker.scheduleAtFixedRate(
        () -> {
          try {
            deleteExpiredSuprevisorTaskPartitionsIfNotRunning();
          }
          catch (InterruptedException e) {
            log.error(e, "Error while cleaning up partitions for expired supervisors");
          }
          catch (Exception e) {
            log.warn(e, "Error while cleaning up partitions for expired supervisors");
          }
        },
        intermediaryPartitionCleanupPeriodSec,
        intermediaryPartitionCleanupPeriodSec,
        TimeUnit.SECONDS
    );
  }

  @LifecycleStop
  public void stop() throws InterruptedException
  {
    if (supervisorTaskChecker != null) {
      supervisorTaskChecker.shutdownNow();
      supervisorTaskChecker.awaitTermination(10, TimeUnit.SECONDS);
    }
    supervisorTaskCheckTimes.clear();
  }

  private void discoverSupervisorTaskPartitions()
  {
    for (StorageLocation location : shuffleDataLocations) {
      final Path localtionPath = location.getPath().toPath().toAbsolutePath();
      final MutableInt numDiscovered = new MutableInt(0);
      final File[] dirsPerSupervisorTask = location.getPath().listFiles();
      if (dirsPerSupervisorTask != null) {
        for (File supervisorTaskDir : dirsPerSupervisorTask) {
          final String supervisorTaskId = supervisorTaskDir.getName();
          supervisorTaskCheckTimes.computeIfAbsent(
              supervisorTaskId,
              k -> {
                for (File eachFile : FileUtils.listFiles(supervisorTaskDir, null, true)) {
                  final String relativeSegmentPath = localtionPath
                      .relativize(eachFile.toPath().toAbsolutePath())
                      .toString();
                  final File reservedFile = location.reserve(
                      relativeSegmentPath,
                      eachFile.getName(),
                      eachFile.length()
                  );
                  if (reservedFile == null) {
                    log.warn("Can't add a discovered partition[%s]", eachFile.getAbsolutePath());
                  }
                }
                numDiscovered.increment();
                return DateTimes.nowUtc().plus(intermediaryPartitionTimeout);
              }
          );
        }
      }
      log.info("Discovered partitions for [%s] new supervisor tasks", numDiscovered.getValue());
    }
  }

  /**
   * Check supervisorTask status if its partitions have not been accessed in timeout and
   * delete all partitions for the supervisorTask if it is already finished.
   * <p>
   * Note that the overlord sends a cleanup request when a supervisorTask is finished. The below check is to trigger
   * the self-cleanup for when the cleanup request is missing.
   */
  private void deleteExpiredSuprevisorTaskPartitionsIfNotRunning() throws InterruptedException
  {
    final DateTime now = DateTimes.nowUtc();
    final Set<String> expiredSupervisorTasks = new HashSet<>();
    for (Entry<String, DateTime> entry : supervisorTaskCheckTimes.entrySet()) {
      final String supervisorTaskId = entry.getKey();
      final DateTime checkTime = entry.getValue();
      if (checkTime.isAfter(now)) {
        expiredSupervisorTasks.add(supervisorTaskId);
      }
    }

    log.info("Found [%s] expired supervisor tasks", expiredSupervisorTasks.size());

    final Map<String, TaskStatus> taskStatuses = indexingServiceClient.getTaskStatuses(expiredSupervisorTasks);
    for (Entry<String, TaskStatus> entry : taskStatuses.entrySet()) {
      final String supervisorTaskId = entry.getKey();
      final TaskStatus status = entry.getValue();
      if (status.getStatusCode().isComplete()) {
        // If it's finished, clean up all partitions for the supervisor task.
        try {
          deletePartitions(supervisorTaskId);
        }
        catch (IOException e) {
          log.warn(e, "Failed to delete partitions for task[%s]", supervisorTaskId);
        }
      } else {
        // If it's still running, update last access time.
        supervisorTaskCheckTimes.put(supervisorTaskId, DateTimes.nowUtc());
      }
    }
  }

  /**
   * Write a segment into one of configured locations. The location to write is chosen in a round-robin manner per
   * supervisorTaskId.
   */
  public long addSegment(String supervisorTaskId, String subTaskId, DataSegment segment, File segmentDir)
      throws IOException
  {
    // Get or create the location iterator for supervisorTask.
    final Iterator<StorageLocation> iterator = locationIterators.computeIfAbsent(
        supervisorTaskId,
        k -> {
          final Iterator<StorageLocation> cyclicIterator = Iterators.cycle(shuffleDataLocations);
          // Random start of the iterator
          final int random = ThreadLocalRandom.current().nextInt(shuffleDataLocations.size());
          IntStream.range(0, random).forEach(i -> cyclicIterator.next());
          return cyclicIterator;
        }
    );

    // Create a zipped segment in a temp directory.
    final File taskTempDir = taskConfig.getTaskTempDir(subTaskId);
    if (taskTempDir.mkdirs()) {
      taskTempDir.deleteOnExit();
    }
    final File tempZippedFile = new File(taskTempDir, segment.getId().toString());
    final long unzippedSizeBytes = CompressionUtils.zip(segmentDir, tempZippedFile, true);
    if (unzippedSizeBytes == 0) {
      throw new IOE(
          "Read 0 bytes from segmentDir[%s]",
          segmentDir.getAbsolutePath()
      );
    }

    // Try copying the zipped segment to one of storage locations
    for (int i = 0; i < shuffleDataLocations.size(); i++) {
      final StorageLocation location = iterator.next();
      final String partitionFilePath = getPartitionFilePath(
          supervisorTaskId,
          subTaskId,
          segment.getInterval(),
          segment.getShardSpec().getPartitionNum()
      );
      final File destFile = location.reserve(partitionFilePath, segment.getId().toString(), tempZippedFile.length());
      if (destFile != null) {
        try {
          FileUtils.forceMkdirParent(destFile);
          StreamUtils.retryCopy(
              Files.asByteSource(tempZippedFile),
              Files.asByteSink(destFile),
              t -> !(t instanceof InterruptedException) && !(t instanceof CancellationException) && (t instanceof Exception),
              DEFAULT_FILE_COPY_RETRY_COUNT
          );
          if (!tempZippedFile.delete()) {
            log.warn("Couldn't delete file[%s]", tempZippedFile.getAbsolutePath());
          }
          return unzippedSizeBytes;
        }
        catch (Exception e) {
          // Only log here to try other locations as well.
          log.warn(e, "Failed to write segmentFile at [%s]", destFile);
          location.removeFile(tempZippedFile);
        }
      }
    }
    throw new ISE("Can't find location to handle segment[%s]", segment);
  }

  public List<File> findPartitionFiles(String supervisorTaskId, Interval interval, int partitionId)
  {
    for (StorageLocation location : shuffleDataLocations) {
      final File partitionDir = new File(location.getPath(), getPartitionDir(supervisorTaskId, interval, partitionId));
      if (partitionDir.exists()) {
        supervisorTaskCheckTimes.put(supervisorTaskId, DateTimes.nowUtc());
        final File[] segmentFiles = partitionDir.listFiles();
        return segmentFiles == null ? Collections.emptyList() : Arrays.asList(segmentFiles);
      }
    }

    return Collections.emptyList();
  }

  public void deletePartitions(String supervisorTaskId) throws IOException
  {
    for (StorageLocation location : shuffleDataLocations) {
      final File supervisorTaskPath = new File(location.getPath(), supervisorTaskId);
      if (supervisorTaskPath.exists()) {
        log.info("Cleaning up [%s]", supervisorTaskPath);
        for (File eachFile : FileUtils.listFiles(supervisorTaskPath, null, true)) {
          location.removeFile(eachFile);
        }
        FileUtils.forceDelete(supervisorTaskPath);
      }
    }
    supervisorTaskCheckTimes.remove(supervisorTaskId);
  }

<<<<<<< HEAD
=======
  /**
   * Iterate through the given storage locations to find one which can handle the given segment.
   */
  public static void addSegment(
      Iterator<StorageLocation> cyclicIterator,
      int numLocations,
      String supervisorTaskId,
      String subTaskId,
      DataSegment segment,
      File segmentFile
  )
  {
    for (int i = 0; i < numLocations; i++) {
      final StorageLocation location = cyclicIterator.next();
      final File destFile = location.reserve(
          getPartitionFilePath(
              supervisorTaskId,
              subTaskId,
              segment.getInterval(),
              segment.getShardSpec().getPartitionNum()
          ),
          segment.getId(),
          segmentFile.length()
      );
      if (destFile != null) {
        try {
          FileUtils.forceMkdirParent(destFile);
          final long copiedBytes = Files.asByteSource(segmentFile).copyTo(Files.asByteSink(destFile));
          if (copiedBytes == 0) {
            throw new IOE(
                "0 bytes copied after copying a segment file from [%s] to [%s]",
                segmentFile.getAbsolutePath(),
                destFile.getAbsolutePath()
            );
          } else {
            return;
          }
        }
        catch (IOException e) {
          // Only log here to try other locations as well.
          log.warn(e, "Failed to write segmentFile at [%s]", destFile);
          location.removeFile(segmentFile);
        }
      }
    }
    throw new ISE("Can't find location to handle segment[%s]", segment);
  }

>>>>>>> 65323133
  private static String getPartitionFilePath(
      String supervisorTaskId,
      String subTaskId,
      Interval interval,
      int partitionId
  )
  {
    return Paths.get(getPartitionDir(supervisorTaskId, interval, partitionId), subTaskId).toString();
  }

  private static String getPartitionDir(
      String supervisorTaskId,
      Interval interval,
      int partitionId
  )
  {
    return Paths.get(
        supervisorTaskId,
        interval.getStart().toString(),
        interval.getEnd().toString(),
        String.valueOf(partitionId)
    ).toString();
  }
}<|MERGE_RESOLUTION|>--- conflicted
+++ resolved
@@ -304,7 +304,7 @@
           }
           return unzippedSizeBytes;
         }
-        catch (Exception e) {
+        catch (IOException e) {
           // Only log here to try other locations as well.
           log.warn(e, "Failed to write segmentFile at [%s]", destFile);
           location.removeFile(tempZippedFile);
@@ -343,57 +343,6 @@
     supervisorTaskCheckTimes.remove(supervisorTaskId);
   }
 
-<<<<<<< HEAD
-=======
-  /**
-   * Iterate through the given storage locations to find one which can handle the given segment.
-   */
-  public static void addSegment(
-      Iterator<StorageLocation> cyclicIterator,
-      int numLocations,
-      String supervisorTaskId,
-      String subTaskId,
-      DataSegment segment,
-      File segmentFile
-  )
-  {
-    for (int i = 0; i < numLocations; i++) {
-      final StorageLocation location = cyclicIterator.next();
-      final File destFile = location.reserve(
-          getPartitionFilePath(
-              supervisorTaskId,
-              subTaskId,
-              segment.getInterval(),
-              segment.getShardSpec().getPartitionNum()
-          ),
-          segment.getId(),
-          segmentFile.length()
-      );
-      if (destFile != null) {
-        try {
-          FileUtils.forceMkdirParent(destFile);
-          final long copiedBytes = Files.asByteSource(segmentFile).copyTo(Files.asByteSink(destFile));
-          if (copiedBytes == 0) {
-            throw new IOE(
-                "0 bytes copied after copying a segment file from [%s] to [%s]",
-                segmentFile.getAbsolutePath(),
-                destFile.getAbsolutePath()
-            );
-          } else {
-            return;
-          }
-        }
-        catch (IOException e) {
-          // Only log here to try other locations as well.
-          log.warn(e, "Failed to write segmentFile at [%s]", destFile);
-          location.removeFile(segmentFile);
-        }
-      }
-    }
-    throw new ISE("Can't find location to handle segment[%s]", segment);
-  }
-
->>>>>>> 65323133
   private static String getPartitionFilePath(
       String supervisorTaskId,
       String subTaskId,
