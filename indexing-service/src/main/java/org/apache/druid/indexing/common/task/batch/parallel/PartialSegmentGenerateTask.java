--- conflicted
+++ resolved
@@ -105,16 +105,6 @@
         ingestionSchema.getDataSchema().getParser()
     );
 
-<<<<<<< HEAD
-  @Override
-  public TaskStatus runTask(TaskToolbox toolbox) throws Exception
-  {
-    final InputSource inputSource = ingestionSchema.getIOConfig().getNonNullInputSource(
-        ingestionSchema.getDataSchema().getParser()
-    );
-
-=======
->>>>>>> 44581133
     final File tmpDir = toolbox.getIndexingTmpDir();
     // Firehose temporary directory is automatically removed when this IndexTask completes.
     FileUtils.forceMkdir(tmpDir);
@@ -128,23 +118,7 @@
     );
 
     final List<DataSegment> segments = generateSegments(toolbox, inputSource, tmpDir);
-<<<<<<< HEAD
-    final List<PartitionStat> partitionStats = segments
-        .stream()
-        .map(segment -> new PartitionStat(
-            toolbox.getTaskExecutorNode().getHost(),
-            toolbox.getTaskExecutorNode().getPortToUse(),
-            toolbox.getTaskExecutorNode().isEnableTlsPort(),
-            segment.getInterval(),
-            segment.getShardSpec().getPartitionNum(),
-            null, // numRows is not supported yet
-            null  // sizeBytes is not supported yet
-        ))
-        .collect(Collectors.toList());
-    taskClient.report(supervisorTaskId, new GeneratedPartitionsReport(getId(), partitionStats));
-=======
     taskClient.report(supervisorTaskId, createGeneratedPartitionsReport(toolbox, segments));
->>>>>>> 44581133
 
     return TaskStatus.success(getId());
   }
