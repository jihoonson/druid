--- conflicted
+++ resolved
@@ -22,10 +22,7 @@
 import com.fasterxml.jackson.annotation.JsonCreator;
 import com.fasterxml.jackson.annotation.JsonProperty;
 import com.google.common.collect.ImmutableList;
-<<<<<<< HEAD
-=======
 import org.apache.druid.data.input.FirehoseFactoryToInputSourceAdaptor;
->>>>>>> ea2c8f9d
 import org.apache.druid.indexer.Checks;
 import org.apache.druid.indexer.Property;
 import org.apache.druid.java.util.common.IAE;
@@ -54,13 +51,9 @@
         )
     );
     if (dataSchema.getParserMap() != null && ioConfig.getInputSource() != null) {
-<<<<<<< HEAD
-      throw new IAE("Cannot use parser and inputSource together. Try use inputFormat instead of parser.");
-=======
       if (!(ioConfig.getInputSource() instanceof FirehoseFactoryToInputSourceAdaptor)) {
         throw new IAE("Cannot use parser and inputSource together. Try using inputFormat instead of parser.");
       }
->>>>>>> ea2c8f9d
     }
 
     this.dataSchema = dataSchema;
