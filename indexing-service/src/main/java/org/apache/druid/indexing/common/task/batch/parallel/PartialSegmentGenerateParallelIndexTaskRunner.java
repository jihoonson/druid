--- conflicted
+++ resolved
@@ -21,11 +21,8 @@
 
 import com.google.common.annotations.VisibleForTesting;
 import org.apache.druid.client.indexing.IndexingServiceClient;
-<<<<<<< HEAD
-=======
 import org.apache.druid.data.input.FirehoseFactory;
 import org.apache.druid.data.input.FirehoseFactoryToInputSourceAdaptor;
->>>>>>> ea2c8f9d
 import org.apache.druid.data.input.InputSplit;
 import org.apache.druid.data.input.impl.SplittableInputSource;
 import org.apache.druid.indexing.common.TaskToolbox;
@@ -118,13 +115,8 @@
     final ParallelIndexIngestionSpec subTaskIngestionSpec = new ParallelIndexIngestionSpec(
         ingestionSchema.getDataSchema(),
         new ParallelIndexIOConfig(
-<<<<<<< HEAD
-            null,
-            baseInputSource.withSplit(split),
-=======
             firehoseFactory,
             inputSource,
->>>>>>> ea2c8f9d
             ingestionSchema.getIOConfig().getInputFormat(),
             ingestionSchema.getIOConfig().isAppendToExisting()
         ),
