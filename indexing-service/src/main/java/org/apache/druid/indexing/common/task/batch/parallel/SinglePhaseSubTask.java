/*
 * Licensed to the Apache Software Foundation (ASF) under one
 * or more contributor license agreements.  See the NOTICE file
 * distributed with this work for additional information
 * regarding copyright ownership.  The ASF licenses this file
 * to you under the Apache License, Version 2.0 (the
 * "License"); you may not use this file except in compliance
 * with the License.  You may obtain a copy of the License at
 *
 *   http://www.apache.org/licenses/LICENSE-2.0
 *
 * Unless required by applicable law or agreed to in writing,
 * software distributed under the License is distributed on an
 * "AS IS" BASIS, WITHOUT WARRANTIES OR CONDITIONS OF ANY
 * KIND, either express or implied.  See the License for the
 * specific language governing permissions and limitations
 * under the License.
 */

package org.apache.druid.indexing.common.task.batch.parallel;

import com.fasterxml.jackson.annotation.JsonCreator;
import com.fasterxml.jackson.annotation.JsonProperty;
import com.google.common.base.Optional;
import com.google.common.collect.FluentIterable;
import org.apache.druid.data.input.InputRow;
import org.apache.druid.data.input.InputRowSchema;
import org.apache.druid.data.input.InputSource;
import org.apache.druid.data.input.InputSourceReader;
import org.apache.druid.indexer.TaskStatus;
import org.apache.druid.indexer.partitions.DynamicPartitionsSpec;
import org.apache.druid.indexing.common.TaskToolbox;
import org.apache.druid.indexing.common.actions.TaskActionClient;
import org.apache.druid.indexing.common.task.AbstractBatchIndexTask;
import org.apache.druid.indexing.common.task.BatchAppenderators;
import org.apache.druid.indexing.common.task.ClientBasedTaskInfoProvider;
import org.apache.druid.indexing.common.task.IndexTask;
import org.apache.druid.indexing.common.task.SegmentAllocators;
import org.apache.druid.indexing.common.task.TaskResource;
import org.apache.druid.indexing.common.task.Tasks;
import org.apache.druid.java.util.common.ISE;
import org.apache.druid.java.util.common.Intervals;
import org.apache.druid.java.util.common.StringUtils;
import org.apache.druid.java.util.common.granularity.Granularity;
import org.apache.druid.java.util.common.logger.Logger;
import org.apache.druid.java.util.common.parsers.CloseableIterator;
import org.apache.druid.java.util.common.parsers.ParseException;
import org.apache.druid.query.DruidMetrics;
import org.apache.druid.query.aggregation.AggregatorFactory;
import org.apache.druid.segment.incremental.NoopRowIngestionMeters;
import org.apache.druid.segment.incremental.ParseExceptionHandler;
import org.apache.druid.segment.incremental.RowIngestionMeters;
import org.apache.druid.segment.indexing.DataSchema;
import org.apache.druid.segment.indexing.RealtimeIOConfig;
import org.apache.druid.segment.indexing.granularity.ArbitraryGranularitySpec;
import org.apache.druid.segment.indexing.granularity.GranularitySpec;
import org.apache.druid.segment.realtime.FireDepartment;
import org.apache.druid.segment.realtime.FireDepartmentMetrics;
import org.apache.druid.segment.realtime.RealtimeMetricsMonitor;
import org.apache.druid.segment.realtime.appenderator.Appenderator;
import org.apache.druid.segment.realtime.appenderator.AppenderatorDriverAddResult;
import org.apache.druid.segment.realtime.appenderator.BaseAppenderatorDriver;
import org.apache.druid.segment.realtime.appenderator.BatchAppenderatorDriver;
import org.apache.druid.segment.realtime.appenderator.SegmentAllocator;
import org.apache.druid.segment.realtime.appenderator.SegmentsAndCommitMetadata;
import org.apache.druid.timeline.DataSegment;
import org.apache.druid.timeline.TimelineObjectHolder;
import org.apache.druid.timeline.VersionedIntervalTimeline;
import org.apache.druid.timeline.partition.PartitionChunk;
import org.joda.time.Interval;

import javax.annotation.Nullable;
import java.io.File;
import java.io.IOException;
import java.util.Arrays;
import java.util.Collections;
import java.util.HashSet;
import java.util.List;
import java.util.Map;
import java.util.Set;
import java.util.concurrent.ExecutionException;
import java.util.concurrent.TimeoutException;
import java.util.stream.Collectors;

/**
 * The worker task of {@link SinglePhaseParallelIndexTaskRunner}. Similar to {@link IndexTask}, but this task
 * generates and pushes segments, and reports them to the {@link SinglePhaseParallelIndexTaskRunner} instead of
 * publishing on its own.
 */
public class SinglePhaseSubTask extends AbstractBatchIndexTask
{
  public static final String TYPE = "single_phase_sub_task";
  public static final String OLD_TYPE_NAME = "index_sub";

  private static final Logger LOG = new Logger(SinglePhaseSubTask.class);

  private final int numAttempts;
  private final ParallelIndexIngestionSpec ingestionSchema;
  private final String supervisorTaskId;

  /**
   * If intervals are missing in the granularitySpec, parallel index task runs in "dynamic locking mode".
   * In this mode, sub tasks ask new locks whenever they see a new row which is not covered by existing locks.
   * If this task is overwriting existing segments, then we should know this task is changing segment granularity
   * in advance to know what types of lock we should use. However, if intervals are missing, we can't know
   * the segment granularity of existing segments until the task reads all data because we don't know what segments
   * are going to be overwritten. As a result, we assume that segment granularity is going to be changed if intervals
   * are missing and force to use timeChunk lock.
   *
   * This variable is initialized in the constructor and used in {@link #run} to log that timeChunk lock was enforced
   * in the task logs.
   */
  private final boolean missingIntervalsInOverwriteMode;

  @JsonCreator
  public SinglePhaseSubTask(
      // id shouldn't be null except when this task is created by ParallelIndexSupervisorTask
      @JsonProperty("id") @Nullable final String id,
      @JsonProperty("groupId") final String groupId,
      @JsonProperty("resource") final TaskResource taskResource,
      @JsonProperty("supervisorTaskId") final String supervisorTaskId,
      @JsonProperty("numAttempts") final int numAttempts, // zero-based counting
      @JsonProperty("spec") final ParallelIndexIngestionSpec ingestionSchema,
      @JsonProperty("context") final Map<String, Object> context
  )
  {
    super(
        getOrMakeId(id, TYPE, ingestionSchema.getDataSchema().getDataSource()),
        groupId,
        taskResource,
        ingestionSchema.getDataSchema().getDataSource(),
        context
    );

    if (ingestionSchema.getTuningConfig().isForceGuaranteedRollup()) {
      throw new UnsupportedOperationException("Guaranteed rollup is not supported");
    }

    this.numAttempts = numAttempts;
    this.ingestionSchema = ingestionSchema;
    this.supervisorTaskId = supervisorTaskId;
    this.missingIntervalsInOverwriteMode = !ingestionSchema.getIOConfig().isAppendToExisting()
                                           && !ingestionSchema.getDataSchema()
                                                              .getGranularitySpec()
                                                              .bucketIntervals()
                                                              .isPresent();
    if (missingIntervalsInOverwriteMode) {
      addToContext(Tasks.FORCE_TIME_CHUNK_LOCK_KEY, true);
    }
  }

  @Override
  public String getType()
  {
    return TYPE;
  }

  @Override
  public boolean isReady(TaskActionClient taskActionClient) throws IOException
  {
    return determineLockGranularityAndTryLock(taskActionClient, ingestionSchema.getDataSchema().getGranularitySpec());
  }

  @JsonProperty
  public int getNumAttempts()
  {
    return numAttempts;
  }

  @JsonProperty("spec")
  public ParallelIndexIngestionSpec getIngestionSchema()
  {
    return ingestionSchema;
  }

  @JsonProperty
  public String getSupervisorTaskId()
  {
    return supervisorTaskId;
  }

  @Override
  public TaskStatus runTask(final TaskToolbox toolbox) throws Exception
  {
    if (missingIntervalsInOverwriteMode) {
      LOG.warn(
          "Intervals are missing in granularitySpec while this task is potentially overwriting existing segments. "
          + "Forced to use timeChunk lock."
      );
    }
    final InputSource inputSource = ingestionSchema.getIOConfig().getNonNullInputSource(
        ingestionSchema.getDataSchema().getParser()
    );

    final ParallelIndexSupervisorTaskClient taskClient = toolbox.getSupervisorTaskClientFactory().build(
        new ClientBasedTaskInfoProvider(toolbox.getIndexingServiceClient()),
        getId(),
        1, // always use a single http thread
        ingestionSchema.getTuningConfig().getChatHandlerTimeout(),
        ingestionSchema.getTuningConfig().getChatHandlerNumRetries()
    );
    final Set<DataSegment> pushedSegments = generateAndPushSegments(
        toolbox,
        taskClient,
        inputSource,
        toolbox.getIndexingTmpDir()
    );

    // Find inputSegments overshadowed by pushedSegments
    final Set<DataSegment> allSegments = new HashSet<>(getTaskLockHelper().getLockedExistingSegments());
    allSegments.addAll(pushedSegments);
    final VersionedIntervalTimeline<String, DataSegment> timeline = VersionedIntervalTimeline.forSegments(allSegments);
    final Set<DataSegment> oldSegments = FluentIterable.from(timeline.findFullyOvershadowed())
                                                       .transformAndConcat(TimelineObjectHolder::getObject)
                                                       .transform(PartitionChunk::getObject)
                                                       .toSet();
    taskClient.report(supervisorTaskId, new PushedSegmentsReport(getId(), oldSegments, pushedSegments));

    return TaskStatus.success(getId());
  }

  @Override
  public boolean requireLockExistingSegments()
  {
    return !ingestionSchema.getIOConfig().isAppendToExisting();
  }

  @Override
  public List<DataSegment> findSegmentsToLock(TaskActionClient taskActionClient, List<Interval> intervals)
      throws IOException
  {
    return findInputSegments(
        getDataSource(),
        taskActionClient,
        intervals,
        ingestionSchema.getIOConfig().getFirehoseFactory()
    );
  }

  @Override
  public boolean isPerfectRollup()
  {
    return false;
  }

  @Nullable
  @Override
  public Granularity getSegmentGranularity()
  {
    final GranularitySpec granularitySpec = ingestionSchema.getDataSchema().getGranularitySpec();
    if (granularitySpec instanceof ArbitraryGranularitySpec) {
      return null;
    } else {
      return granularitySpec.getSegmentGranularity();
    }
  }

  /**
   * This method reads input data row by row and adds the read row to a proper segment using {@link BaseAppenderatorDriver}.
   * If there is no segment for the row, a new one is created.  Segments can be published in the middle of reading inputs
   * if one of below conditions are satisfied.
   *
   * <ul>
   * <li>
   * If the number of rows in a segment exceeds {@link DynamicPartitionsSpec#maxRowsPerSegment}
   * </li>
   * <li>
   * If the number of rows added to {@link BaseAppenderatorDriver} so far exceeds {@link DynamicPartitionsSpec#maxTotalRows}
   * </li>
   * </ul>
   *
   * At the end of this method, all the remaining segments are published.
   *
   * @return true if generated segments are successfully published, otherwise false
   */
  private Set<DataSegment> generateAndPushSegments(
      final TaskToolbox toolbox,
      final ParallelIndexSupervisorTaskClient taskClient,
      final InputSource inputSource,
      final File tmpDir
  ) throws IOException, InterruptedException
  {
    final DataSchema dataSchema = ingestionSchema.getDataSchema();
    final GranularitySpec granularitySpec = dataSchema.getGranularitySpec();
    final FireDepartment fireDepartmentForMetrics =
        new FireDepartment(dataSchema, new RealtimeIOConfig(null, null), null);
    final FireDepartmentMetrics fireDepartmentMetrics = fireDepartmentForMetrics.getMetrics();

    toolbox.addMonitor(
        new RealtimeMetricsMonitor(
            Collections.singletonList(fireDepartmentForMetrics),
            Collections.singletonMap(DruidMetrics.TASK_ID, new String[]{getId()})
        )
    );

    final ParallelIndexTuningConfig tuningConfig = ingestionSchema.getTuningConfig();
    final DynamicPartitionsSpec partitionsSpec = (DynamicPartitionsSpec) tuningConfig.getGivenOrDefaultPartitionsSpec();
    final long pushTimeout = tuningConfig.getPushTimeout();
    final boolean explicitIntervals = granularitySpec.bucketIntervals().isPresent();
    final SegmentAllocator segmentAllocator = SegmentAllocators.forLinearPartitioning(
        toolbox,
        getId(),
        new SupervisorTaskAccess(getSupervisorTaskId(), taskClient),
        getIngestionSchema().getDataSchema(),
        getTaskLockHelper(),
        ingestionSchema.getIOConfig().isAppendToExisting(),
        partitionsSpec
    );

    final RowIngestionMeters rowIngestionMeters = new NoopRowIngestionMeters();
    final Appenderator appenderator = BatchAppenderators.newAppenderator(
        getId(),
        toolbox.getAppenderatorsManager(),
        fireDepartmentMetrics,
        toolbox,
        dataSchema,
<<<<<<< HEAD
        tuningConfig,
        getContextValue(Tasks.STORE_COMPACTION_STATE_KEY, Tasks.DEFAULT_STORE_COMPACTION_STATE),
        rowIngestionMeters,
        new ParseExceptionHandler(
            rowIngestionMeters,
            tuningConfig.isLogParseExceptions(),
            tuningConfig.getMaxParseExceptions(),
            tuningConfig.getMaxSavedParseExceptions()
        )
=======
        tuningConfig
>>>>>>> f82fd22f
    );
    final List<String> metricsNames = Arrays.stream(ingestionSchema.getDataSchema().getAggregators())
                                            .map(AggregatorFactory::getName)
                                            .collect(Collectors.toList());
    final InputSourceReader inputSourceReader = dataSchema.getTransformSpec().decorate(
        inputSource.reader(
            new InputRowSchema(
                ingestionSchema.getDataSchema().getTimestampSpec(),
                ingestionSchema.getDataSchema().getDimensionsSpec(),
                metricsNames
            ),
            inputSource.needsFormat() ? ParallelIndexSupervisorTask.getInputFormat(ingestionSchema) : null,
            tmpDir
        )
    );

    boolean exceptionOccurred = false;
    try (
        final BatchAppenderatorDriver driver = BatchAppenderators.newDriver(appenderator, toolbox, segmentAllocator);
        final CloseableIterator<InputRow> inputRowIterator = inputSourceReader.read()
    ) {
      driver.startJob();

      final Set<DataSegment> pushedSegments = new HashSet<>();

      while (inputRowIterator.hasNext()) {
        try {
          final InputRow inputRow = inputRowIterator.next();

          if (inputRow == null) {
            fireDepartmentMetrics.incrementThrownAway();
            continue;
          }

          if (!Intervals.ETERNITY.contains(inputRow.getTimestamp())) {
            final String errorMsg = StringUtils.format(
                "Encountered row with timestamp that cannot be represented as a long: [%s]",
                inputRow
            );
            // TODO: can remove
            throw new ParseException(errorMsg);
          }

          if (explicitIntervals) {
            final Optional<Interval> optInterval = granularitySpec.bucketInterval(inputRow.getTimestamp());
            if (!optInterval.isPresent()) {
              fireDepartmentMetrics.incrementThrownAway();
              continue;
            }
          }

          // Segments are created as needed, using a single sequence name. They may be allocated from the overlord
          // (in append mode) or may be created on our own authority (in overwrite mode).
          final String sequenceName = getId();
          final AppenderatorDriverAddResult addResult = driver.add(inputRow, sequenceName);

          if (addResult.isOk()) {
            final boolean isPushRequired = addResult.isPushRequired(
                partitionsSpec.getMaxRowsPerSegment(),
                partitionsSpec.getMaxTotalRowsOr(DynamicPartitionsSpec.DEFAULT_MAX_TOTAL_ROWS)
            );
            if (isPushRequired) {
              // There can be some segments waiting for being published even though any rows won't be added to them.
              // If those segments are not published here, the available space in appenderator will be kept to be small
              // which makes the size of segments smaller.
              final SegmentsAndCommitMetadata pushed = driver.pushAllAndClear(pushTimeout);
              pushedSegments.addAll(pushed.getSegments());
              LOG.info("Pushed [%s] segments", pushed.getSegments().size());
              LOG.infoSegments(pushed.getSegments(), "Pushed segments");
            }
          } else {
            throw new ISE("Failed to add a row with timestamp[%s]", inputRow.getTimestamp());
          }

          fireDepartmentMetrics.incrementProcessed();
        }
        catch (ParseException e) {
          if (tuningConfig.isReportParseExceptions()) {
            throw e;
          } else {
            fireDepartmentMetrics.incrementUnparseable();
          }
        }
      }

      final SegmentsAndCommitMetadata pushed = driver.pushAllAndClear(pushTimeout);
      pushedSegments.addAll(pushed.getSegments());
      LOG.info("Pushed [%s] segments", pushed.getSegments().size());
      LOG.infoSegments(pushed.getSegments(), "Pushed segments");
      appenderator.close();

      return pushedSegments;
    }
    catch (TimeoutException | ExecutionException e) {
      exceptionOccurred = true;
      throw new RuntimeException(e);
    }
    catch (Exception e) {
      exceptionOccurred = true;
      throw e;
    }
    finally {
      if (exceptionOccurred) {
        appenderator.closeNow();
      } else {
        appenderator.close();
      }
    }
  }
}<|MERGE_RESOLUTION|>--- conflicted
+++ resolved
@@ -314,9 +314,7 @@
         fireDepartmentMetrics,
         toolbox,
         dataSchema,
-<<<<<<< HEAD
         tuningConfig,
-        getContextValue(Tasks.STORE_COMPACTION_STATE_KEY, Tasks.DEFAULT_STORE_COMPACTION_STATE),
         rowIngestionMeters,
         new ParseExceptionHandler(
             rowIngestionMeters,
@@ -324,9 +322,6 @@
             tuningConfig.getMaxParseExceptions(),
             tuningConfig.getMaxSavedParseExceptions()
         )
-=======
-        tuningConfig
->>>>>>> f82fd22f
     );
     final List<String> metricsNames = Arrays.stream(ingestionSchema.getDataSchema().getAggregators())
                                             .map(AggregatorFactory::getName)
