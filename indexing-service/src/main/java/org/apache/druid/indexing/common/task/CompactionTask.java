/*
 * Licensed to the Apache Software Foundation (ASF) under one
 * or more contributor license agreements.  See the NOTICE file
 * distributed with this work for additional information
 * regarding copyright ownership.  The ASF licenses this file
 * to you under the Apache License, Version 2.0 (the
 * "License"); you may not use this file except in compliance
 * with the License.  You may obtain a copy of the License at
 *
 *   http://www.apache.org/licenses/LICENSE-2.0
 *
 * Unless required by applicable law or agreed to in writing,
 * software distributed under the License is distributed on an
 * "AS IS" BASIS, WITHOUT WARRANTIES OR CONDITIONS OF ANY
 * KIND, either express or implied.  See the License for the
 * specific language governing permissions and limitations
 * under the License.
 */

package org.apache.druid.indexing.common.task;

import com.fasterxml.jackson.annotation.JacksonInject;
import com.fasterxml.jackson.annotation.JsonCreator;
import com.fasterxml.jackson.annotation.JsonIgnore;
import com.fasterxml.jackson.annotation.JsonProperty;
import com.fasterxml.jackson.databind.ObjectMapper;
import com.google.common.annotations.VisibleForTesting;
import com.google.common.base.Preconditions;
import com.google.common.collect.BiMap;
import com.google.common.collect.HashBiMap;
import com.google.common.collect.Lists;
import org.apache.druid.data.input.impl.DimensionSchema;
import org.apache.druid.data.input.impl.DimensionSchema.MultiValueHandling;
import org.apache.druid.data.input.impl.DimensionsSpec;
import org.apache.druid.data.input.impl.DoubleDimensionSchema;
import org.apache.druid.data.input.impl.FloatDimensionSchema;
import org.apache.druid.data.input.impl.InputRowParser;
import org.apache.druid.data.input.impl.LongDimensionSchema;
import org.apache.druid.data.input.impl.NoopInputRowParser;
import org.apache.druid.data.input.impl.StringDimensionSchema;
import org.apache.druid.data.input.impl.TimeAndDimsParseSpec;
import org.apache.druid.indexer.TaskStatus;
import org.apache.druid.indexing.common.TaskToolbox;
import org.apache.druid.indexing.common.actions.SegmentListUsedAction;
import org.apache.druid.indexing.common.actions.TaskActionClient;
import org.apache.druid.indexing.common.stats.RowIngestionMetersFactory;
import org.apache.druid.indexing.common.task.IndexTask.IndexIOConfig;
import org.apache.druid.indexing.common.task.IndexTask.IndexIngestionSpec;
import org.apache.druid.indexing.common.task.IndexTask.IndexTuningConfig;
import org.apache.druid.indexing.firehose.IngestSegmentFirehoseFactory;
import org.apache.druid.java.util.common.IAE;
import org.apache.druid.java.util.common.ISE;
import org.apache.druid.java.util.common.JodaUtils;
import org.apache.druid.java.util.common.Pair;
import org.apache.druid.java.util.common.RE;
import org.apache.druid.java.util.common.granularity.Granularities;
import org.apache.druid.java.util.common.granularity.Granularity;
import org.apache.druid.java.util.common.granularity.GranularityType;
import org.apache.druid.java.util.common.guava.Comparators;
import org.apache.druid.java.util.common.jackson.JacksonUtils;
import org.apache.druid.java.util.common.logger.Logger;
import org.apache.druid.query.aggregation.AggregatorFactory;
import org.apache.druid.segment.DimensionHandler;
import org.apache.druid.segment.IndexIO;
import org.apache.druid.segment.QueryableIndex;
import org.apache.druid.segment.column.ColumnHolder;
import org.apache.druid.segment.column.ValueType;
import org.apache.druid.segment.indexing.DataSchema;
import org.apache.druid.segment.indexing.granularity.GranularitySpec;
import org.apache.druid.segment.indexing.granularity.UniformGranularitySpec;
import org.apache.druid.segment.loading.SegmentLoadingException;
import org.apache.druid.segment.realtime.firehose.ChatHandlerProvider;
import org.apache.druid.server.coordinator.DataSourceCompactionConfig;
import org.apache.druid.server.security.AuthorizerMapper;
import org.apache.druid.timeline.DataSegment;
import org.apache.druid.timeline.TimelineLookup;
import org.apache.druid.timeline.TimelineObjectHolder;
import org.apache.druid.timeline.VersionedIntervalTimeline;
import org.apache.druid.timeline.partition.PartitionChunk;
import org.apache.druid.timeline.partition.PartitionHolder;
import org.joda.time.Interval;

import javax.annotation.Nullable;
import java.io.File;
import java.io.IOException;
import java.util.ArrayList;
import java.util.Arrays;
import java.util.Collections;
import java.util.Comparator;
import java.util.HashMap;
import java.util.List;
import java.util.Map;
import java.util.Map.Entry;
<<<<<<< HEAD
import java.util.TreeMap;
=======
import java.util.SortedSet;
import java.util.TreeMap;
import java.util.TreeSet;
>>>>>>> cbd52878
import java.util.stream.Collectors;
import java.util.stream.IntStream;
import java.util.stream.StreamSupport;

public class CompactionTask extends AbstractTask
{
  private static final Logger log = new Logger(CompactionTask.class);
  private static final String TYPE = "compact";

  private final Interval interval;
  private final List<DataSegment> segments;
  private final DimensionsSpec dimensionsSpec;
  @Deprecated
  @Nullable
  private final Boolean keepSegmentGranularity;
<<<<<<< HEAD
  private final boolean needsKeepSegmentGranularity;
=======
>>>>>>> cbd52878
  private final Granularity segmentGranularity;
  @Nullable
  private final Long targetCompactionSizeBytes;
  @Nullable
  private final IndexTuningConfig tuningConfig;
  private final ObjectMapper jsonMapper;
  @JsonIgnore
  private final SegmentProvider segmentProvider;
  @JsonIgnore
  private final PartitionConfigurationManager partitionConfigurationManager;

  @JsonIgnore
  private final AuthorizerMapper authorizerMapper;

  @JsonIgnore
  private final ChatHandlerProvider chatHandlerProvider;

  @JsonIgnore
  private final RowIngestionMetersFactory rowIngestionMetersFactory;

  @JsonIgnore
  private List<IndexTask> indexTaskSpecs;

  @JsonCreator
  public CompactionTask(
      @JsonProperty("id") final String id,
      @JsonProperty("resource") final TaskResource taskResource,
      @JsonProperty("dataSource") final String dataSource,
      @Nullable @JsonProperty("interval") final Interval interval,
      @Nullable @JsonProperty("segments") final List<DataSegment> segments,
      @Nullable @JsonProperty("dimensions") final DimensionsSpec dimensionsSpec,
      @Nullable @JsonProperty("keepSegmentGranularity") @Deprecated final Boolean keepSegmentGranularity,
      @Nullable @JsonProperty("segmentGranularity") final Granularity segmentGranularity,
      @Nullable @JsonProperty("targetCompactionSizeBytes") final Long targetCompactionSizeBytes,
      @Nullable @JsonProperty("tuningConfig") final IndexTuningConfig tuningConfig,
      @Nullable @JsonProperty("context") final Map<String, Object> context,
      @JacksonInject ObjectMapper jsonMapper,
      @JacksonInject AuthorizerMapper authorizerMapper,
      @JacksonInject ChatHandlerProvider chatHandlerProvider,
      @JacksonInject RowIngestionMetersFactory rowIngestionMetersFactory
  )
  {
    super(getOrMakeId(id, TYPE, dataSource), null, taskResource, dataSource, context);
    Preconditions.checkArgument(interval != null || segments != null, "interval or segments should be specified");
    Preconditions.checkArgument(interval == null || segments == null, "one of interval and segments should be null");

    if (interval != null && interval.toDurationMillis() == 0) {
      throw new IAE("Interval[%s] is empty, must specify a nonempty interval", interval);
    }

<<<<<<< HEAD
    if (keepSegmentGranularity != null && segmentGranularity != null) {
=======
    if ((keepSegmentGranularity != null && keepSegmentGranularity) && segmentGranularity != null) {
>>>>>>> cbd52878
      throw new IAE("keepSegmentGranularity and segmentGranularity can't be used together");
    }

    if (keepSegmentGranularity != null) {
      log.warn("keepSegmentGranularity is deprecated. Set a proper segmentGranularity instead");
    }

    this.interval = interval;
    this.segments = segments;
    this.dimensionsSpec = dimensionsSpec;
    this.keepSegmentGranularity = keepSegmentGranularity;
<<<<<<< HEAD
    this.needsKeepSegmentGranularity = keepSegmentGranularity == null
                                       ? segmentGranularity == null
                                       : keepSegmentGranularity;
=======
>>>>>>> cbd52878
    this.segmentGranularity = segmentGranularity;
    this.targetCompactionSizeBytes = targetCompactionSizeBytes;
    this.tuningConfig = tuningConfig;
    this.jsonMapper = jsonMapper;
    this.segmentProvider = segments == null ? new SegmentProvider(dataSource, interval) : new SegmentProvider(segments);
    this.partitionConfigurationManager = new PartitionConfigurationManager(this.targetCompactionSizeBytes, tuningConfig);
    this.authorizerMapper = authorizerMapper;
    this.chatHandlerProvider = chatHandlerProvider;
    this.rowIngestionMetersFactory = rowIngestionMetersFactory;
  }

  @JsonProperty
  public Interval getInterval()
  {
    return interval;
  }

  @JsonProperty
  public List<DataSegment> getSegments()
  {
    return segments;
  }

  @JsonProperty
  public DimensionsSpec getDimensionsSpec()
  {
    return dimensionsSpec;
  }

  @JsonProperty
  @Deprecated
  @Nullable
  public Boolean isKeepSegmentGranularity()
  {
    return keepSegmentGranularity;
  }

  @JsonProperty
  public Granularity getSegmentGranularity()
  {
    return segmentGranularity;
  }

  @Nullable
  @JsonProperty
  public Long getTargetCompactionSizeBytes()
  {
    return targetCompactionSizeBytes;
  }

  @Nullable
  @JsonProperty
  public IndexTuningConfig getTuningConfig()
  {
    return tuningConfig;
  }

  @Override
  public String getType()
  {
    return TYPE;
  }

  @Override
  public int getPriority()
  {
    return getContextValue(Tasks.PRIORITY_KEY, Tasks.DEFAULT_MERGE_TASK_PRIORITY);
  }

  @VisibleForTesting
  SegmentProvider getSegmentProvider()
  {
    return segmentProvider;
  }

  @Override
  public boolean isReady(TaskActionClient taskActionClient) throws Exception
  {
    final List<DataSegment> segments = segmentProvider.checkAndGetSegments(taskActionClient);
    return tryLockWithSegments(taskActionClient, segments);
  }

  @Override
  public boolean isOverwriteMode()
  {
    return true;
  }

  @Override
  public List<DataSegment> getInputSegments(TaskActionClient taskActionClient, List<Interval> intervals)
      throws IOException
  {
    return taskActionClient.submit(new SegmentListUsedAction(getDataSource(), null, intervals));
  }

  @Override
  public boolean changeSegmentGranularity(List<Interval> intervalOfExistingSegments)
  {
    return !keepSegmentGranularity;
  }

  @Override
  public TaskStatus run(final TaskToolbox toolbox) throws Exception
  {
    if (indexTaskSpecs == null) {
      indexTaskSpecs = createIngestionSchema(
          toolbox,
          segmentProvider,
          partitionConfigurationManager,
          dimensionsSpec,
<<<<<<< HEAD
          needsKeepSegmentGranularity,
=======
          keepSegmentGranularity,
>>>>>>> cbd52878
          segmentGranularity,
          jsonMapper
      ).stream()
      .map(spec -> new IndexTask(
          getId(),
          getGroupId(),
          getTaskResource(),
          getDataSource(),
          spec,
          getContext(),
          authorizerMapper,
          chatHandlerProvider,
          rowIngestionMetersFactory
      ))
      .collect(Collectors.toList());
    }

    if (indexTaskSpecs.isEmpty()) {
      log.warn("Interval[%s] has no segments, nothing to do.", interval);
      return TaskStatus.failure(getId());
    } else {
      final int totalNumSpecs = indexTaskSpecs.size();
      log.info("Generated [%d] compaction task specs", totalNumSpecs);

      int failCnt = 0;
      for (IndexTask eachSpec : indexTaskSpecs) {
        final String json = jsonMapper.writerWithDefaultPrettyPrinter().writeValueAsString(eachSpec);
        log.info("Running indexSpec: " + json);

        try {
          final TaskStatus eachResult = eachSpec.run(toolbox);
          if (!eachResult.isSuccess()) {
            failCnt++;
            log.warn("Failed to run indexSpec: [%s].\nTrying the next indexSpec.", json);
          }
        }
        catch (Exception e) {
          failCnt++;
          log.warn(e, "Failed to run indexSpec: [%s].\nTrying the next indexSpec.", json);
        }
      }

      log.info("Run [%d] specs, [%d] succeeded, [%d] failed", totalNumSpecs, totalNumSpecs - failCnt, failCnt);
      return failCnt == 0 ? TaskStatus.success(getId()) : TaskStatus.failure(getId());
    }
  }

  /**
   * Generate {@link IndexIngestionSpec} from input segments.
   *
   * @return an empty list if input segments don't exist. Otherwise, a generated ingestionSpec.
   */
  @VisibleForTesting
  static List<IndexIngestionSpec> createIngestionSchema(
      final TaskToolbox toolbox,
      final SegmentProvider segmentProvider,
      final PartitionConfigurationManager partitionConfigurationManager,
      final DimensionsSpec dimensionsSpec,
<<<<<<< HEAD
      final boolean keepSegmentGranularity,
=======
      @Nullable final Boolean keepSegmentGranularity,
>>>>>>> cbd52878
      @Nullable final Granularity segmentGranularity,
      final ObjectMapper jsonMapper
  ) throws IOException, SegmentLoadingException
  {
    Pair<Map<DataSegment, File>, List<TimelineObjectHolder<String, DataSegment>>> pair = prepareSegments(
        toolbox,
        segmentProvider
    );
    final Map<DataSegment, File> segmentFileMap = pair.lhs;
    final List<TimelineObjectHolder<String, DataSegment>> timelineSegments = pair.rhs;

    if (timelineSegments.size() == 0) {
      return Collections.emptyList();
    }

    // find metadata for interval
    final List<Pair<QueryableIndex, DataSegment>> queryableIndexAndSegments = loadSegments(
        timelineSegments,
        segmentFileMap,
        toolbox.getIndexIO()
    );

    final IndexTuningConfig compactionTuningConfig = partitionConfigurationManager.computeTuningConfig(
        queryableIndexAndSegments
    );

<<<<<<< HEAD
    if (keepSegmentGranularity) {
      Preconditions.checkState(segmentGranularity == null, "segmentGranularity should be null");
      // If keepSegmentGranularity = true, create indexIngestionSpec per segment interval, so that we can run an index
      // task per segment interval.

      final Map<Interval, List<Pair<QueryableIndex, DataSegment>>> intervalToSegments = new TreeMap<>(
          Comparators.intervalsByStartThenEnd()
      );
      //noinspection ConstantConditions
      queryableIndexAndSegments.forEach(
          p -> intervalToSegments.computeIfAbsent(p.rhs.getInterval(), k -> new ArrayList<>())
                                 .add(p)
      );

      final List<IndexIngestionSpec> specs = new ArrayList<>(intervalToSegments.size());
      for (Entry<Interval, List<Pair<QueryableIndex, DataSegment>>> entry : intervalToSegments.entrySet()) {
        final Interval interval = entry.getKey();
        final List<Pair<QueryableIndex, DataSegment>> segmentsToCompact = entry.getValue();
=======
    if (segmentGranularity == null) {
      if (keepSegmentGranularity != null && !keepSegmentGranularity) {
        // all granularity
        final DataSchema dataSchema = createDataSchema(
            segmentProvider.dataSource,
            segmentProvider.interval,
            queryableIndexAndSegments,
            dimensionsSpec,
            Granularities.ALL,
            jsonMapper
        );

        return Collections.singletonList(
            new IndexIngestionSpec(
                dataSchema,
                createIoConfig(toolbox, dataSchema, segmentProvider.interval),
                compactionTuningConfig
            )
        );
      } else {
        // original granularity
        final Map<Interval, List<Pair<QueryableIndex, DataSegment>>> intervalToSegments = new TreeMap<>(
            Comparators.intervalsByStartThenEnd()
        );
        //noinspection ConstantConditions
        queryableIndexAndSegments.forEach(
            p -> intervalToSegments.computeIfAbsent(p.rhs.getInterval(), k -> new ArrayList<>())
                                   .add(p)
        );

        final List<IndexIngestionSpec> specs = new ArrayList<>(intervalToSegments.size());
        for (Entry<Interval, List<Pair<QueryableIndex, DataSegment>>> entry : intervalToSegments.entrySet()) {
          final Interval interval = entry.getKey();
          final List<Pair<QueryableIndex, DataSegment>> segmentsToCompact = entry.getValue();
          final DataSchema dataSchema = createDataSchema(
              segmentProvider.dataSource,
              interval,
              segmentsToCompact,
              dimensionsSpec,
              GranularityType.fromPeriod(interval.toPeriod()).getDefaultGranularity(),
              jsonMapper
          );

          specs.add(
              new IndexIngestionSpec(
                  dataSchema,
                  createIoConfig(toolbox, dataSchema, interval),
                  compactionTuningConfig
              )
          );
        }

        return specs;
      }
    } else {
      if (keepSegmentGranularity != null && keepSegmentGranularity) {
        // error
        throw new ISE("segmentGranularity[%s] and keepSegmentGranularity can't be used together", segmentGranularity);
      } else {
        // given segment granularity
>>>>>>> cbd52878
        final DataSchema dataSchema = createDataSchema(
            true,
            segmentProvider.dataSource,
            segmentProvider.interval,
            queryableIndexAndSegments,
            dimensionsSpec,
<<<<<<< HEAD
            GranularityType.fromPeriod(interval.toPeriod()).getDefaultGranularity(),
=======
            segmentGranularity,
>>>>>>> cbd52878
            jsonMapper
        );

        return Collections.singletonList(
            new IndexIngestionSpec(
                dataSchema,
                createIoConfig(toolbox, dataSchema, segmentProvider.interval),
                compactionTuningConfig
            )
        );
      }
<<<<<<< HEAD

      return specs;
    } else {
      final DataSchema dataSchema = createDataSchema(
          false,
          segmentProvider.dataSource,
          segmentProvider.interval,
          queryableIndexAndSegments,
          dimensionsSpec,
          segmentGranularity,
          jsonMapper
      );

      return Collections.singletonList(
          new IndexIngestionSpec(
              dataSchema,
              createIoConfig(toolbox, dataSchema, segmentProvider.interval),
              compactionTuningConfig
          )
      );
=======
>>>>>>> cbd52878
    }
  }

  private static IndexIOConfig createIoConfig(TaskToolbox toolbox, DataSchema dataSchema, Interval interval)
  {
    return new IndexIOConfig(
        new IngestSegmentFirehoseFactory(
            dataSchema.getDataSource(),
            interval,
            null, // no filter
            // set dimensions and metrics names to make sure that the generated dataSchema is used for the firehose
            dataSchema.getParser().getParseSpec().getDimensionsSpec().getDimensionNames(),
            Arrays.stream(dataSchema.getAggregators()).map(AggregatorFactory::getName).collect(Collectors.toList()),
            toolbox.getIndexIO()
        ),
        false
    );
  }

  private static Pair<Map<DataSegment, File>, List<TimelineObjectHolder<String, DataSegment>>> prepareSegments(
      TaskToolbox toolbox,
      SegmentProvider segmentProvider
  ) throws IOException, SegmentLoadingException
  {
    final List<DataSegment> usedSegments = segmentProvider.checkAndGetSegments(toolbox.getTaskActionClient());
    final Map<DataSegment, File> segmentFileMap = toolbox.fetchSegments(usedSegments);
    final List<TimelineObjectHolder<String, DataSegment>> timelineSegments = VersionedIntervalTimeline
        .forSegments(usedSegments)
        .lookup(segmentProvider.interval);
    return Pair.of(segmentFileMap, timelineSegments);
  }

  private static DataSchema createDataSchema(
      boolean keepSegmentGranularity,
      String dataSource,
      Interval totalInterval,
      List<Pair<QueryableIndex, DataSegment>> queryableIndexAndSegments,
      DimensionsSpec dimensionsSpec,
<<<<<<< HEAD
      @Nullable Granularity segmentGranularity,
=======
      Granularity segmentGranularity,
>>>>>>> cbd52878
      ObjectMapper jsonMapper
  )
  {
    // find merged aggregators
    final Interval segmentInterval = queryableIndexAndSegments.get(0).rhs.getInterval();
    for (Pair<QueryableIndex, DataSegment> pair : queryableIndexAndSegments) {
      final QueryableIndex index = pair.lhs;
      if (index.getMetadata() == null) {
        throw new RE("Index metadata doesn't exist for segment[%s]", pair.rhs.getIdentifier());
      }
    }
    final List<AggregatorFactory[]> aggregatorFactories = queryableIndexAndSegments
        .stream()
        .map(pair -> pair.lhs.getMetadata().getAggregators()) // We have already done null check on index.getMetadata()
        .collect(Collectors.toList());
    final AggregatorFactory[] mergedAggregators = AggregatorFactory.mergeAggregators(aggregatorFactories);

    if (mergedAggregators == null) {
      throw new ISE("Failed to merge aggregators[%s]", aggregatorFactories);
    }

    // find granularity spec
    // set rollup only if rollup is set for all segments
    final boolean rollup = queryableIndexAndSegments.stream().allMatch(pair -> {
      // We have already checked getMetadata() doesn't return null
      final Boolean isRollup = pair.lhs.getMetadata().isRollup();
      return isRollup != null && isRollup;
    });

    final GranularitySpec granularitySpec = new UniformGranularitySpec(
<<<<<<< HEAD
        segmentGranularity == null ? Granularities.ALL : segmentGranularity,
=======
        Preconditions.checkNotNull(segmentGranularity),
>>>>>>> cbd52878
        Granularities.NONE,
        rollup,
        Collections.singletonList(totalInterval)
    );

    // find unique dimensions
    final DimensionsSpec finalDimensionsSpec = dimensionsSpec == null ?
                                               createDimensionsSpec(queryableIndexAndSegments) :
                                               dimensionsSpec;
    final InputRowParser parser = new NoopInputRowParser(new TimeAndDimsParseSpec(null, finalDimensionsSpec));

    return new DataSchema(
        dataSource,
        jsonMapper.convertValue(parser, JacksonUtils.TYPE_REFERENCE_MAP_STRING_OBJECT),
        mergedAggregators,
        granularitySpec,
        null,
        jsonMapper
    );
  }

  private static DimensionsSpec createDimensionsSpec(List<Pair<QueryableIndex, DataSegment>> queryableIndices)
  {
    final BiMap<String, Integer> uniqueDims = HashBiMap.create();
    final Map<String, DimensionSchema> dimensionSchemaMap = new HashMap<>();

    // Here, we try to retain the order of dimensions as they were specified since the order of dimensions may be
    // optimized for performance.
    // Dimensions are extracted from the recent segments to olders because recent segments are likely to be queried more
    // frequently, and thus the performance should be optimized for recent ones rather than old ones.

    // timelineSegments are sorted in order of interval, but we do a sanity check here.
    final Comparator<Interval> intervalComparator = Comparators.intervalsByStartThenEnd();
    for (int i = 0; i < queryableIndices.size() - 1; i++) {
      final Interval shouldBeSmaller = queryableIndices.get(i).lhs.getDataInterval();
      final Interval shouldBeLarger = queryableIndices.get(i + 1).lhs.getDataInterval();
      Preconditions.checkState(
          intervalComparator.compare(shouldBeSmaller, shouldBeLarger) <= 0,
          "QueryableIndexes are not sorted! Interval[%s] of segment[%s] is laster than interval[%s] of segment[%s]",
          shouldBeSmaller,
          queryableIndices.get(i).rhs.getIdentifier(),
          shouldBeLarger,
          queryableIndices.get(i + 1).rhs.getIdentifier()
      );
    }

    int index = 0;
    for (Pair<QueryableIndex, DataSegment> pair : Lists.reverse(queryableIndices)) {
      final QueryableIndex queryableIndex = pair.lhs;
      final Map<String, DimensionHandler> dimensionHandlerMap = queryableIndex.getDimensionHandlers();

      for (String dimension : queryableIndex.getAvailableDimensions()) {
        final ColumnHolder columnHolder = Preconditions.checkNotNull(
            queryableIndex.getColumnHolder(dimension),
            "Cannot find column for dimension[%s]",
            dimension
        );

        if (!uniqueDims.containsKey(dimension)) {
          final DimensionHandler dimensionHandler = Preconditions.checkNotNull(
              dimensionHandlerMap.get(dimension),
              "Cannot find dimensionHandler for dimension[%s]",
              dimension
          );

          uniqueDims.put(dimension, index++);
          dimensionSchemaMap.put(
              dimension,
              createDimensionSchema(
                  columnHolder.getCapabilities().getType(),
                  dimension,
                  dimensionHandler.getMultivalueHandling(),
                  columnHolder.getCapabilities().hasBitmapIndexes()
              )
          );
        }
      }
    }

    final BiMap<Integer, String> orderedDims = uniqueDims.inverse();
    final List<DimensionSchema> dimensionSchemas = IntStream.range(0, orderedDims.size())
                                                            .mapToObj(i -> {
                                                              final String dimName = orderedDims.get(i);
                                                              return Preconditions.checkNotNull(
                                                                  dimensionSchemaMap.get(dimName),
                                                                  "Cannot find dimension[%s] from dimensionSchemaMap",
                                                                  dimName
                                                              );
                                                            })
                                                            .collect(Collectors.toList());

    return new DimensionsSpec(dimensionSchemas, null, null);
  }

  private static List<Pair<QueryableIndex, DataSegment>> loadSegments(
      List<TimelineObjectHolder<String, DataSegment>> timelineObjectHolders,
      Map<DataSegment, File> segmentFileMap,
      IndexIO indexIO
  ) throws IOException
  {
    final List<Pair<QueryableIndex, DataSegment>> segments = new ArrayList<>();

    for (TimelineObjectHolder<String, DataSegment> timelineObjectHolder : timelineObjectHolders) {
      final PartitionHolder<DataSegment> partitionHolder = timelineObjectHolder.getObject();
      for (PartitionChunk<DataSegment> chunk : partitionHolder) {
        final DataSegment segment = chunk.getObject();
        final QueryableIndex queryableIndex = indexIO.loadIndex(
            Preconditions.checkNotNull(segmentFileMap.get(segment), "File for segment %s", segment.getIdentifier())
        );
        segments.add(Pair.of(queryableIndex, segment));
      }
    }

    return segments;
  }

  private static DimensionSchema createDimensionSchema(
      ValueType type,
      String name,
      MultiValueHandling multiValueHandling,
      boolean hasBitmapIndexes
  )
  {
    switch (type) {
      case FLOAT:
        Preconditions.checkArgument(
            multiValueHandling == null,
            "multi-value dimension [%s] is not supported for float type yet",
            name
        );
        return new FloatDimensionSchema(name);
      case LONG:
        Preconditions.checkArgument(
            multiValueHandling == null,
            "multi-value dimension [%s] is not supported for long type yet",
            name
        );
        return new LongDimensionSchema(name);
      case DOUBLE:
        Preconditions.checkArgument(
            multiValueHandling == null,
            "multi-value dimension [%s] is not supported for double type yet",
            name
        );
        return new DoubleDimensionSchema(name);
      case STRING:
        return new StringDimensionSchema(name, multiValueHandling, hasBitmapIndexes);
      default:
        throw new ISE("Unsupported value type[%s] for dimension[%s]", type, name);
    }
  }

  @VisibleForTesting
  static class SegmentProvider
  {
    private final String dataSource;
    private final Interval interval;
    private final List<DataSegment> segments;

    SegmentProvider(String dataSource, Interval interval)
    {
      this.dataSource = Preconditions.checkNotNull(dataSource);
      this.interval = Preconditions.checkNotNull(interval);
      this.segments = null;
    }

    SegmentProvider(List<DataSegment> segments)
    {
      Preconditions.checkArgument(segments != null && !segments.isEmpty());
      final String dataSource = segments.get(0).getDataSource();
      Preconditions.checkArgument(
          segments.stream().allMatch(segment -> segment.getDataSource().equals(dataSource)),
          "segments should have the same dataSource"
      );
      this.segments = segments;
      this.dataSource = dataSource;
      this.interval = JodaUtils.umbrellaInterval(
          segments.stream().map(DataSegment::getInterval).collect(Collectors.toList())
      );
    }

    List<DataSegment> getSegments()
    {
      return segments;
    }

    List<DataSegment> checkAndGetSegments(TaskActionClient actionClient) throws IOException
    {
      final List<DataSegment> usedSegments = actionClient.submit(new SegmentListUsedAction(dataSource, interval, null));
      final TimelineLookup<String, DataSegment> timeline = VersionedIntervalTimeline.forSegments(usedSegments);
      final List<DataSegment> latestSegments = timeline
          .lookup(interval)
          .stream()
          .map(TimelineObjectHolder::getObject)
          .flatMap(partitionHolder -> StreamSupport.stream(partitionHolder.spliterator(), false))
          .map(PartitionChunk::getObject)
          .collect(Collectors.toList());

      if (segments != null) {
        Collections.sort(latestSegments);
        Collections.sort(segments);

        if (!latestSegments.equals(segments)) {
          final List<DataSegment> unknownSegments = segments.stream()
                                                            .filter(segment -> !latestSegments.contains(segment))
                                                            .collect(Collectors.toList());
          final List<DataSegment> missingSegments = latestSegments.stream()
                                                                  .filter(segment -> !segments.contains(segment))
                                                                  .collect(Collectors.toList());
          throw new ISE(
              "Specified segments in the spec are different from the current used segments. "
              + "There are unknown segments[%s] and missing segments[%s] in the spec.",
              unknownSegments,
              missingSegments
          );
        }
      }
      return latestSegments;
    }
  }

  @VisibleForTesting
  static class PartitionConfigurationManager
  {
    @Nullable
    private final Long targetCompactionSizeBytes;
    @Nullable
    private final IndexTuningConfig tuningConfig;

    PartitionConfigurationManager(@Nullable Long targetCompactionSizeBytes, @Nullable IndexTuningConfig tuningConfig)
    {
      this.targetCompactionSizeBytes = getValidTargetCompactionSizeBytes(targetCompactionSizeBytes, tuningConfig);
      this.tuningConfig = tuningConfig;
    }

    @Nullable
    IndexTuningConfig computeTuningConfig(List<Pair<QueryableIndex, DataSegment>> queryableIndexAndSegments)
    {
      if (!hasPartitionConfig(tuningConfig)) {
        final long nonNullTargetCompactionSizeBytes = Preconditions.checkNotNull(
            targetCompactionSizeBytes,
            "targetCompactionSizeBytes"
        );
        // Find IndexTuningConfig.targetPartitionSize which is the number of rows per segment.
        // Assume that the segment size is proportional to the number of rows. We can improve this later.
        final long totalNumRows = queryableIndexAndSegments
            .stream()
            .mapToLong(queryableIndexAndDataSegment -> queryableIndexAndDataSegment.lhs.getNumRows())
            .sum();
        final long totalSizeBytes = queryableIndexAndSegments
            .stream()
            .mapToLong(queryableIndexAndDataSegment -> queryableIndexAndDataSegment.rhs.getSize())
            .sum();

        if (totalSizeBytes == 0L) {
          throw new ISE("Total input segment size is 0 byte");
        }

        final double avgRowsPerByte = totalNumRows / (double) totalSizeBytes;
        final int targetPartitionSize = Math.toIntExact(Math.round(avgRowsPerByte * nonNullTargetCompactionSizeBytes));
        Preconditions.checkState(targetPartitionSize > 0, "Negative targetPartitionSize[%s]", targetPartitionSize);

        log.info(
            "Estimated targetPartitionSize[%d] = avgRowsPerByte[%f] * targetCompactionSizeBytes[%d]",
            targetPartitionSize,
            avgRowsPerByte,
            nonNullTargetCompactionSizeBytes
        );
        return (tuningConfig == null ? IndexTuningConfig.createDefault() : tuningConfig)
            .withTargetPartitionSize(targetPartitionSize);
      } else {
        return tuningConfig;
      }
    }

    /**
     * Check the validity of {@link #targetCompactionSizeBytes} and return a valid value. Note that
     * targetCompactionSizeBytes cannot be used with {@link IndexTuningConfig#targetPartitionSize},
     * {@link IndexTuningConfig#maxTotalRows}, or {@link IndexTuningConfig#numShards} together.
     * {@link #hasPartitionConfig} checks one of those configs is set.
     *
     * This throws an {@link IllegalArgumentException} if targetCompactionSizeBytes is set and hasPartitionConfig
     * returns true. If targetCompactionSizeBytes is not set, this returns null or
     * {@link DataSourceCompactionConfig#DEFAULT_TARGET_COMPACTION_SIZE_BYTES} according to the result of
     * hasPartitionConfig.
     */
    @Nullable
    private static Long getValidTargetCompactionSizeBytes(
        @Nullable Long targetCompactionSizeBytes,
        @Nullable IndexTuningConfig tuningConfig
    )
    {
      if (targetCompactionSizeBytes != null) {
        Preconditions.checkArgument(
            !hasPartitionConfig(tuningConfig),
            "targetCompactionSizeBytes[%s] cannot be used with targetPartitionSize[%s], maxTotalRows[%s],"
            + " or numShards[%s] of tuningConfig",
            targetCompactionSizeBytes,
            tuningConfig == null ? null : tuningConfig.getTargetPartitionSize(),
            tuningConfig == null ? null : tuningConfig.getMaxTotalRows(),
            tuningConfig == null ? null : tuningConfig.getNumShards()
        );
        return targetCompactionSizeBytes;
      } else {
        return hasPartitionConfig(tuningConfig)
               ? null
               : DataSourceCompactionConfig.DEFAULT_TARGET_COMPACTION_SIZE_BYTES;
      }
    }

    private static boolean hasPartitionConfig(@Nullable IndexTuningConfig tuningConfig)
    {
      if (tuningConfig != null) {
        return tuningConfig.getTargetPartitionSize() != null
               || tuningConfig.getMaxTotalRows() != null
               || tuningConfig.getNumShards() != null;
      } else {
        return false;
      }
    }
  }
}<|MERGE_RESOLUTION|>--- conflicted
+++ resolved
@@ -91,13 +91,7 @@
 import java.util.List;
 import java.util.Map;
 import java.util.Map.Entry;
-<<<<<<< HEAD
 import java.util.TreeMap;
-=======
-import java.util.SortedSet;
-import java.util.TreeMap;
-import java.util.TreeSet;
->>>>>>> cbd52878
 import java.util.stream.Collectors;
 import java.util.stream.IntStream;
 import java.util.stream.StreamSupport;
@@ -113,10 +107,6 @@
   @Deprecated
   @Nullable
   private final Boolean keepSegmentGranularity;
-<<<<<<< HEAD
-  private final boolean needsKeepSegmentGranularity;
-=======
->>>>>>> cbd52878
   private final Granularity segmentGranularity;
   @Nullable
   private final Long targetCompactionSizeBytes;
@@ -167,11 +157,7 @@
       throw new IAE("Interval[%s] is empty, must specify a nonempty interval", interval);
     }
 
-<<<<<<< HEAD
-    if (keepSegmentGranularity != null && segmentGranularity != null) {
-=======
     if ((keepSegmentGranularity != null && keepSegmentGranularity) && segmentGranularity != null) {
->>>>>>> cbd52878
       throw new IAE("keepSegmentGranularity and segmentGranularity can't be used together");
     }
 
@@ -183,12 +169,6 @@
     this.segments = segments;
     this.dimensionsSpec = dimensionsSpec;
     this.keepSegmentGranularity = keepSegmentGranularity;
-<<<<<<< HEAD
-    this.needsKeepSegmentGranularity = keepSegmentGranularity == null
-                                       ? segmentGranularity == null
-                                       : keepSegmentGranularity;
-=======
->>>>>>> cbd52878
     this.segmentGranularity = segmentGranularity;
     this.targetCompactionSizeBytes = targetCompactionSizeBytes;
     this.tuningConfig = tuningConfig;
@@ -299,11 +279,7 @@
           segmentProvider,
           partitionConfigurationManager,
           dimensionsSpec,
-<<<<<<< HEAD
-          needsKeepSegmentGranularity,
-=======
           keepSegmentGranularity,
->>>>>>> cbd52878
           segmentGranularity,
           jsonMapper
       ).stream()
@@ -362,11 +338,7 @@
       final SegmentProvider segmentProvider,
       final PartitionConfigurationManager partitionConfigurationManager,
       final DimensionsSpec dimensionsSpec,
-<<<<<<< HEAD
-      final boolean keepSegmentGranularity,
-=======
       @Nullable final Boolean keepSegmentGranularity,
->>>>>>> cbd52878
       @Nullable final Granularity segmentGranularity,
       final ObjectMapper jsonMapper
   ) throws IOException, SegmentLoadingException
@@ -393,26 +365,6 @@
         queryableIndexAndSegments
     );
 
-<<<<<<< HEAD
-    if (keepSegmentGranularity) {
-      Preconditions.checkState(segmentGranularity == null, "segmentGranularity should be null");
-      // If keepSegmentGranularity = true, create indexIngestionSpec per segment interval, so that we can run an index
-      // task per segment interval.
-
-      final Map<Interval, List<Pair<QueryableIndex, DataSegment>>> intervalToSegments = new TreeMap<>(
-          Comparators.intervalsByStartThenEnd()
-      );
-      //noinspection ConstantConditions
-      queryableIndexAndSegments.forEach(
-          p -> intervalToSegments.computeIfAbsent(p.rhs.getInterval(), k -> new ArrayList<>())
-                                 .add(p)
-      );
-
-      final List<IndexIngestionSpec> specs = new ArrayList<>(intervalToSegments.size());
-      for (Entry<Interval, List<Pair<QueryableIndex, DataSegment>>> entry : intervalToSegments.entrySet()) {
-        final Interval interval = entry.getKey();
-        final List<Pair<QueryableIndex, DataSegment>> segmentsToCompact = entry.getValue();
-=======
     if (segmentGranularity == null) {
       if (keepSegmentGranularity != null && !keepSegmentGranularity) {
         // all granularity
@@ -473,18 +425,12 @@
         throw new ISE("segmentGranularity[%s] and keepSegmentGranularity can't be used together", segmentGranularity);
       } else {
         // given segment granularity
->>>>>>> cbd52878
         final DataSchema dataSchema = createDataSchema(
-            true,
             segmentProvider.dataSource,
             segmentProvider.interval,
             queryableIndexAndSegments,
             dimensionsSpec,
-<<<<<<< HEAD
-            GranularityType.fromPeriod(interval.toPeriod()).getDefaultGranularity(),
-=======
             segmentGranularity,
->>>>>>> cbd52878
             jsonMapper
         );
 
@@ -496,29 +442,6 @@
             )
         );
       }
-<<<<<<< HEAD
-
-      return specs;
-    } else {
-      final DataSchema dataSchema = createDataSchema(
-          false,
-          segmentProvider.dataSource,
-          segmentProvider.interval,
-          queryableIndexAndSegments,
-          dimensionsSpec,
-          segmentGranularity,
-          jsonMapper
-      );
-
-      return Collections.singletonList(
-          new IndexIngestionSpec(
-              dataSchema,
-              createIoConfig(toolbox, dataSchema, segmentProvider.interval),
-              compactionTuningConfig
-          )
-      );
-=======
->>>>>>> cbd52878
     }
   }
 
@@ -552,16 +475,11 @@
   }
 
   private static DataSchema createDataSchema(
-      boolean keepSegmentGranularity,
       String dataSource,
       Interval totalInterval,
       List<Pair<QueryableIndex, DataSegment>> queryableIndexAndSegments,
       DimensionsSpec dimensionsSpec,
-<<<<<<< HEAD
-      @Nullable Granularity segmentGranularity,
-=======
       Granularity segmentGranularity,
->>>>>>> cbd52878
       ObjectMapper jsonMapper
   )
   {
@@ -592,11 +510,7 @@
     });
 
     final GranularitySpec granularitySpec = new UniformGranularitySpec(
-<<<<<<< HEAD
-        segmentGranularity == null ? Granularities.ALL : segmentGranularity,
-=======
         Preconditions.checkNotNull(segmentGranularity),
->>>>>>> cbd52878
         Granularities.NONE,
         rollup,
         Collections.singletonList(totalInterval)
