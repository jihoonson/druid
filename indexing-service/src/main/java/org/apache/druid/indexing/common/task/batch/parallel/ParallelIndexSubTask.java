/*
 * Licensed to the Apache Software Foundation (ASF) under one
 * or more contributor license agreements.  See the NOTICE file
 * distributed with this work for additional information
 * regarding copyright ownership.  The ASF licenses this file
 * to you under the Apache License, Version 2.0 (the
 * "License"); you may not use this file except in compliance
 * with the License.  You may obtain a copy of the License at
 *
 *   http://www.apache.org/licenses/LICENSE-2.0
 *
 * Unless required by applicable law or agreed to in writing,
 * software distributed under the License is distributed on an
 * "AS IS" BASIS, WITHOUT WARRANTIES OR CONDITIONS OF ANY
 * KIND, either express or implied.  See the License for the
 * specific language governing permissions and limitations
 * under the License.
 */

package org.apache.druid.indexing.common.task.batch.parallel;

import com.fasterxml.jackson.annotation.JacksonInject;
import com.fasterxml.jackson.annotation.JsonCreator;
import com.fasterxml.jackson.annotation.JsonProperty;
import com.google.common.annotations.VisibleForTesting;
import com.google.common.base.Optional;
import org.apache.commons.io.FileUtils;
import org.apache.druid.client.indexing.IndexingServiceClient;
import org.apache.druid.data.input.Firehose;
import org.apache.druid.data.input.FirehoseFactory;
import org.apache.druid.data.input.InputRow;
import org.apache.druid.indexer.TaskStatus;
import org.apache.druid.indexing.appenderator.ActionBasedSegmentAllocator;
import org.apache.druid.indexing.appenderator.ActionBasedUsedSegmentChecker;
import org.apache.druid.indexing.common.TaskToolbox;
import org.apache.druid.indexing.common.actions.SegmentAllocateAction;
import org.apache.druid.indexing.common.actions.SegmentListUsedAction;
import org.apache.druid.indexing.common.actions.SurrogateAction;
import org.apache.druid.indexing.common.actions.TaskActionClient;
import org.apache.druid.indexing.common.task.AbstractTask;
import org.apache.druid.indexing.common.task.ClientBasedTaskInfoProvider;
import org.apache.druid.indexing.common.task.IndexTask;
import org.apache.druid.indexing.common.task.IndexTaskClientFactory;
import org.apache.druid.indexing.common.task.TaskResource;
import org.apache.druid.indexing.common.task.Tasks;
import org.apache.druid.java.util.common.ISE;
import org.apache.druid.java.util.common.Intervals;
import org.apache.druid.java.util.common.StringUtils;
import org.apache.druid.java.util.common.granularity.Granularities;
import org.apache.druid.java.util.common.granularity.Granularity;
import org.apache.druid.java.util.common.logger.Logger;
import org.apache.druid.java.util.common.parsers.ParseException;
import org.apache.druid.query.DruidMetrics;
import org.apache.druid.segment.indexing.DataSchema;
import org.apache.druid.segment.indexing.RealtimeIOConfig;
import org.apache.druid.segment.indexing.granularity.GranularitySpec;
import org.apache.druid.segment.indexing.granularity.UniformGranularitySpec;
import org.apache.druid.segment.realtime.FireDepartment;
import org.apache.druid.segment.realtime.FireDepartmentMetrics;
import org.apache.druid.segment.realtime.RealtimeMetricsMonitor;
import org.apache.druid.segment.realtime.appenderator.Appenderator;
import org.apache.druid.segment.realtime.appenderator.AppenderatorDriverAddResult;
import org.apache.druid.segment.realtime.appenderator.Appenderators;
import org.apache.druid.segment.realtime.appenderator.BaseAppenderatorDriver;
import org.apache.druid.segment.realtime.appenderator.BatchAppenderatorDriver;
import org.apache.druid.segment.realtime.appenderator.SegmentAllocator;
import org.apache.druid.segment.realtime.appenderator.SegmentIdWithShardSpec;
import org.apache.druid.segment.realtime.appenderator.SegmentsAndMetadata;
import org.apache.druid.timeline.DataSegment;
import org.joda.time.Interval;

import javax.annotation.Nullable;
import java.io.File;
import java.io.IOException;
import java.util.ArrayList;
import java.util.Collections;
import java.util.List;
import java.util.Map;
import java.util.SortedSet;
import java.util.concurrent.ExecutionException;
import java.util.concurrent.TimeoutException;

/**
 * A worker task of {@link ParallelIndexSupervisorTask}. Similar to {@link IndexTask}, but this task
 * generates and pushes segments, and reports them to the {@link ParallelIndexSupervisorTask} instead of
 * publishing on its own.
 */
public class ParallelIndexSubTask extends AbstractTask
{
  public static final String TYPE = "index_sub";

  private static final Logger log = new Logger(ParallelIndexSubTask.class);

  private final int numAttempts;
  private final ParallelIndexIngestionSpec ingestionSchema;
  private final String supervisorTaskId;
  private final IndexingServiceClient indexingServiceClient;
  private final IndexTaskClientFactory<ParallelIndexTaskClient> taskClientFactory;

  @JsonCreator
  public ParallelIndexSubTask(
      // id shouldn't be null except when this task is created by ParallelIndexSupervisorTask
      @JsonProperty("id") @Nullable final String id,
      @JsonProperty("groupId") final String groupId,
      @JsonProperty("resource") final TaskResource taskResource,
      @JsonProperty("supervisorTaskId") final String supervisorTaskId,
      @JsonProperty("numAttempts") final int numAttempts, // zero-based counting
      @JsonProperty("spec") final ParallelIndexIngestionSpec ingestionSchema,
      @JsonProperty("context") final Map<String, Object> context,
      @JacksonInject IndexingServiceClient indexingServiceClient,
      @JacksonInject IndexTaskClientFactory<ParallelIndexTaskClient> taskClientFactory
  )
  {
    super(
        getOrMakeId(id, TYPE, ingestionSchema.getDataSchema().getDataSource()),
        groupId,
        taskResource,
        ingestionSchema.getDataSchema().getDataSource(),
        context
    );

    if (ingestionSchema.getTuningConfig().isForceGuaranteedRollup()) {
      throw new UnsupportedOperationException("Guaranteed rollup is not supported");
    }

    this.numAttempts = numAttempts;
    this.ingestionSchema = ingestionSchema;
    this.supervisorTaskId = supervisorTaskId;
    this.indexingServiceClient = indexingServiceClient;
    this.taskClientFactory = taskClientFactory;
  }

  @Override
  public int getPriority()
  {
    return getContextValue(Tasks.PRIORITY_KEY, Tasks.DEFAULT_BATCH_INDEX_TASK_PRIORITY);
  }

  @Override
  public String getType()
  {
    return TYPE;
  }

  @Override
  public boolean isReady(TaskActionClient taskActionClient)
  {
    final Optional<SortedSet<Interval>> intervals = ingestionSchema.getDataSchema()
                                                                   .getGranularitySpec()
                                                                   .bucketIntervals();

    return !intervals.isPresent() || checkLockAcquired(taskActionClient, intervals.get());
  }

  private boolean checkLockAcquired(TaskActionClient actionClient, SortedSet<Interval> intervals)
  {
    try {
      return tryLockWithIntervals(actionClient, new ArrayList<>(intervals));
    }
    catch (Exception e) {
      log.error(e, "Failed to acquire locks for intervals[%s]", intervals);
      return false;
    }
  }

  @JsonProperty
  public int getNumAttempts()
  {
    return numAttempts;
  }

  @JsonProperty("spec")
  public ParallelIndexIngestionSpec getIngestionSchema()
  {
    return ingestionSchema;
  }

  @JsonProperty
  public String getSupervisorTaskId()
  {
    return supervisorTaskId;
  }

  @Override
  public TaskStatus run(final TaskToolbox toolbox) throws Exception
  {
    final FirehoseFactory firehoseFactory = ingestionSchema.getIOConfig().getFirehoseFactory();

    final File firehoseTempDir = toolbox.getFirehoseTemporaryDir();
    // Firehose temporary directory is automatically removed when this IndexTask completes.
    FileUtils.forceMkdir(firehoseTempDir);

    final ParallelIndexTaskClient taskClient = taskClientFactory.build(
        new ClientBasedTaskInfoProvider(indexingServiceClient),
        getId(),
        1, // always use a single http thread
        ingestionSchema.getTuningConfig().getChatHandlerTimeout(),
        ingestionSchema.getTuningConfig().getChatHandlerNumRetries()
    );
    final List<DataSegment> pushedSegments = generateAndPushSegments(
        toolbox,
        taskClient,
        firehoseFactory,
        firehoseTempDir
    );
    taskClient.report(supervisorTaskId, pushedSegments);

    return TaskStatus.success(getId());
  }

  @Override
  public boolean requireLockInputSegments()
  {
    return !ingestionSchema.getIOConfig().isAppendToExisting();
  }

  @Override
  public List<DataSegment> findInputSegments(TaskActionClient taskActionClient, List<Interval> intervals)
      throws IOException
  {
    return taskActionClient.submit(new SegmentListUsedAction(getDataSource(), null, intervals));
  }

  @Override
  public boolean changeSegmentGranularity(List<Interval> intervalOfExistingSegments)
  {
    final Granularity segmentGranularity = ingestionSchema.getDataSchema().getGranularitySpec().getSegmentGranularity();
    return intervalOfExistingSegments.stream().anyMatch(interval -> !segmentGranularity.match(interval));
  }

  @Nullable
  @Override
  public Granularity getSegmentGranularity(Interval interval)
  {
    return ingestionSchema.getDataSchema().getGranularitySpec().getSegmentGranularity();
  }

  @VisibleForTesting
  SegmentAllocator createSegmentAllocator(
      TaskToolbox toolbox,
      ParallelIndexTaskClient taskClient
  )
  {
<<<<<<< HEAD
    return new WrappingSegmentAllocator(toolbox, taskClient);
  }

  private class WrappingSegmentAllocator implements SegmentAllocator
  {
    private final TaskToolbox toolbox;
    private final ParallelIndexTaskClient taskClient;

    /**
     * This internalAllocator is initialized lazily to make sure that {@link #isChangeSegmentGranularity()} is called
     * after the lock is properly acquired. Note that locks can be acquired after the task is started if the interval is
     * not specified in {@link GranularitySpec}.
     */
    private SegmentAllocator internalAllocator;

    private WrappingSegmentAllocator(TaskToolbox toolbox, ParallelIndexTaskClient taskClient)
    {
      this.toolbox = toolbox;
      this.taskClient = taskClient;
    }

    @Override
    public SegmentIdWithShardSpec allocate(
        InputRow row,
        String sequenceName,
        String previousSegmentId,
        boolean skipSegmentLineageCheck
    ) throws IOException
    {
      if (internalAllocator == null) {
        internalAllocator = createSegmentAllocator();
      }
      return internalAllocator.allocate(row, sequenceName, previousSegmentId, skipSegmentLineageCheck);
    }

    private SegmentAllocator createSegmentAllocator()
    {
      if (!isChangeSegmentGranularity()) {
        return new ActionBasedSegmentAllocator(
            toolbox.getTaskActionClient(),
            ingestionSchema.getDataSchema(),
            (schema, row, sequenceName, previousSegmentId, skipSegmentLineageCheck) -> new SurrogateAction<>(
                supervisorTaskId,
                new SegmentAllocateAction(
                    schema.getDataSource(),
                    row.getTimestamp(),
                    schema.getGranularitySpec().getQueryGranularity(),
                    schema.getGranularitySpec().getSegmentGranularity(),
                    sequenceName,
                    previousSegmentId,
                    skipSegmentLineageCheck,
                    getInputPartitionIdsFor(schema.getGranularitySpec().bucketInterval(row.getTimestamp()).orNull())
                )
            )
        );
      } else {
        return (row, sequenceName, previousSegmentId, skipSegmentLineageCheck) -> taskClient.allocateSegment(
            supervisorTaskId,
            row.getTimestamp()
        );
      }
=======
    final DataSchema dataSchema = ingestionSchema.getDataSchema();
    final ParallelIndexIOConfig ioConfig = ingestionSchema.getIOConfig();
    if (ioConfig.isAppendToExisting()) {
      return new ActionBasedSegmentAllocator(
          toolbox.getTaskActionClient(),
          dataSchema,
          (schema, row, sequenceName, previousSegmentId, skipSegmentLineageCheck) -> new SurrogateAction<>(
              supervisorTaskId,
              new SegmentAllocateAction(
                  schema.getDataSource(),
                  row.getTimestamp(),
                  schema.getGranularitySpec().getQueryGranularity(),
                  schema.getGranularitySpec().getSegmentGranularity(),
                  sequenceName,
                  previousSegmentId,
                  skipSegmentLineageCheck
              )
          )
      );
    } else {
      return (row, sequenceName, previousSegmentId, skipSegmentLineageCheck) -> taskClient.allocateSegment(
          supervisorTaskId,
          row.getTimestamp()
      );
>>>>>>> 62f0de9b
    }
  }

  /**
   * This method reads input data row by row and adds the read row to a proper segment using {@link BaseAppenderatorDriver}.
   * If there is no segment for the row, a new one is created.  Segments can be published in the middle of reading inputs
   * if one of below conditions are satisfied.
   *
   * <ul>
   * <li>
   * If the number of rows in a segment exceeds {@link ParallelIndexTuningConfig#maxRowsPerSegment}
   * </li>
   * <li>
   * If the number of rows added to {@link BaseAppenderatorDriver} so far exceeds {@link ParallelIndexTuningConfig#maxTotalRows}
   * </li>
   * </ul>
   *
   * At the end of this method, all the remaining segments are published.
   *
   * @return true if generated segments are successfully published, otherwise false
   */
  private List<DataSegment> generateAndPushSegments(
      final TaskToolbox toolbox,
      final ParallelIndexTaskClient taskClient,
      final FirehoseFactory firehoseFactory,
      final File firehoseTempDir
  ) throws IOException, InterruptedException
  {
    final DataSchema dataSchema = ingestionSchema.getDataSchema();
    final GranularitySpec granularitySpec = dataSchema.getGranularitySpec();
    final FireDepartment fireDepartmentForMetrics =
        new FireDepartment(dataSchema, new RealtimeIOConfig(null, null, null), null);
    final FireDepartmentMetrics fireDepartmentMetrics = fireDepartmentForMetrics.getMetrics();

    if (toolbox.getMonitorScheduler() != null) {
      toolbox.getMonitorScheduler().addMonitor(
          new RealtimeMetricsMonitor(
              Collections.singletonList(fireDepartmentForMetrics),
              Collections.singletonMap(DruidMetrics.TASK_ID, new String[]{getId()})
          )
      );
    }

    // Initialize maxRowsPerSegment and maxTotalRows lazily
    final ParallelIndexTuningConfig tuningConfig = ingestionSchema.getTuningConfig();
    @Nullable final Integer maxRowsPerSegment = IndexTask.getValidMaxRowsPerSegment(tuningConfig);
    @Nullable final Long maxTotalRows = IndexTask.getValidMaxTotalRows(tuningConfig);
    final long pushTimeout = tuningConfig.getPushTimeout();
    final boolean explicitIntervals = granularitySpec.bucketIntervals().isPresent();
    final SegmentAllocator segmentAllocator = createSegmentAllocator(toolbox, taskClient);

    try (
        final Appenderator appenderator = newAppenderator(fireDepartmentMetrics, toolbox, dataSchema, tuningConfig);
        final BatchAppenderatorDriver driver = newDriver(appenderator, toolbox, segmentAllocator);
        final Firehose firehose = firehoseFactory.connect(dataSchema.getParser(), firehoseTempDir)
    ) {
      driver.startJob();

      final List<DataSegment> pushedSegments = new ArrayList<>();

      while (firehose.hasMore()) {
        try {
          final InputRow inputRow = firehose.nextRow();

          if (inputRow == null) {
            fireDepartmentMetrics.incrementThrownAway();
            continue;
          }

          if (!Intervals.ETERNITY.contains(inputRow.getTimestamp())) {
            final String errorMsg = StringUtils.format(
                "Encountered row with timestamp that cannot be represented as a long: [%s]",
                inputRow
            );
            throw new ParseException(errorMsg);
          }

          if (explicitIntervals) {
            final Optional<Interval> optInterval = granularitySpec.bucketInterval(inputRow.getTimestamp());
            if (!optInterval.isPresent()) {
              fireDepartmentMetrics.incrementThrownAway();
              continue;
            }
          } else {
            final Granularity segmentGranularity = findSegmentGranularity(granularitySpec);
            final Interval timeChunk = segmentGranularity.bucket(inputRow.getTimestamp());
            if (!tryLockWithIntervals(toolbox.getTaskActionClient(), Collections.singletonList(timeChunk))) {
              throw new ISE("Failed to get locks for interval[%s]", timeChunk);
            }
          }

          // Segments are created as needed, using a single sequence name. They may be allocated from the overlord
          // (in append mode) or may be created on our own authority (in overwrite mode).
          final String sequenceName = getId();
          final AppenderatorDriverAddResult addResult = driver.add(inputRow, sequenceName);

          if (addResult.isOk()) {
            if (addResult.isPushRequired(maxRowsPerSegment, maxTotalRows)) {
              // There can be some segments waiting for being published even though any rows won't be added to them.
              // If those segments are not published here, the available space in appenderator will be kept to be small
              // which makes the size of segments smaller.
              final SegmentsAndMetadata pushed = driver.pushAllAndClear(pushTimeout);
              pushedSegments.addAll(pushed.getSegments());
              log.info("Pushed segments[%s]", pushed.getSegments());
            }
          } else {
            throw new ISE("Failed to add a row with timestamp[%s]", inputRow.getTimestamp());
          }

          fireDepartmentMetrics.incrementProcessed();
        }
        catch (ParseException e) {
          if (tuningConfig.isReportParseExceptions()) {
            throw e;
          } else {
            fireDepartmentMetrics.incrementUnparseable();
          }
        }
      }

      final SegmentsAndMetadata pushed = driver.pushAllAndClear(pushTimeout);
      pushedSegments.addAll(pushed.getSegments());
      log.info("Pushed segments[%s]", pushed.getSegments());

      return pushedSegments;
    }
    catch (TimeoutException | ExecutionException e) {
      throw new RuntimeException(e);
    }
  }

  private static Granularity findSegmentGranularity(GranularitySpec granularitySpec)
  {
    if (granularitySpec instanceof UniformGranularitySpec) {
      return granularitySpec.getSegmentGranularity();
    } else {
      return Granularities.ALL;
    }
  }

  private static Appenderator newAppenderator(
      FireDepartmentMetrics metrics,
      TaskToolbox toolbox,
      DataSchema dataSchema,
      ParallelIndexTuningConfig tuningConfig
  )
  {
    return Appenderators.createOffline(
        dataSchema,
        tuningConfig.withBasePersistDirectory(toolbox.getPersistDir()),
        metrics,
        toolbox.getSegmentPusher(),
        toolbox.getObjectMapper(),
        toolbox.getIndexIO(),
        toolbox.getIndexMergerV9()
    );
  }

  private static BatchAppenderatorDriver newDriver(
      final Appenderator appenderator,
      final TaskToolbox toolbox,
      final SegmentAllocator segmentAllocator
  )
  {
    return new BatchAppenderatorDriver(
        appenderator,
        segmentAllocator,
        new ActionBasedUsedSegmentChecker(toolbox.getTaskActionClient()),
        toolbox.getDataSegmentKiller()
    );
  }
}<|MERGE_RESOLUTION|>--- conflicted
+++ resolved
@@ -241,7 +241,6 @@
       ParallelIndexTaskClient taskClient
   )
   {
-<<<<<<< HEAD
     return new WrappingSegmentAllocator(toolbox, taskClient);
   }
 
@@ -279,6 +278,7 @@
 
     private SegmentAllocator createSegmentAllocator()
     {
+      // TODO: what if intervals are missing?
       if (!isChangeSegmentGranularity()) {
         return new ActionBasedSegmentAllocator(
             toolbox.getTaskActionClient(),
@@ -303,32 +303,6 @@
             row.getTimestamp()
         );
       }
-=======
-    final DataSchema dataSchema = ingestionSchema.getDataSchema();
-    final ParallelIndexIOConfig ioConfig = ingestionSchema.getIOConfig();
-    if (ioConfig.isAppendToExisting()) {
-      return new ActionBasedSegmentAllocator(
-          toolbox.getTaskActionClient(),
-          dataSchema,
-          (schema, row, sequenceName, previousSegmentId, skipSegmentLineageCheck) -> new SurrogateAction<>(
-              supervisorTaskId,
-              new SegmentAllocateAction(
-                  schema.getDataSource(),
-                  row.getTimestamp(),
-                  schema.getGranularitySpec().getQueryGranularity(),
-                  schema.getGranularitySpec().getSegmentGranularity(),
-                  sequenceName,
-                  previousSegmentId,
-                  skipSegmentLineageCheck
-              )
-          )
-      );
-    } else {
-      return (row, sequenceName, previousSegmentId, skipSegmentLineageCheck) -> taskClient.allocateSegment(
-          supervisorTaskId,
-          row.getTimestamp()
-      );
->>>>>>> 62f0de9b
     }
   }
 
