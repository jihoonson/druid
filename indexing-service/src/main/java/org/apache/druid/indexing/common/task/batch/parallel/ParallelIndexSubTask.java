--- conflicted
+++ resolved
@@ -439,7 +439,6 @@
     }
   }
 
-<<<<<<< HEAD
   private static Granularity findSegmentGranularity(GranularitySpec granularitySpec)
   {
     if (granularitySpec instanceof UniformGranularitySpec) {
@@ -449,25 +448,6 @@
     }
   }
 
-  private static boolean exceedMaxRowsInSegment(
-      @Nullable Integer maxRowsInSegment, // maxRowsInSegment can be null if numShards is set in indexTuningConfig
-      int numRowsInSegment
-  )
-  {
-    return maxRowsInSegment != null && maxRowsInSegment <= numRowsInSegment;
-  }
-
-  private static boolean exceedMaxRowsInAppenderator(
-      // maxRowsInAppenderator can be null if numShards is set in indexTuningConfig
-      @Nullable Long maxRowsInAppenderator,
-      long numRowsInAppenderator
-  )
-  {
-    return maxRowsInAppenderator != null && maxRowsInAppenderator <= numRowsInAppenderator;
-  }
-
-=======
->>>>>>> c35a39d7
   private static Appenderator newAppenderator(
       FireDepartmentMetrics metrics,
       TaskToolbox toolbox,
