/*
 * Licensed to the Apache Software Foundation (ASF) under one
 * or more contributor license agreements.  See the NOTICE file
 * distributed with this work for additional information
 * regarding copyright ownership.  The ASF licenses this file
 * to you under the Apache License, Version 2.0 (the
 * "License"); you may not use this file except in compliance
 * with the License.  You may obtain a copy of the License at
 *
 *   http://www.apache.org/licenses/LICENSE-2.0
 *
 * Unless required by applicable law or agreed to in writing,
 * software distributed under the License is distributed on an
 * "AS IS" BASIS, WITHOUT WARRANTIES OR CONDITIONS OF ANY
 * KIND, either express or implied.  See the License for the
 * specific language governing permissions and limitations
 * under the License.
 */

package org.apache.druid.indexing.common.task.batch.parallel;

import com.fasterxml.jackson.annotation.JacksonInject;
import com.fasterxml.jackson.annotation.JsonCreator;
import com.fasterxml.jackson.annotation.JsonProperty;
import com.google.common.annotations.VisibleForTesting;
import com.google.common.base.Optional;
import org.apache.commons.io.FileUtils;
import org.apache.druid.client.indexing.IndexingServiceClient;
import org.apache.druid.data.input.Firehose;
import org.apache.druid.data.input.FirehoseFactory;
import org.apache.druid.data.input.InputRow;
import org.apache.druid.indexer.TaskStatus;
import org.apache.druid.indexer.partitions.DynamicPartitionsSpec;
import org.apache.druid.indexing.appenderator.ActionBasedSegmentAllocator;
import org.apache.druid.indexing.common.LockGranularity;
import org.apache.druid.indexing.common.TaskToolbox;
import org.apache.druid.indexing.common.actions.SegmentAllocateAction;
import org.apache.druid.indexing.common.actions.SurrogateAction;
import org.apache.druid.indexing.common.actions.TaskActionClient;
import org.apache.druid.indexing.common.task.AbstractBatchIndexTask;
import org.apache.druid.indexing.common.task.BatchAppenderators;
import org.apache.druid.indexing.common.task.ClientBasedTaskInfoProvider;
import org.apache.druid.indexing.common.task.IndexTask;
import org.apache.druid.indexing.common.task.IndexTaskClientFactory;
import org.apache.druid.indexing.common.task.SegmentLockHelper;
import org.apache.druid.indexing.common.task.SegmentLockHelper.OverwritingRootGenerationPartitions;
import org.apache.druid.indexing.common.task.TaskResource;
import org.apache.druid.indexing.common.task.Tasks;
import org.apache.druid.java.util.common.ISE;
import org.apache.druid.java.util.common.Intervals;
import org.apache.druid.java.util.common.StringUtils;
import org.apache.druid.java.util.common.granularity.Granularity;
import org.apache.druid.java.util.common.logger.Logger;
import org.apache.druid.java.util.common.parsers.ParseException;
import org.apache.druid.query.DruidMetrics;
import org.apache.druid.segment.indexing.DataSchema;
import org.apache.druid.segment.indexing.RealtimeIOConfig;
import org.apache.druid.segment.indexing.granularity.ArbitraryGranularitySpec;
import org.apache.druid.segment.indexing.granularity.GranularitySpec;
import org.apache.druid.segment.realtime.FireDepartment;
import org.apache.druid.segment.realtime.FireDepartmentMetrics;
import org.apache.druid.segment.realtime.RealtimeMetricsMonitor;
import org.apache.druid.segment.realtime.appenderator.Appenderator;
import org.apache.druid.segment.realtime.appenderator.AppenderatorDriverAddResult;
import org.apache.druid.segment.realtime.appenderator.AppenderatorsManager;
import org.apache.druid.segment.realtime.appenderator.BaseAppenderatorDriver;
import org.apache.druid.segment.realtime.appenderator.BatchAppenderatorDriver;
import org.apache.druid.segment.realtime.appenderator.SegmentAllocator;
import org.apache.druid.segment.realtime.appenderator.SegmentIdWithShardSpec;
import org.apache.druid.segment.realtime.appenderator.SegmentsAndMetadata;
import org.apache.druid.timeline.DataSegment;
import org.apache.druid.timeline.VersionedIntervalTimeline;
import org.apache.druid.timeline.partition.NumberedOverwritingShardSpecFactory;
import org.apache.druid.timeline.partition.NumberedShardSpecFactory;
import org.apache.druid.timeline.partition.PartitionChunk;
import org.apache.druid.timeline.partition.ShardSpecFactory;
import org.joda.time.Interval;

import javax.annotation.Nullable;
import javax.annotation.concurrent.GuardedBy;
import java.io.File;
import java.io.IOException;
import java.util.Collections;
import java.util.HashSet;
import java.util.List;
import java.util.Map;
import java.util.Set;
import java.util.concurrent.ExecutionException;
import java.util.concurrent.TimeoutException;
import java.util.stream.Collectors;

/**
 * A worker task of {@link ParallelIndexSupervisorTask}. Similar to {@link IndexTask}, but this task
 * generates and pushes segments, and reports them to the {@link ParallelIndexSupervisorTask} instead of
 * publishing on its own.
 */
public class ParallelIndexSubTask extends AbstractBatchIndexTask
{
  public static final String TYPE = "best_effort_rollup";

  private static final Logger LOG = new Logger(ParallelIndexSubTask.class);

  private final int numAttempts;
  private final ParallelIndexIngestionSpec ingestionSchema;
  private final String supervisorTaskId;
  private final IndexingServiceClient indexingServiceClient;
  private final IndexTaskClientFactory<ParallelIndexTaskClient> taskClientFactory;
  private final AppenderatorsManager appenderatorsManager;

<<<<<<< HEAD
  @GuardedBy("this")
  private Appenderator appenderator;
  @GuardedBy("this")
  private Thread runThread;
  @GuardedBy("this")
  private boolean stopped = false;

=======
>>>>>>> befedf62
  /**
   * If intervals are missing in the granularitySpec, parallel index task runs in "dynamic locking mode".
   * In this mode, sub tasks ask new locks whenever they see a new row which is not covered by existing locks.
   * If this task is overwriting existing segments, then we should know this task is changing segment granularity
   * in advance to know what types of lock we should use. However, if intervals are missing, we can't know
   * the segment granularity of existing segments until the task reads all data because we don't know what segments
   * are going to be overwritten. As a result, we assume that segment granularity is going to be changed if intervals
   * are missing and force to use timeChunk lock.
   *
   * This variable is initialized in the constructor and used in {@link #run} to log that timeChunk lock was enforced
   * in the task logs.
   */
  private final boolean missingIntervalsInOverwriteMode;

  @JsonCreator
  public ParallelIndexSubTask(
      // id shouldn't be null except when this task is created by ParallelIndexSupervisorTask
      @JsonProperty("id") @Nullable final String id,
      @JsonProperty("groupId") final String groupId,
      @JsonProperty("resource") final TaskResource taskResource,
      @JsonProperty("supervisorTaskId") final String supervisorTaskId,
      @JsonProperty("numAttempts") final int numAttempts, // zero-based counting
      @JsonProperty("spec") final ParallelIndexIngestionSpec ingestionSchema,
      @JsonProperty("context") final Map<String, Object> context,
      @JacksonInject IndexingServiceClient indexingServiceClient,
      @JacksonInject IndexTaskClientFactory<ParallelIndexTaskClient> taskClientFactory,
      @JacksonInject AppenderatorsManager appenderatorsManager
  )
  {
    super(
        getOrMakeId(id, TYPE, ingestionSchema.getDataSchema().getDataSource()),
        groupId,
        taskResource,
        ingestionSchema.getDataSchema().getDataSource(),
        context
    );

    if (ingestionSchema.getTuningConfig().isForceGuaranteedRollup()) {
      throw new UnsupportedOperationException("Guaranteed rollup is not supported");
    }

    this.numAttempts = numAttempts;
    this.ingestionSchema = ingestionSchema;
    this.supervisorTaskId = supervisorTaskId;
    this.indexingServiceClient = indexingServiceClient;
    this.taskClientFactory = taskClientFactory;
    this.appenderatorsManager = appenderatorsManager;
    this.missingIntervalsInOverwriteMode = !ingestionSchema.getIOConfig().isAppendToExisting()
                                           && !ingestionSchema.getDataSchema()
                                                              .getGranularitySpec()
                                                              .bucketIntervals()
                                                              .isPresent();
    if (missingIntervalsInOverwriteMode) {
      addToContext(Tasks.FORCE_TIME_CHUNK_LOCK_KEY, true);
    }
  }

  @Override
  public int getPriority()
  {
    return getContextValue(Tasks.PRIORITY_KEY, Tasks.DEFAULT_BATCH_INDEX_TASK_PRIORITY);
  }

  @Override
  public String getType()
  {
    return TYPE;
  }

  @Override
  public boolean isReady(TaskActionClient taskActionClient) throws IOException
  {
    return determineLockGranularityAndTryLock(taskActionClient, ingestionSchema.getDataSchema().getGranularitySpec());
  }

  @JsonProperty
  public int getNumAttempts()
  {
    return numAttempts;
  }

  @JsonProperty("spec")
  public ParallelIndexIngestionSpec getIngestionSchema()
  {
    return ingestionSchema;
  }

  @JsonProperty
  public String getSupervisorTaskId()
  {
    return supervisorTaskId;
  }

  @Override
  public TaskStatus runTask(final TaskToolbox toolbox) throws Exception
  {
    if (missingIntervalsInOverwriteMode) {
      LOG.warn(
          "Intervals are missing in granularitySpec while this task is potentially overwriting existing segments. "
          + "Forced to use timeChunk lock."
      );
    }
    final FirehoseFactory firehoseFactory = ingestionSchema.getIOConfig().getFirehoseFactory();

    final File firehoseTempDir = toolbox.getFirehoseTemporaryDir();
    // Firehose temporary directory is automatically removed when this IndexTask completes.
    FileUtils.forceMkdir(firehoseTempDir);

    final ParallelIndexTaskClient taskClient = taskClientFactory.build(
        new ClientBasedTaskInfoProvider(indexingServiceClient),
        getId(),
        1, // always use a single http thread
        ingestionSchema.getTuningConfig().getChatHandlerTimeout(),
        ingestionSchema.getTuningConfig().getChatHandlerNumRetries()
    );
    final Set<DataSegment> pushedSegments = generateAndPushSegments(
        toolbox,
        taskClient,
        firehoseFactory,
        firehoseTempDir
    );

    // Find inputSegments overshadowed by pushedSegments
    final Set<DataSegment> allSegments = new HashSet<>(getSegmentLockHelper().getLockedExistingSegments());
    allSegments.addAll(pushedSegments);
    final VersionedIntervalTimeline<String, DataSegment> timeline = VersionedIntervalTimeline.forSegments(allSegments);
    final Set<DataSegment> oldSegments = timeline.findFullyOvershadowed()
                                                 .stream()
                                                 .flatMap(holder -> holder.getObject().stream())
                                                 .map(PartitionChunk::getObject)
                                                 .collect(Collectors.toSet());
    taskClient.report(supervisorTaskId, new PushedSegmentsReport(getId(), oldSegments, pushedSegments));

    return TaskStatus.success(getId());
  }

  @Override
  public boolean requireLockExistingSegments()
  {
    return !ingestionSchema.getIOConfig().isAppendToExisting();
  }

  @Override
  public List<DataSegment> findSegmentsToLock(TaskActionClient taskActionClient, List<Interval> intervals)
      throws IOException
  {
    return findInputSegments(
        getDataSource(),
        taskActionClient,
        intervals,
        ingestionSchema.getIOConfig().getFirehoseFactory()
    );
  }

  @Override
  public boolean isPerfectRollup()
  {
    return false;
  }

  @Nullable
  @Override
  public Granularity getSegmentGranularity()
  {
    final GranularitySpec granularitySpec = ingestionSchema.getDataSchema().getGranularitySpec();
    if (granularitySpec instanceof ArbitraryGranularitySpec) {
      return null;
    } else {
      return granularitySpec.getSegmentGranularity();
    }
  }

  @VisibleForTesting
  SegmentAllocator createSegmentAllocator(TaskToolbox toolbox, ParallelIndexTaskClient taskClient)
  {
    return new WrappingSegmentAllocator(toolbox, taskClient);
  }

  private class WrappingSegmentAllocator implements SegmentAllocator
  {
    private final TaskToolbox toolbox;
    private final ParallelIndexTaskClient taskClient;

    private SegmentAllocator internalAllocator;

    private WrappingSegmentAllocator(TaskToolbox toolbox, ParallelIndexTaskClient taskClient)
    {
      this.toolbox = toolbox;
      this.taskClient = taskClient;
    }

    @Override
    public SegmentIdWithShardSpec allocate(
        InputRow row,
        String sequenceName,
        String previousSegmentId,
        boolean skipSegmentLineageCheck
    ) throws IOException
    {
      if (internalAllocator == null) {
        internalAllocator = createSegmentAllocator();
      }
      return internalAllocator.allocate(row, sequenceName, previousSegmentId, skipSegmentLineageCheck);
    }

    private SegmentAllocator createSegmentAllocator()
    {
      final GranularitySpec granularitySpec = ingestionSchema.getDataSchema().getGranularitySpec();
      final SegmentLockHelper segmentLockHelper = getSegmentLockHelper();
      if (ingestionSchema.getIOConfig().isAppendToExisting() || isUseSegmentLock()) {
        return new ActionBasedSegmentAllocator(
            toolbox.getTaskActionClient(),
            ingestionSchema.getDataSchema(),
            (schema, row, sequenceName, previousSegmentId, skipSegmentLineageCheck) -> {
              final Interval interval = granularitySpec
                  .bucketInterval(row.getTimestamp())
                  .or(granularitySpec.getSegmentGranularity().bucket(row.getTimestamp()));

              final ShardSpecFactory shardSpecFactory;
              if (segmentLockHelper.hasOverwritingRootGenerationPartition(interval)) {
                final OverwritingRootGenerationPartitions overwritingSegmentMeta = segmentLockHelper
                    .getOverwritingRootGenerationPartition(interval);
                if (overwritingSegmentMeta == null) {
                  throw new ISE("Can't find overwritingSegmentMeta for interval[%s]", interval);
                }
                shardSpecFactory = new NumberedOverwritingShardSpecFactory(
                    overwritingSegmentMeta.getStartRootPartitionId(),
                    overwritingSegmentMeta.getEndRootPartitionId(),
                    overwritingSegmentMeta.getMinorVersionForNewSegments()
                );
              } else {
                shardSpecFactory = NumberedShardSpecFactory.instance();
              }

              return new SurrogateAction<>(
                  supervisorTaskId,
                  new SegmentAllocateAction(
                      schema.getDataSource(),
                      row.getTimestamp(),
                      schema.getGranularitySpec().getQueryGranularity(),
                      schema.getGranularitySpec().getSegmentGranularity(),
                      sequenceName,
                      previousSegmentId,
                      skipSegmentLineageCheck,
                      shardSpecFactory,
                      isUseSegmentLock() ? LockGranularity.SEGMENT : LockGranularity.TIME_CHUNK
                  )
              );
            }
        );
      } else {
        return (row, sequenceName, previousSegmentId, skipSegmentLineageCheck) -> taskClient.allocateSegment(
            supervisorTaskId,
            row.getTimestamp()
        );
      }
    }
  }

  /**
   * This method reads input data row by row and adds the read row to a proper segment using {@link BaseAppenderatorDriver}.
   * If there is no segment for the row, a new one is created.  Segments can be published in the middle of reading inputs
   * if one of below conditions are satisfied.
   *
   * <ul>
   * <li>
   * If the number of rows in a segment exceeds {@link DynamicPartitionsSpec#maxRowsPerSegment}
   * </li>
   * <li>
   * If the number of rows added to {@link BaseAppenderatorDriver} so far exceeds {@link DynamicPartitionsSpec#maxTotalRows}
   * </li>
   * </ul>
   *
   * At the end of this method, all the remaining segments are published.
   *
   * @return true if generated segments are successfully published, otherwise false
   */
  private Set<DataSegment> generateAndPushSegments(
      final TaskToolbox toolbox,
      final ParallelIndexTaskClient taskClient,
      final FirehoseFactory firehoseFactory,
      final File firehoseTempDir
  ) throws IOException, InterruptedException
  {
    final DataSchema dataSchema = ingestionSchema.getDataSchema();
    final GranularitySpec granularitySpec = dataSchema.getGranularitySpec();
    final FireDepartment fireDepartmentForMetrics =
        new FireDepartment(dataSchema, new RealtimeIOConfig(null, null), null);
    final FireDepartmentMetrics fireDepartmentMetrics = fireDepartmentForMetrics.getMetrics();

    if (toolbox.getMonitorScheduler() != null) {
      toolbox.getMonitorScheduler().addMonitor(
          new RealtimeMetricsMonitor(
              Collections.singletonList(fireDepartmentForMetrics),
              Collections.singletonMap(DruidMetrics.TASK_ID, new String[]{getId()})
          )
      );
    }

    final ParallelIndexTuningConfig tuningConfig = ingestionSchema.getTuningConfig();
    final DynamicPartitionsSpec partitionsSpec = (DynamicPartitionsSpec) tuningConfig.getGivenOrDefaultPartitionsSpec();
    final long pushTimeout = tuningConfig.getPushTimeout();
    final boolean explicitIntervals = granularitySpec.bucketIntervals().isPresent();
    final SegmentAllocator segmentAllocator = createSegmentAllocator(toolbox, taskClient);

    try (
        final Appenderator appenderator = BatchAppenderators.newAppenderator(
            getId(),
            appenderatorsManager,
            fireDepartmentMetrics,
            toolbox,
            dataSchema,
            tuningConfig
        );
        final BatchAppenderatorDriver driver = BatchAppenderators.newDriver(appenderator, toolbox, segmentAllocator);
        final Firehose firehose = firehoseFactory.connect(dataSchema.getParser(), firehoseTempDir)
    ) {
<<<<<<< HEAD
      synchronized (this) {
        this.appenderator = appenderator;
      }
=======
      registerResourceCloserOnAbnormalExit(config -> appenderator.closeNow());
>>>>>>> befedf62
      driver.startJob();

      final Set<DataSegment> pushedSegments = new HashSet<>();

      while (firehose.hasMore()) {
        try {
          final InputRow inputRow = firehose.nextRow();

          if (inputRow == null) {
            fireDepartmentMetrics.incrementThrownAway();
            continue;
          }

          if (!Intervals.ETERNITY.contains(inputRow.getTimestamp())) {
            final String errorMsg = StringUtils.format(
                "Encountered row with timestamp that cannot be represented as a long: [%s]",
                inputRow
            );
            throw new ParseException(errorMsg);
          }

          if (explicitIntervals) {
            final Optional<Interval> optInterval = granularitySpec.bucketInterval(inputRow.getTimestamp());
            if (!optInterval.isPresent()) {
              fireDepartmentMetrics.incrementThrownAway();
              continue;
            }
          }

          // Segments are created as needed, using a single sequence name. They may be allocated from the overlord
          // (in append mode) or may be created on our own authority (in overwrite mode).
          final String sequenceName = getId();
          final AppenderatorDriverAddResult addResult = driver.add(inputRow, sequenceName);

          if (addResult.isOk()) {
            final boolean isPushRequired = addResult.isPushRequired(
                partitionsSpec.getMaxRowsPerSegment(),
                partitionsSpec.getMaxTotalRows()
            );
            if (isPushRequired) {
              // There can be some segments waiting for being published even though any rows won't be added to them.
              // If those segments are not published here, the available space in appenderator will be kept to be small
              // which makes the size of segments smaller.
              final SegmentsAndMetadata pushed = driver.pushAllAndClear(pushTimeout);
              pushedSegments.addAll(pushed.getSegments());
              LOG.info("Pushed segments[%s]", pushed.getSegments());
            }
          } else {
            throw new ISE("Failed to add a row with timestamp[%s]", inputRow.getTimestamp());
          }

          fireDepartmentMetrics.incrementProcessed();
        }
        catch (ParseException e) {
          if (tuningConfig.isReportParseExceptions()) {
            throw e;
          } else {
            fireDepartmentMetrics.incrementUnparseable();
          }
        }
      }

      final SegmentsAndMetadata pushed = driver.pushAllAndClear(pushTimeout);
      pushedSegments.addAll(pushed.getSegments());
      LOG.info("Pushed segments[%s]", pushed.getSegments());

      return pushedSegments;
    }
    catch (TimeoutException | ExecutionException e) {
      throw new RuntimeException(e);
    }
  }

<<<<<<< HEAD
  @Override
  public void stopGracefully(TaskConfig taskConfig)
  {
    synchronized (this) {
      stopped = true;
      if (appenderator != null) {
        appenderator.closeNow();
      }
      if (runThread != null) {
        runThread.interrupt();
      }
    }
=======
  private Appenderator newAppenderator(
      FireDepartmentMetrics metrics,
      TaskToolbox toolbox,
      DataSchema dataSchema,
      ParallelIndexTuningConfig tuningConfig
  )
  {
    return appenderatorsManager.createOfflineAppenderatorForTask(
        getId(),
        dataSchema,
        tuningConfig.withBasePersistDirectory(toolbox.getPersistDir()),
        metrics,
        toolbox.getSegmentPusher(),
        toolbox.getObjectMapper(),
        toolbox.getIndexIO(),
        toolbox.getIndexMergerV9()
    );
  }

  private static BatchAppenderatorDriver newDriver(
      final Appenderator appenderator,
      final TaskToolbox toolbox,
      final SegmentAllocator segmentAllocator
  )
  {
    return new BatchAppenderatorDriver(
        appenderator,
        segmentAllocator,
        new ActionBasedUsedSegmentChecker(toolbox.getTaskActionClient()),
        toolbox.getDataSegmentKiller()
    );
>>>>>>> befedf62
  }
}<|MERGE_RESOLUTION|>--- conflicted
+++ resolved
@@ -77,7 +77,6 @@
 import org.joda.time.Interval;
 
 import javax.annotation.Nullable;
-import javax.annotation.concurrent.GuardedBy;
 import java.io.File;
 import java.io.IOException;
 import java.util.Collections;
@@ -107,16 +106,6 @@
   private final IndexTaskClientFactory<ParallelIndexTaskClient> taskClientFactory;
   private final AppenderatorsManager appenderatorsManager;
 
-<<<<<<< HEAD
-  @GuardedBy("this")
-  private Appenderator appenderator;
-  @GuardedBy("this")
-  private Thread runThread;
-  @GuardedBy("this")
-  private boolean stopped = false;
-
-=======
->>>>>>> befedf62
   /**
    * If intervals are missing in the granularitySpec, parallel index task runs in "dynamic locking mode".
    * In this mode, sub tasks ask new locks whenever they see a new row which is not covered by existing locks.
@@ -434,13 +423,7 @@
         final BatchAppenderatorDriver driver = BatchAppenderators.newDriver(appenderator, toolbox, segmentAllocator);
         final Firehose firehose = firehoseFactory.connect(dataSchema.getParser(), firehoseTempDir)
     ) {
-<<<<<<< HEAD
-      synchronized (this) {
-        this.appenderator = appenderator;
-      }
-=======
       registerResourceCloserOnAbnormalExit(config -> appenderator.closeNow());
->>>>>>> befedf62
       driver.startJob();
 
       final Set<DataSegment> pushedSegments = new HashSet<>();
@@ -513,52 +496,4 @@
       throw new RuntimeException(e);
     }
   }
-
-<<<<<<< HEAD
-  @Override
-  public void stopGracefully(TaskConfig taskConfig)
-  {
-    synchronized (this) {
-      stopped = true;
-      if (appenderator != null) {
-        appenderator.closeNow();
-      }
-      if (runThread != null) {
-        runThread.interrupt();
-      }
-    }
-=======
-  private Appenderator newAppenderator(
-      FireDepartmentMetrics metrics,
-      TaskToolbox toolbox,
-      DataSchema dataSchema,
-      ParallelIndexTuningConfig tuningConfig
-  )
-  {
-    return appenderatorsManager.createOfflineAppenderatorForTask(
-        getId(),
-        dataSchema,
-        tuningConfig.withBasePersistDirectory(toolbox.getPersistDir()),
-        metrics,
-        toolbox.getSegmentPusher(),
-        toolbox.getObjectMapper(),
-        toolbox.getIndexIO(),
-        toolbox.getIndexMergerV9()
-    );
-  }
-
-  private static BatchAppenderatorDriver newDriver(
-      final Appenderator appenderator,
-      final TaskToolbox toolbox,
-      final SegmentAllocator segmentAllocator
-  )
-  {
-    return new BatchAppenderatorDriver(
-        appenderator,
-        segmentAllocator,
-        new ActionBasedUsedSegmentChecker(toolbox.getTaskActionClient()),
-        toolbox.getDataSegmentKiller()
-    );
->>>>>>> befedf62
-  }
 }