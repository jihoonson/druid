/*
 * Licensed to the Apache Software Foundation (ASF) under one
 * or more contributor license agreements.  See the NOTICE file
 * distributed with this work for additional information
 * regarding copyright ownership.  The ASF licenses this file
 * to you under the Apache License, Version 2.0 (the
 * "License"); you may not use this file except in compliance
 * with the License.  You may obtain a copy of the License at
 *
 *   http://www.apache.org/licenses/LICENSE-2.0
 *
 * Unless required by applicable law or agreed to in writing,
 * software distributed under the License is distributed on an
 * "AS IS" BASIS, WITHOUT WARRANTIES OR CONDITIONS OF ANY
 * KIND, either express or implied.  See the License for the
 * specific language governing permissions and limitations
 * under the License.
 */

package org.apache.druid.indexing.common.task;

import com.fasterxml.jackson.annotation.JacksonInject;
import com.fasterxml.jackson.annotation.JsonCreator;
import com.fasterxml.jackson.annotation.JsonIgnore;
import com.fasterxml.jackson.annotation.JsonInclude;
import com.fasterxml.jackson.annotation.JsonInclude.Include;
import com.fasterxml.jackson.annotation.JsonProperty;
import com.fasterxml.jackson.annotation.JsonTypeName;
import com.fasterxml.jackson.databind.ObjectMapper;
import com.google.common.base.Optional;
import com.google.common.base.Preconditions;
import com.google.common.base.Throwables;
import com.google.common.collect.ImmutableList;
import com.google.common.collect.Lists;
import com.google.common.hash.HashFunction;
import com.google.common.hash.Hashing;
import com.google.common.util.concurrent.ListenableFuture;
import org.apache.druid.data.input.FiniteFirehoseFactory;
import org.apache.druid.data.input.FirehoseFactory;
import org.apache.druid.data.input.FirehoseFactoryToInputSourceAdaptor;
import org.apache.druid.data.input.InputFormat;
import org.apache.druid.data.input.InputRow;
import org.apache.druid.data.input.InputRowSchema;
import org.apache.druid.data.input.InputSource;
import org.apache.druid.data.input.InputSourceReader;
import org.apache.druid.data.input.Rows;
import org.apache.druid.data.input.impl.InputRowParser;
import org.apache.druid.data.input.impl.ParseSpec;
import org.apache.druid.hll.HyperLogLogCollector;
import org.apache.druid.indexer.Checks;
import org.apache.druid.indexer.IngestionState;
import org.apache.druid.indexer.Property;
import org.apache.druid.indexer.TaskStatus;
import org.apache.druid.indexer.partitions.DynamicPartitionsSpec;
import org.apache.druid.indexer.partitions.HashedPartitionsSpec;
import org.apache.druid.indexer.partitions.PartitionsSpec;
import org.apache.druid.indexing.common.IngestionStatsAndErrorsTaskReport;
import org.apache.druid.indexing.common.IngestionStatsAndErrorsTaskReportData;
import org.apache.druid.indexing.common.LockGranularity;
import org.apache.druid.indexing.common.TaskRealtimeMetricsMonitorBuilder;
import org.apache.druid.indexing.common.TaskReport;
import org.apache.druid.indexing.common.TaskToolbox;
import org.apache.druid.indexing.common.actions.SegmentTransactionalInsertAction;
import org.apache.druid.indexing.common.actions.TaskActionClient;
import org.apache.druid.indexing.common.stats.RowIngestionMeters;
import org.apache.druid.indexing.common.stats.RowIngestionMetersFactory;
import org.apache.druid.indexing.common.stats.TaskRealtimeMetricsMonitor;
<<<<<<< HEAD
=======
import org.apache.druid.indexing.common.task.batch.parallel.iterator.DefaultIndexTaskInputRowIteratorBuilder;
import org.apache.druid.indexing.overlord.sampler.InputSourceSampler;
>>>>>>> 44581133
import org.apache.druid.java.util.common.IAE;
import org.apache.druid.java.util.common.ISE;
import org.apache.druid.java.util.common.Intervals;
import org.apache.druid.java.util.common.JodaUtils;
import org.apache.druid.java.util.common.Pair;
import org.apache.druid.java.util.common.StringUtils;
import org.apache.druid.java.util.common.granularity.Granularity;
import org.apache.druid.java.util.common.guava.Comparators;
import org.apache.druid.java.util.common.logger.Logger;
import org.apache.druid.java.util.common.parsers.CloseableIterator;
import org.apache.druid.java.util.common.parsers.ParseException;
import org.apache.druid.query.aggregation.AggregatorFactory;
import org.apache.druid.segment.IndexSpec;
import org.apache.druid.segment.indexing.BatchIOConfig;
import org.apache.druid.segment.indexing.DataSchema;
import org.apache.druid.segment.indexing.IngestionSpec;
import org.apache.druid.segment.indexing.RealtimeIOConfig;
import org.apache.druid.segment.indexing.TuningConfig;
import org.apache.druid.segment.indexing.granularity.ArbitraryGranularitySpec;
import org.apache.druid.segment.indexing.granularity.GranularitySpec;
import org.apache.druid.segment.realtime.FireDepartment;
import org.apache.druid.segment.realtime.FireDepartmentMetrics;
import org.apache.druid.segment.realtime.appenderator.Appenderator;
import org.apache.druid.segment.realtime.appenderator.AppenderatorConfig;
import org.apache.druid.segment.realtime.appenderator.AppenderatorsManager;
import org.apache.druid.segment.realtime.appenderator.BaseAppenderatorDriver;
import org.apache.druid.segment.realtime.appenderator.BatchAppenderatorDriver;
import org.apache.druid.segment.realtime.appenderator.SegmentsAndMetadata;
import org.apache.druid.segment.realtime.appenderator.TransactionalSegmentPublisher;
import org.apache.druid.segment.realtime.firehose.ChatHandler;
import org.apache.druid.segment.realtime.firehose.ChatHandlerProvider;
import org.apache.druid.segment.writeout.SegmentWriteOutMediumFactory;
import org.apache.druid.server.security.Action;
import org.apache.druid.server.security.AuthorizerMapper;
import org.apache.druid.timeline.DataSegment;
import org.apache.druid.timeline.partition.HashBasedNumberedShardSpec;
import org.apache.druid.timeline.partition.NumberedShardSpec;
import org.apache.druid.timeline.partition.ShardSpec;
import org.apache.druid.timeline.partition.ShardSpecFactory;
import org.apache.druid.utils.CircularBuffer;
import org.codehaus.plexus.util.FileUtils;
import org.joda.time.Interval;
import org.joda.time.Period;

import javax.annotation.Nullable;
import javax.servlet.http.HttpServletRequest;
import javax.ws.rs.GET;
import javax.ws.rs.Path;
import javax.ws.rs.Produces;
import javax.ws.rs.QueryParam;
import javax.ws.rs.core.Context;
import javax.ws.rs.core.MediaType;
import javax.ws.rs.core.Response;
import java.io.File;
import java.io.IOException;
import java.util.ArrayList;
import java.util.Arrays;
import java.util.Collections;
import java.util.HashMap;
import java.util.List;
import java.util.Map;
import java.util.Objects;
import java.util.Set;
import java.util.TreeMap;
import java.util.concurrent.ExecutionException;
import java.util.concurrent.TimeUnit;
import java.util.concurrent.TimeoutException;
import java.util.stream.Collectors;

public class IndexTask extends AbstractBatchIndexTask implements ChatHandler
{
  private static final Logger log = new Logger(IndexTask.class);
  private static final HashFunction HASH_FUNCTION = Hashing.murmur3_128();
  private static final String TYPE = "index";

  private static String makeGroupId(IndexIngestionSpec ingestionSchema)
  {
    return makeGroupId(ingestionSchema.ioConfig.appendToExisting, ingestionSchema.dataSchema.getDataSource());
  }

  private static String makeGroupId(boolean isAppendToExisting, String dataSource)
  {
    if (isAppendToExisting) {
      // Shared locking group for all tasks that append, since they are OK to run concurrently.
      return StringUtils.format("%s_append_%s", TYPE, dataSource);
    } else {
      // Return null, one locking group per task.
      return null;
    }
  }

  @JsonIgnore
  private final IndexIngestionSpec ingestionSchema;

  @JsonIgnore
  private IngestionState ingestionState;

  @JsonIgnore
  private final AuthorizerMapper authorizerMapper;

  @JsonIgnore
  private final Optional<ChatHandlerProvider> chatHandlerProvider;

  @JsonIgnore
  private final RowIngestionMeters determinePartitionsMeters;

  @JsonIgnore
  private final RowIngestionMeters buildSegmentsMeters;

  @JsonIgnore
  private final CircularBuffer<Throwable> buildSegmentsSavedParseExceptions;

  @JsonIgnore
  private final CircularBuffer<Throwable> determinePartitionsSavedParseExceptions;

  @JsonIgnore
  private String errorMsg;

  @JsonIgnore
  private final AppenderatorsManager appenderatorsManager;

  @JsonCreator
  public IndexTask(
      @JsonProperty("id") final String id,
      @JsonProperty("resource") final TaskResource taskResource,
      @JsonProperty("spec") final IndexIngestionSpec ingestionSchema,
      @JsonProperty("context") final Map<String, Object> context,
      @JacksonInject AuthorizerMapper authorizerMapper,
      @JacksonInject ChatHandlerProvider chatHandlerProvider,
      @JacksonInject RowIngestionMetersFactory rowIngestionMetersFactory,
      @JacksonInject AppenderatorsManager appenderatorsManager
  )
  {
    this(
        id,
        makeGroupId(ingestionSchema),
        taskResource,
        ingestionSchema.dataSchema.getDataSource(),
        ingestionSchema,
        context,
        authorizerMapper,
        chatHandlerProvider,
        rowIngestionMetersFactory,
        appenderatorsManager
    );
  }

  public IndexTask(
      String id,
      String groupId,
      TaskResource resource,
      String dataSource,
      IndexIngestionSpec ingestionSchema,
      Map<String, Object> context,
      AuthorizerMapper authorizerMapper,
      ChatHandlerProvider chatHandlerProvider,
      RowIngestionMetersFactory rowIngestionMetersFactory,
      AppenderatorsManager appenderatorsManager
  )
  {
    super(
        getOrMakeId(id, TYPE, dataSource),
        groupId,
        resource,
        dataSource,
        context
    );
    this.ingestionSchema = ingestionSchema;
    this.authorizerMapper = authorizerMapper;
    this.chatHandlerProvider = Optional.fromNullable(chatHandlerProvider);
    if (ingestionSchema.getTuningConfig().getMaxSavedParseExceptions() > 0) {
      determinePartitionsSavedParseExceptions = new CircularBuffer<>(
          ingestionSchema.getTuningConfig().getMaxSavedParseExceptions()
      );

      buildSegmentsSavedParseExceptions = new CircularBuffer<>(
          ingestionSchema.getTuningConfig().getMaxSavedParseExceptions()
      );
    } else {
      determinePartitionsSavedParseExceptions = null;
      buildSegmentsSavedParseExceptions = null;
    }
    this.ingestionState = IngestionState.NOT_STARTED;
    this.determinePartitionsMeters = rowIngestionMetersFactory.createRowIngestionMeters();
    this.buildSegmentsMeters = rowIngestionMetersFactory.createRowIngestionMeters();
    this.appenderatorsManager = appenderatorsManager;
  }

  @Override
  public String getType()
  {
    return TYPE;
  }

  @Override
  public boolean isReady(TaskActionClient taskActionClient) throws Exception
  {
    return determineLockGranularityAndTryLock(taskActionClient, ingestionSchema.dataSchema.getGranularitySpec());
  }

  @Override
  public boolean requireLockExistingSegments()
  {
    return isGuaranteedRollup(ingestionSchema.ioConfig, ingestionSchema.tuningConfig)
           || !ingestionSchema.ioConfig.isAppendToExisting();
  }

  @Override
  public List<DataSegment> findSegmentsToLock(TaskActionClient taskActionClient, List<Interval> intervals)
      throws IOException
  {
    return findInputSegments(
        getDataSource(),
        taskActionClient,
        intervals,
        ingestionSchema.ioConfig.firehoseFactory
    );
  }

  @Override
  public boolean isPerfectRollup()
  {
    return isGuaranteedRollup(ingestionSchema.ioConfig, ingestionSchema.tuningConfig);
  }

  @Nullable
  @Override
  public Granularity getSegmentGranularity()
  {
    final GranularitySpec granularitySpec = ingestionSchema.getDataSchema().getGranularitySpec();
    if (granularitySpec instanceof ArbitraryGranularitySpec) {
      return null;
    } else {
      return granularitySpec.getSegmentGranularity();
    }
  }

  @GET
  @Path("/unparseableEvents")
  @Produces(MediaType.APPLICATION_JSON)
  public Response getUnparseableEvents(
      @Context final HttpServletRequest req,
      @QueryParam("full") String full
  )
  {
    IndexTaskUtils.datasourceAuthorizationCheck(req, Action.READ, getDataSource(), authorizerMapper);
    Map<String, List<String>> events = new HashMap<>();

    boolean needsDeterminePartitions = false;
    boolean needsBuildSegments = false;

    if (full != null) {
      needsDeterminePartitions = true;
      needsBuildSegments = true;
    } else {
      switch (ingestionState) {
        case DETERMINE_PARTITIONS:
          needsDeterminePartitions = true;
          break;
        case BUILD_SEGMENTS:
        case COMPLETED:
          needsBuildSegments = true;
          break;
        default:
          break;
      }
    }

    if (needsDeterminePartitions) {
      events.put(
          RowIngestionMeters.DETERMINE_PARTITIONS,
          IndexTaskUtils.getMessagesFromSavedParseExceptions(determinePartitionsSavedParseExceptions)
      );
    }

    if (needsBuildSegments) {
      events.put(
          RowIngestionMeters.BUILD_SEGMENTS,
          IndexTaskUtils.getMessagesFromSavedParseExceptions(buildSegmentsSavedParseExceptions)
      );
    }

    return Response.ok(events).build();
  }

  private Map<String, Object> doGetRowStats(String full)
  {
    Map<String, Object> returnMap = new HashMap<>();
    Map<String, Object> totalsMap = new HashMap<>();
    Map<String, Object> averagesMap = new HashMap<>();

    boolean needsDeterminePartitions = false;
    boolean needsBuildSegments = false;

    if (full != null) {
      needsDeterminePartitions = true;
      needsBuildSegments = true;
    } else {
      switch (ingestionState) {
        case DETERMINE_PARTITIONS:
          needsDeterminePartitions = true;
          break;
        case BUILD_SEGMENTS:
        case COMPLETED:
          needsBuildSegments = true;
          break;
        default:
          break;
      }
    }

    if (needsDeterminePartitions) {
      totalsMap.put(
          RowIngestionMeters.DETERMINE_PARTITIONS,
          determinePartitionsMeters.getTotals()
      );
      averagesMap.put(
          RowIngestionMeters.DETERMINE_PARTITIONS,
          determinePartitionsMeters.getMovingAverages()
      );
    }

    if (needsBuildSegments) {
      totalsMap.put(
          RowIngestionMeters.BUILD_SEGMENTS,
          buildSegmentsMeters.getTotals()
      );
      averagesMap.put(
          RowIngestionMeters.BUILD_SEGMENTS,
          buildSegmentsMeters.getMovingAverages()
      );
    }

    returnMap.put("totals", totalsMap);
    returnMap.put("movingAverages", averagesMap);
    return returnMap;
  }

  @GET
  @Path("/rowStats")
  @Produces(MediaType.APPLICATION_JSON)
  public Response getRowStats(
      @Context final HttpServletRequest req,
      @QueryParam("full") String full
  )
  {
    IndexTaskUtils.datasourceAuthorizationCheck(req, Action.READ, getDataSource(), authorizerMapper);
    return Response.ok(doGetRowStats(full)).build();
  }

  @GET
  @Path("/liveReports")
  @Produces(MediaType.APPLICATION_JSON)
  public Response getLiveReports(
      @Context final HttpServletRequest req,
      @QueryParam("full") String full
  )
  {
    IndexTaskUtils.datasourceAuthorizationCheck(req, Action.READ, getDataSource(), authorizerMapper);
    Map<String, Object> returnMap = new HashMap<>();
    Map<String, Object> ingestionStatsAndErrors = new HashMap<>();
    Map<String, Object> payload = new HashMap<>();
    Map<String, Object> events = getTaskCompletionUnparseableEvents();

    payload.put("ingestionState", ingestionState);
    payload.put("unparseableEvents", events);
    payload.put("rowStats", doGetRowStats(full));

    ingestionStatsAndErrors.put("taskId", getId());
    ingestionStatsAndErrors.put("payload", payload);
    ingestionStatsAndErrors.put("type", "ingestionStatsAndErrors");

    returnMap.put("ingestionStatsAndErrors", ingestionStatsAndErrors);
    return Response.ok(returnMap).build();
  }

  @JsonProperty("spec")
  public IndexIngestionSpec getIngestionSchema()
  {
    return ingestionSchema;
  }

  @Override
  public TaskStatus runTask(final TaskToolbox toolbox)
  {
    try {
      if (chatHandlerProvider.isPresent()) {
        log.debug("Found chat handler of class[%s]", chatHandlerProvider.get().getClass().getName());

        if (chatHandlerProvider.get().get(getId()).isPresent()) {
          // This is a workaround for ParallelIndexSupervisorTask to avoid double registering when it runs in the
          // sequential mode. See ParallelIndexSupervisorTask.runSequential().
          // Note that all HTTP endpoints are not available in this case. This works only for
          // ParallelIndexSupervisorTask because it doesn't support APIs for live ingestion reports.
          log.warn("Chat handler is already registered. Skipping chat handler registration.");
        } else {
          chatHandlerProvider.get().register(getId(), this, false);
        }
      } else {
        log.warn("No chat handler detected");
      }

      final boolean determineIntervals = !ingestionSchema.getDataSchema()
                                                         .getGranularitySpec()
                                                         .bucketIntervals()
                                                         .isPresent();

      final InputSource inputSource = ingestionSchema.getIOConfig().getNonNullInputSource(
          ingestionSchema.getDataSchema().getParser()
      );

      final File tmpDir = toolbox.getIndexingTmpDir();
      // Temporary directory is automatically removed when this IndexTask completes.
      FileUtils.forceMkdir(tmpDir);

      ingestionState = IngestionState.DETERMINE_PARTITIONS;

      // Initialize maxRowsPerSegment and maxTotalRows lazily
      final IndexTuningConfig tuningConfig = ingestionSchema.tuningConfig;
      final PartitionsSpec partitionsSpec = tuningConfig.getGivenOrDefaultPartitionsSpec();
      final Map<Interval, Pair<ShardSpecFactory, Integer>> allocateSpec = determineShardSpecs(
          toolbox,
          inputSource,
          tmpDir,
          partitionsSpec
      );
      final List<Interval> allocateIntervals = new ArrayList<>(allocateSpec.keySet());
      final DataSchema dataSchema;
      if (determineIntervals) {
        if (!determineLockGranularityandTryLock(toolbox.getTaskActionClient(), allocateIntervals)) {
          throw new ISE("Failed to get locks for intervals[%s]", allocateIntervals);
        }

        dataSchema = ingestionSchema.getDataSchema().withGranularitySpec(
            ingestionSchema.getDataSchema()
                           .getGranularitySpec()
                           .withIntervals(JodaUtils.condenseIntervals(allocateIntervals))
        );
      } else {
        dataSchema = ingestionSchema.getDataSchema();
      }
      ingestionState = IngestionState.BUILD_SEGMENTS;
      return generateAndPublishSegments(
          toolbox,
          dataSchema,
          allocateSpec,
          inputSource,
          tmpDir,
          partitionsSpec
      );
    }
    catch (Exception e) {
      log.error(e, "Encountered exception in %s.", ingestionState);
      errorMsg = Throwables.getStackTraceAsString(e);
      toolbox.getTaskReportFileWriter().write(getId(), getTaskCompletionReports());
      return TaskStatus.failure(
          getId(),
          errorMsg
      );
    }

    finally {
      if (chatHandlerProvider.isPresent()) {
        chatHandlerProvider.get().unregister(getId());
      }
    }
  }

  private Map<String, TaskReport> getTaskCompletionReports()
  {
    return TaskReport.buildTaskReports(
        new IngestionStatsAndErrorsTaskReport(
            getId(),
            new IngestionStatsAndErrorsTaskReportData(
                ingestionState,
                getTaskCompletionUnparseableEvents(),
                getTaskCompletionRowStats(),
                errorMsg
            )
        )
    );
  }

  private Map<String, Object> getTaskCompletionUnparseableEvents()
  {
    Map<String, Object> unparseableEventsMap = new HashMap<>();
    List<String> determinePartitionsParseExceptionMessages = IndexTaskUtils.getMessagesFromSavedParseExceptions(
        determinePartitionsSavedParseExceptions);
    List<String> buildSegmentsParseExceptionMessages = IndexTaskUtils.getMessagesFromSavedParseExceptions(
        buildSegmentsSavedParseExceptions);

    if (determinePartitionsParseExceptionMessages != null || buildSegmentsParseExceptionMessages != null) {
      unparseableEventsMap.put(RowIngestionMeters.DETERMINE_PARTITIONS, determinePartitionsParseExceptionMessages);
      unparseableEventsMap.put(RowIngestionMeters.BUILD_SEGMENTS, buildSegmentsParseExceptionMessages);
    }

    return unparseableEventsMap;
  }

  private Map<String, Object> getTaskCompletionRowStats()
  {
    Map<String, Object> metrics = new HashMap<>();
    metrics.put(
        RowIngestionMeters.DETERMINE_PARTITIONS,
        determinePartitionsMeters.getTotals()
    );

    metrics.put(
        RowIngestionMeters.BUILD_SEGMENTS,
        buildSegmentsMeters.getTotals()
    );

    return metrics;
  }

  /**
   * Determines intervals and shardSpecs for input data.  This method first checks that it must determine intervals and
   * shardSpecs by itself.  Intervals must be determined if they are not specified in {@link GranularitySpec}.
   * ShardSpecs must be determined if the perfect rollup must be guaranteed even though the number of shards is not
   * specified in {@link IndexTuningConfig}.
   * <p/>
   * If both intervals and shardSpecs don't have to be determined, this method simply returns {@link ShardSpecs} for the
   * given intervals.  Here, if {@link HashedPartitionsSpec#numShards} is not specified, {@link NumberedShardSpec} is
   * used.
   * <p/>
   * If one of intervals or shardSpecs need to be determined, this method reads the entire input for determining one of
   * them.  If the perfect rollup must be guaranteed, {@link HashBasedNumberedShardSpec} is used for hash partitioning
   * of input data.  In the future we may want to also support single-dimension partitioning.
   *
   * @return a map indicating how many shardSpecs need to be created per interval.
   */
  private Map<Interval, Pair<ShardSpecFactory, Integer>> determineShardSpecs(
      final TaskToolbox toolbox,
      final InputSource inputSource,
      final File tmpDir,
      final PartitionsSpec nonNullPartitionsSpec
  ) throws IOException
  {
    final ObjectMapper jsonMapper = toolbox.getJsonMapper();
    final IndexTuningConfig tuningConfig = ingestionSchema.getTuningConfig();
    final IndexIOConfig ioConfig = ingestionSchema.getIOConfig();

    final GranularitySpec granularitySpec = ingestionSchema.getDataSchema().getGranularitySpec();

    // Must determine intervals if unknown, since we acquire all locks before processing any data.
    final boolean determineIntervals = !granularitySpec.bucketIntervals().isPresent();

    // Must determine partitions if rollup is guaranteed and the user didn't provide a specific value.
    final boolean determineNumPartitions = nonNullPartitionsSpec.needsDeterminePartitions(false);

    // if we were given number of shards per interval and the intervals, we don't need to scan the data
    if (!determineNumPartitions && !determineIntervals) {
      log.info("Skipping determine partition scan");
      return createShardSpecWithoutInputScan(
          granularitySpec,
          ioConfig,
          tuningConfig,
          nonNullPartitionsSpec
      );
    } else {
      // determine intervals containing data and prime HLL collectors
      return createShardSpecsFromInput(
          jsonMapper,
          ingestionSchema,
          inputSource,
          tmpDir,
          granularitySpec,
          nonNullPartitionsSpec,
          determineIntervals
      );
    }
  }

  private Map<Interval, Pair<ShardSpecFactory, Integer>> createShardSpecsFromInput(
      ObjectMapper jsonMapper,
      IndexIngestionSpec ingestionSchema,
      InputSource inputSource,
      File tmpDir,
      GranularitySpec granularitySpec,
      PartitionsSpec nonNullPartitionsSpec,
      boolean determineIntervals
  ) throws IOException
  {
    log.info("Determining intervals and shardSpecs");
    long determineShardSpecsStartMillis = System.currentTimeMillis();

    final Map<Interval, Optional<HyperLogLogCollector>> hllCollectors = collectIntervalsAndShardSpecs(
        jsonMapper,
        ingestionSchema,
        inputSource,
        tmpDir,
        granularitySpec,
        nonNullPartitionsSpec,
        determineIntervals
    );

    final Map<Interval, Pair<ShardSpecFactory, Integer>> allocateSpecs = new HashMap<>();
    for (final Map.Entry<Interval, Optional<HyperLogLogCollector>> entry : hllCollectors.entrySet()) {
      final Interval interval = entry.getKey();

      if (isGuaranteedRollup(ingestionSchema.getIOConfig(), ingestionSchema.getTuningConfig())) {
        assert nonNullPartitionsSpec instanceof HashedPartitionsSpec;
        final HashedPartitionsSpec partitionsSpec = (HashedPartitionsSpec) nonNullPartitionsSpec;

        final HyperLogLogCollector collector = entry.getValue().orNull();

        final int numShards;
        if (partitionsSpec.needsDeterminePartitions(false)) {
          final long numRows = Preconditions.checkNotNull(collector, "HLL collector").estimateCardinalityRound();
          final int nonNullMaxRowsPerSegment = partitionsSpec.getMaxRowsPerSegment() == null
                                               ? PartitionsSpec.DEFAULT_MAX_ROWS_PER_SEGMENT
                                               : partitionsSpec.getMaxRowsPerSegment();
          numShards = (int) Math.ceil((double) numRows / nonNullMaxRowsPerSegment);
          log.info(
              "Estimated [%,d] rows of data for interval [%s], creating [%,d] shards",
              numRows,
              interval,
              numShards
          );
        } else {
          numShards = partitionsSpec.getNumShards() == null ? 1 : partitionsSpec.getNumShards();
          log.info("Creating [%,d] shards for interval [%s]", numShards, interval);
        }

        // Overwrite mode, guaranteed rollup: shardSpecs must be known in advance.
        allocateSpecs.put(
            interval,
            createShardSpecFactoryForGuaranteedRollup(numShards, partitionsSpec.getPartitionDimensions())
        );
      } else {
        allocateSpecs.put(interval, null);
      }
    }
    log.info("Found intervals and shardSpecs in %,dms", System.currentTimeMillis() - determineShardSpecsStartMillis);

    return allocateSpecs;
  }

  private Map<Interval, Optional<HyperLogLogCollector>> collectIntervalsAndShardSpecs(
      ObjectMapper jsonMapper,
      IndexIngestionSpec ingestionSchema,
      InputSource inputSource,
      File tmpDir,
      GranularitySpec granularitySpec,
      PartitionsSpec nonNullPartitionsSpec,
      boolean determineIntervals
  ) throws IOException
  {
    final Map<Interval, Optional<HyperLogLogCollector>> hllCollectors = new TreeMap<>(
        Comparators.intervalsByStartThenEnd()
    );
    final Granularity queryGranularity = granularitySpec.getQueryGranularity();
    final List<String> metricsNames = Arrays.stream(ingestionSchema.getDataSchema().getAggregators())
                                            .map(AggregatorFactory::getName)
                                            .collect(Collectors.toList());
    final InputSourceReader inputSourceReader = ingestionSchema.getDataSchema().getTransformSpec().decorate(
        inputSource.reader(
            new InputRowSchema(
                ingestionSchema.getDataSchema().getTimestampSpec(),
                ingestionSchema.getDataSchema().getDimensionsSpec(),
                metricsNames
            ),
            getInputFormat(ingestionSchema),
            tmpDir
        )
    );

    try (final CloseableIterator<InputRow> inputRowIterator = inputSourceReader.read()) {
      while (inputRowIterator.hasNext()) {
        try {
          final InputRow inputRow = inputRowIterator.next();

          // The null inputRow means the caller must skip this row.
          if (inputRow == null) {
            determinePartitionsMeters.incrementThrownAway();
            continue;
          }

          final Interval interval;
          if (determineIntervals) {
            interval = granularitySpec.getSegmentGranularity().bucket(inputRow.getTimestamp());
          } else {
            if (!Intervals.ETERNITY.contains(inputRow.getTimestamp())) {
              final String errorMsg = StringUtils.format(
                  "Encountered row with timestamp that cannot be represented as a long: [%s]",
                  inputRow
              );
              throw new ParseException(errorMsg);
            }

            final Optional<Interval> optInterval = granularitySpec.bucketInterval(inputRow.getTimestamp());
            if (!optInterval.isPresent()) {
              determinePartitionsMeters.incrementThrownAway();
              continue;
            }
            interval = optInterval.get();
          }

          if (nonNullPartitionsSpec.needsDeterminePartitions(false)) {
            hllCollectors.computeIfAbsent(interval, intv -> Optional.of(HyperLogLogCollector.makeLatestCollector()));

            List<Object> groupKey = Rows.toGroupKey(
                queryGranularity.bucketStart(inputRow.getTimestamp()).getMillis(),
                inputRow
            );
            hllCollectors.get(interval).get()
                         .add(HASH_FUNCTION.hashBytes(jsonMapper.writeValueAsBytes(groupKey)).asBytes());
          } else {
            // we don't need to determine partitions but we still need to determine intervals, so add an Optional.absent()
            // for the interval and don't instantiate a HLL collector
            hllCollectors.putIfAbsent(interval, Optional.absent());
          }
          determinePartitionsMeters.incrementProcessed();
        }
        catch (ParseException e) {
          if (ingestionSchema.getTuningConfig().isLogParseExceptions()) {
            log.error(e, "Encountered parse exception: ");
          }

          if (determinePartitionsSavedParseExceptions != null) {
            determinePartitionsSavedParseExceptions.add(e);
          }

          determinePartitionsMeters.incrementUnparseable();
          if (determinePartitionsMeters.getUnparseable() > ingestionSchema.getTuningConfig().getMaxParseExceptions()) {
            throw new RuntimeException("Max parse exceptions exceeded, terminating task...");
          }
        }
      }
    }

    // These metrics are reported in generateAndPublishSegments()
    if (determinePartitionsMeters.getThrownAway() > 0) {
      log.warn("Unable to find a matching interval for [%,d] events", determinePartitionsMeters.getThrownAway());
    }
    if (determinePartitionsMeters.getUnparseable() > 0) {
      log.warn("Unable to parse [%,d] events", determinePartitionsMeters.getUnparseable());
    }

    return hllCollectors;
  }

  private IndexTaskSegmentAllocator createSegmentAllocator(
      TaskToolbox toolbox,
      DataSchema dataSchema,
      Map<Interval, Pair<ShardSpecFactory, Integer>> allocateSpec
  ) throws IOException
  {
    if (ingestionSchema.ioConfig.isAppendToExisting() || isUseSegmentLock()) {
      return new RemoteSegmentAllocator(
          toolbox,
          getId(),
          dataSchema,
          getSegmentLockHelper(),
          isUseSegmentLock() ? LockGranularity.SEGMENT : LockGranularity.TIME_CHUNK,
          ingestionSchema.ioConfig.isAppendToExisting()
      );
    } else {
      // We use the timeChunk lock and don't have to ask the overlord to create segmentIds.
      // Instead, a local allocator is used.
      if (isGuaranteedRollup(ingestionSchema.ioConfig, ingestionSchema.tuningConfig)) {
        return new HashPartitionCachingLocalSegmentAllocator(toolbox, getId(), getDataSource(), allocateSpec);
      } else {
        return new LocalSegmentAllocator(toolbox, getId(), getDataSource(), dataSchema.getGranularitySpec());
      }
    }
  }

  /**
   * This method reads input data row by row and adds the read row to a proper segment using {@link BaseAppenderatorDriver}.
   * If there is no segment for the row, a new one is created.  Segments can be published in the middle of reading inputs
   * if {@link DynamicPartitionsSpec} is used and one of below conditions are satisfied.
   *
   * <ul>
   * <li>
   * If the number of rows in a segment exceeds {@link DynamicPartitionsSpec#maxRowsPerSegment}
   * </li>
   * <li>
   * If the number of rows added to {@link BaseAppenderatorDriver} so far exceeds {@link DynamicPartitionsSpec#maxTotalRows}
   * </li>
   * </ul>
   * <p>
   * At the end of this method, all the remaining segments are published.
   *
   * @return the last {@link TaskStatus}
   */
  private TaskStatus generateAndPublishSegments(
      final TaskToolbox toolbox,
      final DataSchema dataSchema,
      final Map<Interval, Pair<ShardSpecFactory, Integer>> allocateSpec,
      final InputSource inputSource,
      final File tmpDir,
      final PartitionsSpec partitionsSpec
  ) throws IOException, InterruptedException
  {
    final FireDepartment fireDepartmentForMetrics =
        new FireDepartment(dataSchema, new RealtimeIOConfig(null, null), null);
    FireDepartmentMetrics buildSegmentsFireDepartmentMetrics = fireDepartmentForMetrics.getMetrics();

    if (toolbox.getMonitorScheduler() != null) {
      final TaskRealtimeMetricsMonitor metricsMonitor = TaskRealtimeMetricsMonitorBuilder.build(
          this,
          fireDepartmentForMetrics,
          buildSegmentsMeters
      );
      toolbox.getMonitorScheduler().addMonitor(metricsMonitor);
    }

    final IndexTuningConfig tuningConfig = ingestionSchema.getTuningConfig();
    final long pushTimeout = tuningConfig.getPushTimeout();

    final IndexTaskSegmentAllocator segmentAllocator = createSegmentAllocator(
        toolbox,
        dataSchema,
        allocateSpec
    );

    final TransactionalSegmentPublisher publisher = (segmentsToBeOverwritten, segmentsToPublish, commitMetadata) ->
        toolbox.getTaskActionClient()
               .submit(SegmentTransactionalInsertAction.overwriteAction(segmentsToBeOverwritten, segmentsToPublish));

    String effectiveId = getContextValue(CompactionTask.CTX_KEY_APPENDERATOR_TRACKING_TASK_ID, null);
    if (effectiveId == null) {
      effectiveId = getId();
    }

    final Appenderator appenderator = BatchAppenderators.newAppenderator(
        effectiveId,
        appenderatorsManager,
        buildSegmentsFireDepartmentMetrics,
        toolbox,
        dataSchema,
        tuningConfig,
        getContextValue(Tasks.STORE_COMPACTION_STATE_KEY, Tasks.DEFAULT_STORE_COMPACTION_STATE)
    );
    boolean exceptionOccurred = false;
    try (final BatchAppenderatorDriver driver = BatchAppenderators.newDriver(appenderator, toolbox, segmentAllocator)) {
      driver.startJob();

      final InputSourceProcessor inputSourceProcessor = new InputSourceProcessor(
          buildSegmentsMeters,
          buildSegmentsSavedParseExceptions,
          tuningConfig.isLogParseExceptions(),
          tuningConfig.getMaxParseExceptions(),
          pushTimeout,
          new DefaultIndexTaskInputRowIteratorBuilder()
      );
      inputSourceProcessor.process(
          dataSchema,
          driver,
          partitionsSpec,
          inputSource,
          getInputFormat(ingestionSchema),
          tmpDir,
          segmentAllocator
      );

      // If we use timeChunk lock, then we don't have to specify what segments will be overwritten because
      // it will just overwrite all segments overlapped with the new segments.
      final Set<DataSegment> inputSegments = isUseSegmentLock()
                                             ? getSegmentLockHelper().getLockedExistingSegments()
                                             : null;
      // Probably we can publish atomicUpdateGroup along with segments.
      final SegmentsAndMetadata published = awaitPublish(driver.publishAll(inputSegments, publisher), pushTimeout);
      appenderator.close();

      ingestionState = IngestionState.COMPLETED;
      if (published == null) {
        log.error("Failed to publish segments, aborting!");
        errorMsg = "Failed to publish segments.";
        toolbox.getTaskReportFileWriter().write(getId(), getTaskCompletionReports());
        return TaskStatus.failure(
            getId(),
            errorMsg
        );
      } else {
        log.info(
            "Processed[%,d] events, unparseable[%,d], thrownAway[%,d].",
            buildSegmentsMeters.getProcessed(),
            buildSegmentsMeters.getUnparseable(),
            buildSegmentsMeters.getThrownAway()
        );
        log.info("Published segments: %s", Lists.transform(published.getSegments(), DataSegment::getId));

        toolbox.getTaskReportFileWriter().write(getId(), getTaskCompletionReports());
        return TaskStatus.success(getId());
      }
    }
    catch (TimeoutException | ExecutionException e) {
      exceptionOccurred = true;
      throw new RuntimeException(e);
    }
    catch (Exception e) {
      exceptionOccurred = true;
      throw e;
    }
    finally {
      if (exceptionOccurred) {
        appenderator.closeNow();
      } else {
        appenderator.close();
      }
    }
  }

  private static SegmentsAndMetadata awaitPublish(
      ListenableFuture<SegmentsAndMetadata> publishFuture,
      long publishTimeout
  ) throws ExecutionException, InterruptedException, TimeoutException
  {
    if (publishTimeout == 0) {
      return publishFuture.get();
    } else {
      return publishFuture.get(publishTimeout, TimeUnit.MILLISECONDS);
    }
  }

  /**
   * This class represents a map of (Interval, ShardSpec) and is used for easy shardSpec generation.
   */
  static class ShardSpecs
  {
    private final Map<Interval, List<ShardSpec>> map;

    ShardSpecs(final Map<Interval, List<ShardSpec>> map)
    {
      this.map = map;
    }

    /**
     * Return a shardSpec for the given interval and input row.
     *
     * @param interval interval for shardSpec
     * @param row      input row
     *
     * @return a shardSpec
     */
    ShardSpec getShardSpec(Interval interval, InputRow row)
    {
      final List<ShardSpec> shardSpecs = map.get(interval);
      if (shardSpecs == null || shardSpecs.isEmpty()) {
        throw new ISE("Failed to get shardSpec for interval[%s]", interval);
      }
      return shardSpecs.get(0).getLookup(shardSpecs).getShardSpec(row.getTimestampFromEpoch(), row);
    }
  }

  private static InputFormat getInputFormat(IndexIngestionSpec ingestionSchema)
  {
    final InputRowParser parser = ingestionSchema.getDataSchema().getParser();
    return ingestionSchema.getIOConfig().getNonNullInputFormat(
        parser == null ? null : parser.getParseSpec()
    );
  }

  public static class IndexIngestionSpec extends IngestionSpec<IndexIOConfig, IndexTuningConfig>
  {
    private final DataSchema dataSchema;
    private final IndexIOConfig ioConfig;
    private final IndexTuningConfig tuningConfig;

    @JsonCreator
    public IndexIngestionSpec(
        @JsonProperty("dataSchema") DataSchema dataSchema,
        @JsonProperty("ioConfig") IndexIOConfig ioConfig,
        @JsonProperty("tuningConfig") IndexTuningConfig tuningConfig
    )
    {
      super(dataSchema, ioConfig, tuningConfig);

      Checks.checkOneNotNullOrEmpty(
          ImmutableList.of(
              new Property<>("parser", dataSchema.getParserMap()),
              new Property<>("inputFormat", ioConfig.getInputFormat())
          )
      );
      if (dataSchema.getParserMap() != null && ioConfig.getInputSource() != null) {
        throw new IAE("Cannot use parser and inputSource together. Try using inputFormat instead of parser.");
      }

      this.dataSchema = dataSchema;
      this.ioConfig = ioConfig;
      this.tuningConfig = tuningConfig == null ? new IndexTuningConfig() : tuningConfig;
    }

    @Override
    @JsonProperty("dataSchema")
    public DataSchema getDataSchema()
    {
      return dataSchema;
    }

    @Override
    @JsonProperty("ioConfig")
    public IndexIOConfig getIOConfig()
    {
      return ioConfig;
    }

    @Override
    @JsonProperty("tuningConfig")
    public IndexTuningConfig getTuningConfig()
    {
      return tuningConfig;
    }
  }

  @JsonTypeName("index")
  public static class IndexIOConfig implements BatchIOConfig
  {
    private static final boolean DEFAULT_APPEND_TO_EXISTING = false;

    private final FirehoseFactory firehoseFactory;
    private final InputSource inputSource;
    private final InputFormat inputFormat;
    private final boolean appendToExisting;

    @JsonCreator
    public IndexIOConfig(
        @Deprecated @JsonProperty("firehose") @Nullable FirehoseFactory firehoseFactory,
        @JsonProperty("inputSource") @Nullable InputSource inputSource,
        @JsonProperty("inputFormat") @Nullable InputFormat inputFormat,
        @JsonProperty("appendToExisting") @Nullable Boolean appendToExisting
    )
    {
      Checks.checkOneNotNullOrEmpty(
          ImmutableList.of(new Property<>("firehose", firehoseFactory), new Property<>("inputSource", inputSource))
      );
      if (firehoseFactory != null && inputFormat != null) {
        throw new IAE("Cannot use firehose and inputFormat together. Try using inputSource instead of firehose.");
      }
      this.firehoseFactory = firehoseFactory;
      this.inputSource = inputSource;
      this.inputFormat = inputFormat;
      this.appendToExisting = appendToExisting == null ? DEFAULT_APPEND_TO_EXISTING : appendToExisting;
    }

    // old constructor for backward compatibility
    @Deprecated
    public IndexIOConfig(FirehoseFactory firehoseFactory, @Nullable Boolean appendToExisting)
    {
      this(firehoseFactory, null, null, appendToExisting);
    }

    @Nullable
    @JsonProperty("firehose")
    @JsonInclude(Include.NON_NULL)
    @Deprecated
    public FirehoseFactory getFirehoseFactory()
    {
      return firehoseFactory;
    }

    @Nullable
    @Override
    @JsonProperty
    public InputSource getInputSource()
    {
      return inputSource;
    }

<<<<<<< HEAD
=======
    /**
     * Returns {@link InputFormat}. Can be null if {@link DataSchema#parserMap} is specified.
     * Also can be null in {@link InputSourceSampler}.
     */
>>>>>>> 44581133
    @Nullable
    @Override
    @JsonProperty
    public InputFormat getInputFormat()
    {
      return inputFormat;
    }

    public InputSource getNonNullInputSource(@Nullable InputRowParser inputRowParser)
    {
      if (inputSource == null) {
        return new FirehoseFactoryToInputSourceAdaptor(
            (FiniteFirehoseFactory) firehoseFactory,
            inputRowParser
        );
      } else {
        return inputSource;
      }
    }

    public InputFormat getNonNullInputFormat(@Nullable ParseSpec parseSpec)
    {
      if (inputFormat == null) {
        return Preconditions.checkNotNull(parseSpec, "parseSpec").toInputFormat();
      } else {
        return inputFormat;
      }
    }

    @Override
    @JsonProperty
    public boolean isAppendToExisting()
    {
      return appendToExisting;
    }
  }

  @JsonTypeName("index")
  public static class IndexTuningConfig implements TuningConfig, AppenderatorConfig
  {
    private static final IndexSpec DEFAULT_INDEX_SPEC = new IndexSpec();
    private static final int DEFAULT_MAX_PENDING_PERSISTS = 0;
    private static final boolean DEFAULT_GUARANTEE_ROLLUP = false;
    private static final boolean DEFAULT_REPORT_PARSE_EXCEPTIONS = false;
    private static final long DEFAULT_PUSH_TIMEOUT = 0;

    private final int maxRowsInMemory;
    private final long maxBytesInMemory;

    // null if all partitionsSpec related params are null. see getDefaultPartitionsSpec() for details.
    @Nullable
    private final PartitionsSpec partitionsSpec;
    private final IndexSpec indexSpec;
    private final IndexSpec indexSpecForIntermediatePersists;
    private final File basePersistDirectory;
    private final int maxPendingPersists;

    /**
     * This flag is to force _perfect rollup mode_. {@link IndexTask} will scan the whole input data twice to 1) figure
     * out proper shard specs for each segment and 2) generate segments. Note that perfect rollup mode basically assumes
     * that no more data will be appended in the future. As a result, in perfect rollup mode,
     * {@link HashBasedNumberedShardSpec} is used for shards.
     */
    private final boolean forceGuaranteedRollup;
    private final boolean reportParseExceptions;
    private final long pushTimeout;
    private final boolean logParseExceptions;
    private final int maxParseExceptions;
    private final int maxSavedParseExceptions;

    @Nullable
    private final SegmentWriteOutMediumFactory segmentWriteOutMediumFactory;

    static IndexTuningConfig createDefault()
    {
      return new IndexTuningConfig();
    }

    @Nullable
    private static PartitionsSpec getDefaultPartitionsSpec(
        boolean forceGuaranteedRollup,
        @Nullable PartitionsSpec partitionsSpec,
        @Nullable Integer maxRowsPerSegment,
        @Nullable Long maxTotalRows,
        @Nullable Integer numShards,
        @Nullable List<String> partitionDimensions
    )
    {
      if (partitionsSpec == null) {
        if (forceGuaranteedRollup) {
          if (maxRowsPerSegment != null
              || numShards != null
              || (partitionDimensions != null && !partitionDimensions.isEmpty())) {
            return new HashedPartitionsSpec(maxRowsPerSegment, numShards, partitionDimensions);
          } else {
            return null;
          }
        } else {
          if (maxRowsPerSegment != null || maxTotalRows != null) {
            return new DynamicPartitionsSpec(maxRowsPerSegment, maxTotalRows);
          } else {
            return null;
          }
        }
      } else {
        if (forceGuaranteedRollup) {
          if (!partitionsSpec.isForceGuaranteedRollupCompatibleType()) {
            throw new ISE(partitionsSpec.getClass().getSimpleName() + " cannot be used for perfect rollup");
          }
        } else {
          if (!(partitionsSpec instanceof DynamicPartitionsSpec)) {
            throw new ISE("DynamicPartitionsSpec must be used for best-effort rollup");
          }
        }
        return partitionsSpec;
      }
    }

    @JsonCreator
    public IndexTuningConfig(
        @JsonProperty("targetPartitionSize") @Deprecated @Nullable Integer targetPartitionSize,
        @JsonProperty("maxRowsPerSegment") @Deprecated @Nullable Integer maxRowsPerSegment,
        @JsonProperty("maxRowsInMemory") @Nullable Integer maxRowsInMemory,
        @JsonProperty("maxBytesInMemory") @Nullable Long maxBytesInMemory,
        @JsonProperty("maxTotalRows") @Deprecated @Nullable Long maxTotalRows,
        @JsonProperty("rowFlushBoundary") @Deprecated @Nullable Integer rowFlushBoundary_forBackCompatibility,
        @JsonProperty("numShards") @Deprecated @Nullable Integer numShards,
        @JsonProperty("partitionDimensions") @Deprecated @Nullable List<String> partitionDimensions,
        @JsonProperty("partitionsSpec") @Nullable PartitionsSpec partitionsSpec,
        @JsonProperty("indexSpec") @Nullable IndexSpec indexSpec,
        @JsonProperty("indexSpecForIntermediatePersists") @Nullable IndexSpec indexSpecForIntermediatePersists,
        @JsonProperty("maxPendingPersists") @Nullable Integer maxPendingPersists,
        @JsonProperty("forceGuaranteedRollup") @Nullable Boolean forceGuaranteedRollup,
        @JsonProperty("reportParseExceptions") @Deprecated @Nullable Boolean reportParseExceptions,
        @JsonProperty("publishTimeout") @Deprecated @Nullable Long publishTimeout,
        @JsonProperty("pushTimeout") @Nullable Long pushTimeout,
        @JsonProperty("segmentWriteOutMediumFactory") @Nullable
            SegmentWriteOutMediumFactory segmentWriteOutMediumFactory,
        @JsonProperty("logParseExceptions") @Nullable Boolean logParseExceptions,
        @JsonProperty("maxParseExceptions") @Nullable Integer maxParseExceptions,
        @JsonProperty("maxSavedParseExceptions") @Nullable Integer maxSavedParseExceptions
    )
    {
      this(
          maxRowsInMemory != null ? maxRowsInMemory : rowFlushBoundary_forBackCompatibility,
          maxBytesInMemory != null ? maxBytesInMemory : 0,
          getDefaultPartitionsSpec(
              forceGuaranteedRollup == null ? DEFAULT_GUARANTEE_ROLLUP : forceGuaranteedRollup,
              partitionsSpec,
              maxRowsPerSegment == null ? targetPartitionSize : maxRowsPerSegment,
              maxTotalRows,
              numShards,
              partitionDimensions
          ),
          indexSpec,
          indexSpecForIntermediatePersists,
          maxPendingPersists,
          forceGuaranteedRollup,
          reportParseExceptions,
          pushTimeout != null ? pushTimeout : publishTimeout,
          null,
          segmentWriteOutMediumFactory,
          logParseExceptions,
          maxParseExceptions,
          maxSavedParseExceptions
      );

      Preconditions.checkArgument(
          targetPartitionSize == null || maxRowsPerSegment == null,
          "Can't use targetPartitionSize and maxRowsPerSegment together"
      );
    }

    private IndexTuningConfig()
    {
      this(null, null, null, null, null, null, null, null, null, null, null, null, null, null);
    }

    private IndexTuningConfig(
        @Nullable Integer maxRowsInMemory,
        @Nullable Long maxBytesInMemory,
        @Nullable PartitionsSpec partitionsSpec,
        @Nullable IndexSpec indexSpec,
        @Nullable IndexSpec indexSpecForIntermediatePersists,
        @Nullable Integer maxPendingPersists,
        @Nullable Boolean forceGuaranteedRollup,
        @Nullable Boolean reportParseExceptions,
        @Nullable Long pushTimeout,
        @Nullable File basePersistDirectory,
        @Nullable SegmentWriteOutMediumFactory segmentWriteOutMediumFactory,
        @Nullable Boolean logParseExceptions,
        @Nullable Integer maxParseExceptions,
        @Nullable Integer maxSavedParseExceptions
    )
    {
      this.maxRowsInMemory = maxRowsInMemory == null ? TuningConfig.DEFAULT_MAX_ROWS_IN_MEMORY : maxRowsInMemory;
      // initializing this to 0, it will be lazily initialized to a value
      // @see server.src.main.java.org.apache.druid.segment.indexing.TuningConfigs#getMaxBytesInMemoryOrDefault(long)
      this.maxBytesInMemory = maxBytesInMemory == null ? 0 : maxBytesInMemory;
      this.partitionsSpec = partitionsSpec;
      this.indexSpec = indexSpec == null ? DEFAULT_INDEX_SPEC : indexSpec;
      this.indexSpecForIntermediatePersists = indexSpecForIntermediatePersists == null ?
                                              this.indexSpec : indexSpecForIntermediatePersists;
      this.maxPendingPersists = maxPendingPersists == null ? DEFAULT_MAX_PENDING_PERSISTS : maxPendingPersists;
      this.forceGuaranteedRollup = forceGuaranteedRollup == null ? DEFAULT_GUARANTEE_ROLLUP : forceGuaranteedRollup;
      this.reportParseExceptions = reportParseExceptions == null
                                   ? DEFAULT_REPORT_PARSE_EXCEPTIONS
                                   : reportParseExceptions;
      this.pushTimeout = pushTimeout == null ? DEFAULT_PUSH_TIMEOUT : pushTimeout;
      this.basePersistDirectory = basePersistDirectory;

      this.segmentWriteOutMediumFactory = segmentWriteOutMediumFactory;

      if (this.reportParseExceptions) {
        this.maxParseExceptions = 0;
        this.maxSavedParseExceptions = maxSavedParseExceptions == null ? 0 : Math.min(1, maxSavedParseExceptions);
      } else {
        this.maxParseExceptions = maxParseExceptions == null
                                  ? TuningConfig.DEFAULT_MAX_PARSE_EXCEPTIONS
                                  : maxParseExceptions;
        this.maxSavedParseExceptions = maxSavedParseExceptions == null
                                       ? TuningConfig.DEFAULT_MAX_SAVED_PARSE_EXCEPTIONS
                                       : maxSavedParseExceptions;
      }
      this.logParseExceptions = logParseExceptions == null
                                ? TuningConfig.DEFAULT_LOG_PARSE_EXCEPTIONS
                                : logParseExceptions;
    }

    @Override
    public IndexTuningConfig withBasePersistDirectory(File dir)
    {
      return new IndexTuningConfig(
          maxRowsInMemory,
          maxBytesInMemory,
          partitionsSpec,
          indexSpec,
          indexSpecForIntermediatePersists,
          maxPendingPersists,
          forceGuaranteedRollup,
          reportParseExceptions,
          pushTimeout,
          dir,
          segmentWriteOutMediumFactory,
          logParseExceptions,
          maxParseExceptions,
          maxSavedParseExceptions
      );
    }

    public IndexTuningConfig withPartitionsSpec(PartitionsSpec partitionsSpec)
    {
      return new IndexTuningConfig(
          maxRowsInMemory,
          maxBytesInMemory,
          partitionsSpec,
          indexSpec,
          indexSpecForIntermediatePersists,
          maxPendingPersists,
          forceGuaranteedRollup,
          reportParseExceptions,
          pushTimeout,
          basePersistDirectory,
          segmentWriteOutMediumFactory,
          logParseExceptions,
          maxParseExceptions,
          maxSavedParseExceptions
      );
    }

    @JsonProperty
    @Override
    public int getMaxRowsInMemory()
    {
      return maxRowsInMemory;
    }

    @JsonProperty
    @Override
    public long getMaxBytesInMemory()
    {
      return maxBytesInMemory;
    }

    @JsonProperty
    @Nullable
    @Override
    public PartitionsSpec getPartitionsSpec()
    {
      return partitionsSpec;
    }

    public PartitionsSpec getGivenOrDefaultPartitionsSpec()
    {
      if (partitionsSpec != null) {
        return partitionsSpec;
      }
      return forceGuaranteedRollup
             ? new HashedPartitionsSpec(null, null, null)
             : new DynamicPartitionsSpec(null, null);
    }

    @JsonProperty
    @Override
    public IndexSpec getIndexSpec()
    {
      return indexSpec;
    }

    @JsonProperty
    @Override
    public IndexSpec getIndexSpecForIntermediatePersists()
    {
      return indexSpecForIntermediatePersists;
    }

    @JsonProperty
    @Override
    public int getMaxPendingPersists()
    {
      return maxPendingPersists;
    }

    /**
     * Always returns true, doesn't affect the version being built.
     */
    @Deprecated
    @JsonProperty
    public boolean isBuildV9Directly()
    {
      return true;
    }

    @JsonProperty
    public boolean isForceGuaranteedRollup()
    {
      return forceGuaranteedRollup;
    }

    @JsonProperty
    @Override
    public boolean isReportParseExceptions()
    {
      return reportParseExceptions;
    }

    @JsonProperty
    public long getPushTimeout()
    {
      return pushTimeout;
    }

    @Nullable
    @Override
    @JsonProperty
    public SegmentWriteOutMediumFactory getSegmentWriteOutMediumFactory()
    {
      return segmentWriteOutMediumFactory;
    }

    @JsonProperty
    public boolean isLogParseExceptions()
    {
      return logParseExceptions;
    }

    @JsonProperty
    public int getMaxParseExceptions()
    {
      return maxParseExceptions;
    }

    @JsonProperty
    public int getMaxSavedParseExceptions()
    {
      return maxSavedParseExceptions;
    }

    /**
     * Return the max number of rows per segment. This returns null if it's not specified in tuningConfig.
     * Deprecated in favor of {@link #getGivenOrDefaultPartitionsSpec()}.
     */
    @Nullable
    @Override
    @Deprecated
    @JsonProperty
    public Integer getMaxRowsPerSegment()
    {
      return partitionsSpec == null ? null : partitionsSpec.getMaxRowsPerSegment();
    }

    /**
     * Return the max number of total rows in appenderator. This returns null if it's not specified in tuningConfig.
     * Deprecated in favor of {@link #getGivenOrDefaultPartitionsSpec()}.
     */
    @Override
    @Nullable
    @Deprecated
    @JsonProperty
    public Long getMaxTotalRows()
    {
      return partitionsSpec instanceof DynamicPartitionsSpec
             ? ((DynamicPartitionsSpec) partitionsSpec).getMaxTotalRows()
             : null;
    }

    @Deprecated
    @Nullable
    @JsonProperty
    public Integer getNumShards()
    {
      return partitionsSpec instanceof HashedPartitionsSpec
             ? ((HashedPartitionsSpec) partitionsSpec).getNumShards()
             : null;
    }

    @Deprecated
    @JsonProperty
    public List<String> getPartitionDimensions()
    {
      return partitionsSpec instanceof HashedPartitionsSpec
             ? ((HashedPartitionsSpec) partitionsSpec).getPartitionDimensions()
             : Collections.emptyList();
    }

    @Override
    public File getBasePersistDirectory()
    {
      return basePersistDirectory;
    }

    @Override
    public Period getIntermediatePersistPeriod()
    {
      return new Period(Integer.MAX_VALUE); // intermediate persist doesn't make much sense for batch jobs
    }

    @Override
    public boolean equals(Object o)
    {
      if (this == o) {
        return true;
      }
      if (o == null || getClass() != o.getClass()) {
        return false;
      }
      IndexTuningConfig that = (IndexTuningConfig) o;
      return maxRowsInMemory == that.maxRowsInMemory &&
             maxBytesInMemory == that.maxBytesInMemory &&
             maxPendingPersists == that.maxPendingPersists &&
             forceGuaranteedRollup == that.forceGuaranteedRollup &&
             reportParseExceptions == that.reportParseExceptions &&
             pushTimeout == that.pushTimeout &&
             logParseExceptions == that.logParseExceptions &&
             maxParseExceptions == that.maxParseExceptions &&
             maxSavedParseExceptions == that.maxSavedParseExceptions &&
             Objects.equals(partitionsSpec, that.partitionsSpec) &&
             Objects.equals(indexSpec, that.indexSpec) &&
             Objects.equals(indexSpecForIntermediatePersists, that.indexSpecForIntermediatePersists) &&
             Objects.equals(basePersistDirectory, that.basePersistDirectory) &&
             Objects.equals(segmentWriteOutMediumFactory, that.segmentWriteOutMediumFactory);
    }

    @Override
    public int hashCode()
    {
      return Objects.hash(
          maxRowsInMemory,
          maxBytesInMemory,
          partitionsSpec,
          indexSpec,
          indexSpecForIntermediatePersists,
          basePersistDirectory,
          maxPendingPersists,
          forceGuaranteedRollup,
          reportParseExceptions,
          pushTimeout,
          logParseExceptions,
          maxParseExceptions,
          maxSavedParseExceptions,
          segmentWriteOutMediumFactory
      );
    }

    @Override
    public String toString()
    {
      return "IndexTuningConfig{" +
             "maxRowsInMemory=" + maxRowsInMemory +
             ", maxBytesInMemory=" + maxBytesInMemory +
             ", partitionsSpec=" + partitionsSpec +
             ", indexSpec=" + indexSpec +
             ", indexSpecForIntermediatePersists=" + indexSpecForIntermediatePersists +
             ", basePersistDirectory=" + basePersistDirectory +
             ", maxPendingPersists=" + maxPendingPersists +
             ", forceGuaranteedRollup=" + forceGuaranteedRollup +
             ", reportParseExceptions=" + reportParseExceptions +
             ", pushTimeout=" + pushTimeout +
             ", logParseExceptions=" + logParseExceptions +
             ", maxParseExceptions=" + maxParseExceptions +
             ", maxSavedParseExceptions=" + maxSavedParseExceptions +
             ", segmentWriteOutMediumFactory=" + segmentWriteOutMediumFactory +
             '}';
    }
  }
}<|MERGE_RESOLUTION|>--- conflicted
+++ resolved
@@ -65,11 +65,8 @@
 import org.apache.druid.indexing.common.stats.RowIngestionMeters;
 import org.apache.druid.indexing.common.stats.RowIngestionMetersFactory;
 import org.apache.druid.indexing.common.stats.TaskRealtimeMetricsMonitor;
-<<<<<<< HEAD
-=======
 import org.apache.druid.indexing.common.task.batch.parallel.iterator.DefaultIndexTaskInputRowIteratorBuilder;
 import org.apache.druid.indexing.overlord.sampler.InputSourceSampler;
->>>>>>> 44581133
 import org.apache.druid.java.util.common.IAE;
 import org.apache.druid.java.util.common.ISE;
 import org.apache.druid.java.util.common.Intervals;
@@ -1131,13 +1128,10 @@
       return inputSource;
     }
 
-<<<<<<< HEAD
-=======
     /**
      * Returns {@link InputFormat}. Can be null if {@link DataSchema#parserMap} is specified.
      * Also can be null in {@link InputSourceSampler}.
      */
->>>>>>> 44581133
     @Nullable
     @Override
     @JsonProperty
