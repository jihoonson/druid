--- conflicted
+++ resolved
@@ -56,10 +56,6 @@
 import org.apache.druid.indexing.common.TaskToolbox;
 import org.apache.druid.indexing.common.actions.SegmentTransactionalInsertAction;
 import org.apache.druid.indexing.common.actions.TaskActionClient;
-<<<<<<< HEAD
-=======
-import org.apache.druid.indexing.common.stats.RowIngestionMeters;
->>>>>>> f82fd22f
 import org.apache.druid.indexing.common.stats.TaskRealtimeMetricsMonitor;
 import org.apache.druid.indexing.common.task.batch.parallel.PartialHashSegmentGenerateTask;
 import org.apache.druid.indexing.common.task.batch.parallel.iterator.DefaultIndexTaskInputRowIteratorBuilder;
@@ -80,7 +76,6 @@
 import org.apache.druid.segment.IndexSpec;
 import org.apache.druid.segment.incremental.ParseExceptionHandler;
 import org.apache.druid.segment.incremental.RowIngestionMeters;
-import org.apache.druid.segment.incremental.RowIngestionMetersFactory;
 import org.apache.druid.segment.indexing.BatchIOConfig;
 import org.apache.druid.segment.indexing.DataSchema;
 import org.apache.druid.segment.indexing.IngestionSpec;
@@ -103,11 +98,7 @@
 import org.apache.druid.timeline.DataSegment;
 import org.apache.druid.timeline.partition.HashBasedNumberedShardSpec;
 import org.apache.druid.timeline.partition.NumberedShardSpec;
-<<<<<<< HEAD
-=======
-import org.apache.druid.utils.CircularBuffer;
 import org.checkerframework.checker.nullness.qual.MonotonicNonNull;
->>>>>>> f82fd22f
 import org.joda.time.Interval;
 import org.joda.time.Period;
 
@@ -135,12 +126,8 @@
 import java.util.concurrent.ExecutionException;
 import java.util.concurrent.TimeUnit;
 import java.util.concurrent.TimeoutException;
-<<<<<<< HEAD
+import java.util.function.Function;
 import java.util.function.Predicate;
-=======
-import java.util.function.Function;
-import java.util.stream.Collectors;
->>>>>>> f82fd22f
 
 public class IndexTask extends AbstractBatchIndexTask implements ChatHandler
 {
@@ -168,23 +155,15 @@
 
   private IngestionState ingestionState;
 
-  private final CircularBuffer<Throwable> buildSegmentsSavedParseExceptions;
-
-  private final CircularBuffer<Throwable> determinePartitionsSavedParseExceptions;
+  @MonotonicNonNull
+  private ParseExceptionHandler determinePartitionsParseExceptionHandler;
+
+  @MonotonicNonNull
+  private ParseExceptionHandler buildSegmentsParseExceptionHandler;
 
   @MonotonicNonNull
   private AuthorizerMapper authorizerMapper;
 
-<<<<<<< HEAD
-  private final ParseExceptionHandler determinePartitionsParseExceptionHandler;
-
-  @JsonIgnore
-  private final RowIngestionMeters buildSegmentsMeters;
-
-  private final ParseExceptionHandler buildSegmentsParseExceptionHandler;
-
-  @JsonIgnore
-=======
   @MonotonicNonNull
   private RowIngestionMeters determinePartitionsMeters;
 
@@ -192,7 +171,6 @@
   private RowIngestionMeters buildSegmentsMeters;
 
   @Nullable
->>>>>>> f82fd22f
   private String errorMsg;
 
 
@@ -231,40 +209,7 @@
         context
     );
     this.ingestionSchema = ingestionSchema;
-<<<<<<< HEAD
-    this.authorizerMapper = authorizerMapper;
-    this.chatHandlerProvider = Optional.fromNullable(chatHandlerProvider);
     this.ingestionState = IngestionState.NOT_STARTED;
-    this.determinePartitionsMeters = rowIngestionMetersFactory.createRowIngestionMeters();
-    this.buildSegmentsMeters = rowIngestionMetersFactory.createRowIngestionMeters();
-    this.determinePartitionsParseExceptionHandler = new ParseExceptionHandler(
-        determinePartitionsMeters,
-        getIngestionSchema().getTuningConfig().isLogParseExceptions(),
-        getIngestionSchema().getTuningConfig().getMaxParseExceptions(),
-        getIngestionSchema().getTuningConfig().getMaxSavedParseExceptions()
-    );
-    this.buildSegmentsParseExceptionHandler = new ParseExceptionHandler(
-        buildSegmentsMeters,
-        getIngestionSchema().getTuningConfig().isLogParseExceptions(),
-        getIngestionSchema().getTuningConfig().getMaxParseExceptions(),
-        getIngestionSchema().getTuningConfig().getMaxSavedParseExceptions()
-    );
-    this.appenderatorsManager = appenderatorsManager;
-=======
-    if (ingestionSchema.getTuningConfig().getMaxSavedParseExceptions() > 0) {
-      determinePartitionsSavedParseExceptions = new CircularBuffer<>(
-          ingestionSchema.getTuningConfig().getMaxSavedParseExceptions()
-      );
-
-      buildSegmentsSavedParseExceptions = new CircularBuffer<>(
-          ingestionSchema.getTuningConfig().getMaxSavedParseExceptions()
-      );
-    } else {
-      determinePartitionsSavedParseExceptions = null;
-      buildSegmentsSavedParseExceptions = null;
-    }
-    this.ingestionState = IngestionState.NOT_STARTED;
->>>>>>> f82fd22f
   }
 
   @Override
@@ -491,6 +436,18 @@
       this.authorizerMapper = toolbox.getAuthorizerMapper();
       this.determinePartitionsMeters = toolbox.getRowIngestionMetersFactory().createRowIngestionMeters();
       this.buildSegmentsMeters = toolbox.getRowIngestionMetersFactory().createRowIngestionMeters();
+      this.determinePartitionsParseExceptionHandler = new ParseExceptionHandler(
+          determinePartitionsMeters,
+          ingestionSchema.getTuningConfig().isLogParseExceptions(),
+          ingestionSchema.getTuningConfig().getMaxParseExceptions(),
+          ingestionSchema.getTuningConfig().getMaxSavedParseExceptions()
+      );
+      this.buildSegmentsParseExceptionHandler = new ParseExceptionHandler(
+          buildSegmentsMeters,
+          ingestionSchema.getTuningConfig().isLogParseExceptions(),
+          ingestionSchema.getTuningConfig().getMaxParseExceptions(),
+          ingestionSchema.getTuningConfig().getMaxSavedParseExceptions()
+      );
 
       final boolean determineIntervals = !ingestionSchema.getDataSchema()
                                                          .getGranularitySpec()
@@ -906,14 +863,9 @@
         buildSegmentsFireDepartmentMetrics,
         toolbox,
         dataSchema,
-<<<<<<< HEAD
         tuningConfig,
-        getContextValue(Tasks.STORE_COMPACTION_STATE_KEY, Tasks.DEFAULT_STORE_COMPACTION_STATE),
         buildSegmentsMeters,
         buildSegmentsParseExceptionHandler
-=======
-        tuningConfig
->>>>>>> f82fd22f
     );
     boolean exceptionOccurred = false;
     try (final BatchAppenderatorDriver driver = BatchAppenderators.newDriver(appenderator, toolbox, segmentAllocator)) {
