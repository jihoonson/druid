--- conflicted
+++ resolved
@@ -35,17 +35,13 @@
 import org.apache.druid.indexing.common.TaskLockType;
 import org.apache.druid.indexing.common.TimeChunkLock;
 import org.apache.druid.indexing.common.task.Task;
-import org.apache.druid.java.util.common.DateTimes;
 import org.apache.druid.java.util.common.ISE;
 import org.apache.druid.java.util.common.Pair;
 import org.apache.druid.java.util.common.StringUtils;
 import org.apache.druid.java.util.common.guava.Comparators;
 import org.apache.druid.java.util.emitter.EmittingLogger;
-<<<<<<< HEAD
 import org.apache.druid.segment.realtime.appenderator.SegmentIdentifier;
-=======
 import org.joda.time.DateTime;
->>>>>>> c35a39d7
 import org.joda.time.Interval;
 
 import java.util.ArrayList;
@@ -398,50 +394,7 @@
     }
   }
 
-<<<<<<< HEAD
   private Pair<TaskLockPosse, List<SegmentIdentifier>> createOrFindLockPosse(Task task, LockRequest request)
-=======
-  /**
-   * See {@link #createOrFindLockPosse(Task, Interval, String, TaskLockType)}
-   */
-  @Nullable
-  private TaskLockPosse createOrFindLockPosse(
-      final Task task,
-      final Interval interval,
-      final TaskLockType lockType
-  )
-  {
-    giant.lock();
-
-    try {
-      return createOrFindLockPosse(task, interval, null, lockType);
-    }
-    finally {
-      giant.unlock();
-    }
-  }
-
-  /**
-   * Create a new {@link TaskLockPosse} or find an existing one for the given task and interval.  Note that the returned
-   * {@link TaskLockPosse} can hold a revoked lock.
-   *
-   * @param task             task acquiring a lock
-   * @param interval         interval to be locked
-   * @param preferredVersion a preferred version string
-   * @param lockType         type of lock to be acquired
-   *
-   * @return a lock posse or null if any posse is found and a new poss cannot be created
-   *
-   * @see #createNewTaskLockPosse
-   */
-  @Nullable
-  private TaskLockPosse createOrFindLockPosse(
-      final Task task,
-      final Interval interval,
-      @Nullable final String preferredVersion,
-      final TaskLockType lockType
-  )
->>>>>>> c35a39d7
   {
     giant.lock();
 
@@ -555,7 +508,8 @@
       if (pair.lhs != null) {
         // TODO: how to return new segment identifier to the lock holder?
         final TaskLockPosse posseToUse = new TaskLockPosse(pair.lhs);
-        running.computeIfAbsent(request.getDataSource(), k -> new TreeMap<>(Comparators.intervalsByStartThenEnd()))
+        running.computeIfAbsent(request.getDataSource(), k -> new TreeMap<>())
+               .computeIfAbsent(request.getInterval().getStart(), k -> new TreeMap<>(Comparators.intervalsByStartThenEnd()))
                .computeIfAbsent(request.getInterval(), k -> new ArrayList<>())
                .add(posseToUse);
 
@@ -563,19 +517,6 @@
       } else {
         return Pair.of(null, pair.rhs);
       }
-<<<<<<< HEAD
-=======
-
-      final TaskLockPosse posseToUse = new TaskLockPosse(
-          new TaskLock(lockType, groupId, dataSource, interval, version, priority, revoked)
-      );
-      running.computeIfAbsent(dataSource, k -> new TreeMap<>())
-             .computeIfAbsent(interval.getStart(), k -> new TreeMap<>(Comparators.intervalsByStartThenEnd()))
-             .computeIfAbsent(interval, k -> new ArrayList<>())
-             .add(posseToUse);
-
-      return posseToUse;
->>>>>>> c35a39d7
     }
     finally {
       giant.unlock();
@@ -647,12 +588,9 @@
   ) throws Exception
   {
     giant.lock();
-<<<<<<< HEAD
 
     // TODO: reduce contention by checking dataSource and interval.
     // TODO: also cache taskLocks
-=======
->>>>>>> c35a39d7
 
     try {
       return action.perform(isTaskLocksValid(task, intervalToPartitionIds));
@@ -664,36 +602,26 @@
 
   private boolean isTaskLocksValid(Task task, Map<Interval, List<Integer>> intervalToPartitionIds)
   {
-<<<<<<< HEAD
-    return intervalToPartitionIds
-        .entrySet()
-        .stream()
-        .allMatch(entry -> {
-          final List<TaskLockPosse> lockPosses = getOnlyTaskLockPosseContainingInterval(
-              task,
-              entry.getKey(),
-              entry.getValue()
-          );
-          // Tasks cannot enter the critical section with a shared lock
-          return lockPosses.stream().allMatch(
-              posse -> !posse.getTaskLock().isRevoked() && posse.getTaskLock().getLockType() != TaskLockType.SHARED
-          );
-        });
-=======
-    giant.lock();
-    try {
-      return intervals
+    giant.lock();
+    try {
+      return intervalToPartitionIds
+          .entrySet()
           .stream()
-          .allMatch(interval -> {
-            final TaskLock lock = getOnlyTaskLockPosseContainingInterval(task, interval).getTaskLock();
+          .allMatch(entry -> {
+            final List<TaskLockPosse> lockPosses = getOnlyTaskLockPosseContainingInterval(
+                task,
+                entry.getKey(),
+                entry.getValue()
+            );
             // Tasks cannot enter the critical section with a shared lock
-            return !lock.isRevoked() && lock.getType() != TaskLockType.SHARED;
+            return lockPosses.stream().allMatch(
+                posse -> !posse.getTaskLock().isRevoked() && posse.getTaskLock().getLockType() != TaskLockType.SHARED
+            );
           });
     }
     finally {
       giant.unlock();
     }
->>>>>>> c35a39d7
   }
 
   private void revokeLock(TaskLockPosse lockPosse)
@@ -736,9 +664,6 @@
       if (lock.isRevoked()) {
         log.warn("TaskLock[%s] is already revoked", lock);
       } else {
-<<<<<<< HEAD
-        replaceLock(task, lock, lock.revokedCopy());
-=======
         final TaskLock revokedLock = lock.revokedCopy();
         taskStorage.replaceLock(taskId, lock, revokedLock);
 
@@ -751,28 +676,12 @@
                                                      );
         possesHolder.remove(foundPosse);
         possesHolder.add(foundPosse.withTaskLock(revokedLock));
->>>>>>> c35a39d7
         log.info("Revoked taskLock[%s]", lock);
       }
     }
     finally {
       giant.unlock();
     }
-  }
-
-  private void replaceLock(Task task, TaskLock oldLock, TaskLock newLock)
-  {
-    taskStorage.replaceLock(task.getId(), oldLock, newLock);
-
-    final List<TaskLockPosse> possesHolder = running.get(task.getDataSource()).get(oldLock.getInterval());
-    final TaskLockPosse foundPosse = possesHolder.stream()
-                                                 .filter(posse -> posse.getTaskLock().equals(oldLock))
-                                                 .findFirst()
-                                                 .orElseThrow(
-                                                     () -> new ISE("Failed to find lock posse for lock[%s]", oldLock)
-                                                 );
-    possesHolder.remove(foundPosse);
-    possesHolder.add(foundPosse.withTaskLock(newLock));
   }
 
   /**
@@ -1006,10 +915,21 @@
   }
 
   @VisibleForTesting
-  TaskLockPosse getOnlyTaskLockPosseContainingInterval(Task task, Interval interval)
-  {
-    giant.lock();
-
+  List<TaskLockPosse> getOnlyTaskLockPosseContainingInterval(Task task, Interval interval)
+  {
+    giant.lock();
+    try {
+      return getOnlyTaskLockPosseContainingInterval(task, interval, Collections.emptyList());
+    }
+    finally {
+      giant.unlock();
+    }
+  }
+
+  @VisibleForTesting
+  List<TaskLockPosse> getOnlyTaskLockPosseContainingInterval(Task task, Interval interval, List<Integer> partitionIds)
+  {
+    giant.lock();
     try {
       final List<TaskLockPosse> filteredPosses = findLockPossesContainingInterval(task.getDataSource(), interval)
           .stream()
@@ -1019,14 +939,50 @@
       if (filteredPosses.isEmpty()) {
         throw new ISE("Cannot find locks for task[%s] and interval[%s]", task.getId(), interval);
       } else if (filteredPosses.size() > 1) {
-        throw new ISE("There are multiple lockPosses for task[%s] and interval[%s]?", task.getId(), interval);
+        if (filteredPosses.stream()
+                          .anyMatch(posse -> posse.getTaskLock().getGranularity() == LockGranularity.TIME_CHUNK)) {
+          throw new ISE(
+              "There are multiple timeChunk lockPosses for task[%s] and interval[%s]?",
+              task.getId(),
+              interval
+          );
+        } else {
+          final Map<Integer, TaskLockPosse> partitionIdsOfLocks = new HashMap<>();
+          for (TaskLockPosse posse : filteredPosses) {
+            final SegmentLock segmentLock = (SegmentLock) posse.getTaskLock();
+            segmentLock.getPartitionIds().forEach(partitionId -> partitionIdsOfLocks.put(partitionId, posse));
+          }
+
+          if (partitionIds.stream().allMatch(partitionIdsOfLocks::containsKey)) {
+            return partitionIds.stream().map(partitionIdsOfLocks::get).collect(Collectors.toList());
+          } else {
+            throw new ISE(
+                "Task[%s] doesn't have locks for interval[%s] partitions[%]",
+                task.getId(),
+                interval,
+                partitionIds.stream().filter(pid -> !partitionIdsOfLocks.containsKey(pid)).collect(Collectors.toList())
+            );
+          }
+        }
       } else {
-        return filteredPosses.get(0);
-      }
-    }
-    finally {
-      giant.unlock();
-    }
+        return filteredPosses;
+      }
+    }
+    finally {
+      giant.unlock();
+    }
+  }
+
+  @VisibleForTesting
+  Set<String> getActiveTasks()
+  {
+    return activeTasks;
+  }
+
+  @VisibleForTesting
+  Map<String, NavigableMap<DateTime, SortedMap<Interval, List<TaskLockPosse>>>> getAllLocks()
+  {
+    return running;
   }
 
   private static boolean isAllSharedLocks(List<TaskLockPosse> lockPosses)
@@ -1044,56 +1000,6 @@
   {
     final TaskLock existingLock = lockPosse.getTaskLock();
     return existingLock.isRevoked() || existingLock.getNonNullPriority() < tryLockPriority;
-  }
-
-<<<<<<< HEAD
-  private List<TaskLockPosse> getOnlyTaskLockPosseContainingInterval(Task task, Interval interval, List<Integer> partitionIds)
-  {
-    final List<TaskLockPosse> filteredPosses = findLockPossesContainingInterval(task.getDataSource(), interval)
-        .stream()
-        .filter(lockPosse -> lockPosse.containsTask(task))
-        .collect(Collectors.toList());
-
-    if (filteredPosses.isEmpty()) {
-      throw new ISE("Cannot find locks for task[%s] and interval[%s]", task.getId(), interval);
-    } else if (filteredPosses.size() > 1) {
-      if (filteredPosses.stream().anyMatch(posse -> posse.getTaskLock().getGranularity() == LockGranularity.TIME_CHUNK)) {
-        throw new ISE("There are multiple timeChunk lockPosses for task[%s] and interval[%s]?", task.getId(), interval);
-      } else {
-        final Map<Integer, TaskLockPosse> partitionIdsOfLocks = new HashMap<>();
-        for (TaskLockPosse posse : filteredPosses) {
-          final SegmentLock segmentLock = (SegmentLock) posse.getTaskLock();
-          segmentLock.getPartitionIds().forEach(partitionId -> partitionIdsOfLocks.put(partitionId, posse));
-        }
-
-        if (partitionIds.stream().allMatch(partitionIdsOfLocks::containsKey)) {
-          return partitionIds.stream().map(partitionIdsOfLocks::get).collect(Collectors.toList());
-        } else {
-          throw new ISE(
-              "Task[%s] doesn't have locks for interval[%s] partitions[%]",
-              task.getId(),
-              interval,
-              partitionIds.stream().filter(pid -> !partitionIdsOfLocks.containsKey(pid)).collect(Collectors.toList())
-          );
-        }
-      }
-    } else {
-      return filteredPosses;
-    }
-  }
-
-=======
->>>>>>> c35a39d7
-  @VisibleForTesting
-  Set<String> getActiveTasks()
-  {
-    return activeTasks;
-  }
-
-  @VisibleForTesting
-  Map<String, NavigableMap<DateTime, SortedMap<Interval, List<TaskLockPosse>>>> getAllLocks()
-  {
-    return running;
   }
 
   static class TaskLockPosse
