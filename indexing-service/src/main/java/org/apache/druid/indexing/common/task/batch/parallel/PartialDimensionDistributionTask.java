/*
 * Licensed to the Apache Software Foundation (ASF) under one
 * or more contributor license agreements.  See the NOTICE file
 * distributed with this work for additional information
 * regarding copyright ownership.  The ASF licenses this file
 * to you under the Apache License, Version 2.0 (the
 * "License"); you may not use this file except in compliance
 * with the License.  You may obtain a copy of the License at
 *
 *   http://www.apache.org/licenses/LICENSE-2.0
 *
 * Unless required by applicable law or agreed to in writing,
 * software distributed under the License is distributed on an
 * "AS IS" BASIS, WITHOUT WARRANTIES OR CONDITIONS OF ANY
 * KIND, either express or implied.  See the License for the
 * specific language governing permissions and limitations
 * under the License.
 */

package org.apache.druid.indexing.common.task.batch.parallel;

import com.fasterxml.jackson.annotation.JsonCreator;
import com.fasterxml.jackson.annotation.JsonProperty;
import com.google.common.annotations.VisibleForTesting;
import com.google.common.base.Preconditions;
import com.google.common.collect.Iterables;
import com.google.common.hash.BloomFilter;
import com.google.common.hash.Funnels;
import org.apache.druid.data.input.HandlingInputRowIterator;
import org.apache.druid.data.input.InputFormat;
import org.apache.druid.data.input.InputRow;
import org.apache.druid.data.input.InputSource;
import org.apache.druid.data.input.Rows;
import org.apache.druid.indexer.TaskStatus;
import org.apache.druid.indexer.partitions.SingleDimensionPartitionsSpec;
import org.apache.druid.indexing.common.TaskToolbox;
import org.apache.druid.indexing.common.actions.TaskActionClient;
import org.apache.druid.indexing.common.task.AbstractBatchIndexTask;
import org.apache.druid.indexing.common.task.ClientBasedTaskInfoProvider;
import org.apache.druid.indexing.common.task.TaskResource;
import org.apache.druid.indexing.common.task.batch.parallel.distribution.StringDistribution;
import org.apache.druid.indexing.common.task.batch.parallel.distribution.StringSketch;
import org.apache.druid.indexing.common.task.batch.parallel.iterator.RangePartitionIndexTaskInputRowIteratorBuilder;
import org.apache.druid.indexing.stats.NoopIngestionMetrics;
import org.apache.druid.indexing.stats.NoopIngestionMetricsSnapshot;
import org.apache.druid.java.util.common.granularity.Granularity;
import org.apache.druid.java.util.common.logger.Logger;
import org.apache.druid.java.util.common.parsers.CloseableIterator;
import org.apache.druid.segment.incremental.ParseExceptionHandler;
import org.apache.druid.segment.incremental.RowIngestionMeters;
import org.apache.druid.segment.indexing.DataSchema;
import org.apache.druid.segment.indexing.granularity.GranularitySpec;
import org.joda.time.DateTime;
import org.joda.time.Interval;

import javax.annotation.Nullable;
import java.util.HashMap;
import java.util.List;
import java.util.Map;
import java.util.function.Supplier;

/**
 * The worker task of {@link PartialDimensionDistributionParallelIndexTaskRunner}. This task
 * determines the distribution of dimension values of input data.
 */

public class PartialDimensionDistributionTask extends PerfectRollupWorkerTask
{
  public static final String TYPE = "partial_dimension_distribution";

  private static final Logger LOG = new Logger(PartialDimensionDistributionTask.class);

  // Future work: StringDistribution does not handle inserting NULLs. This is the same behavior as hadoop indexing.
  private static final boolean SKIP_NULL = true;

  private final int numAttempts;
  private final ParallelIndexIngestionSpec ingestionSchema;
  private final String supervisorTaskId;

  // For testing
  private final Supplier<DedupInputRowFilter> dedupInputRowFilterSupplier;

  @JsonCreator
  PartialDimensionDistributionTask(
      // id shouldn't be null except when this task is created by ParallelIndexSupervisorTask
      @JsonProperty("id") @Nullable String id,
      @JsonProperty("groupId") final String groupId,
      @JsonProperty("resource") final TaskResource taskResource,
      @JsonProperty("supervisorTaskId") final String supervisorTaskId,
      @JsonProperty("numAttempts") final int numAttempts, // zero-based counting
      @JsonProperty("spec") final ParallelIndexIngestionSpec ingestionSchema,
      @JsonProperty("context") final Map<String, Object> context
  )
  {
    this(
        id,
        groupId,
        taskResource,
        supervisorTaskId,
        numAttempts,
        ingestionSchema,
        context,
        () -> new DedupInputRowFilter(
            ingestionSchema.getDataSchema().getGranularitySpec().getQueryGranularity()
        )
    );
  }

  @VisibleForTesting  // Only for testing
  PartialDimensionDistributionTask(
      @Nullable String id,
      final String groupId,
      final TaskResource taskResource,
      final String supervisorTaskId,
      final int numAttempts,
      final ParallelIndexIngestionSpec ingestionSchema,
      final Map<String, Object> context,
      Supplier<DedupInputRowFilter> dedupRowDimValueFilterSupplier
  )
  {
    super(
        getOrMakeId(id, TYPE, ingestionSchema.getDataSchema().getDataSource()),
        groupId,
        taskResource,
        ingestionSchema.getDataSchema(),
        ingestionSchema.getTuningConfig(),
        context
    );

    Preconditions.checkArgument(
        ingestionSchema.getTuningConfig().getPartitionsSpec() instanceof SingleDimensionPartitionsSpec,
        "%s partitionsSpec required",
        SingleDimensionPartitionsSpec.NAME
    );

    this.numAttempts = numAttempts;
    this.ingestionSchema = ingestionSchema;
    this.supervisorTaskId = supervisorTaskId;
    this.dedupInputRowFilterSupplier = dedupRowDimValueFilterSupplier;
  }

  @JsonProperty
  private int getNumAttempts()
  {
    return numAttempts;
  }

  @JsonProperty("spec")
  private ParallelIndexIngestionSpec getIngestionSchema()
  {
    return ingestionSchema;
  }

  @JsonProperty
  private String getSupervisorTaskId()
  {
    return supervisorTaskId;
  }

  @Override
  public String getType()
  {
    return TYPE;
  }

  @Override
  public boolean isReady(TaskActionClient taskActionClient) throws Exception
  {
    return tryTimeChunkLock(
        taskActionClient,
        getIngestionSchema().getDataSchema().getGranularitySpec().inputIntervals()
    );
  }

  @Override
  public TaskStatus runTask(TaskToolbox toolbox) throws Exception
  {
<<<<<<< HEAD
    final ParallelIndexSupervisorTaskClient taskClient = toolbox.getSupervisorTaskClientFactory().build(
        new ClientBasedTaskInfoProvider(toolbox.getIndexingServiceClient()),
        getId(),
        1, // always use a single http thread
        ingestionSchema.getTuningConfig().getChatHandlerTimeout(),
        ingestionSchema.getTuningConfig().getChatHandlerNumRetries()
    );

    try {
      DataSchema dataSchema = ingestionSchema.getDataSchema();
      GranularitySpec granularitySpec = dataSchema.getGranularitySpec();
      ParallelIndexTuningConfig tuningConfig = ingestionSchema.getTuningConfig();

      SingleDimensionPartitionsSpec partitionsSpec = (SingleDimensionPartitionsSpec) tuningConfig.getPartitionsSpec();
      Preconditions.checkNotNull(partitionsSpec, "partitionsSpec required in tuningConfig");
      String partitionDimension = partitionsSpec.getPartitionDimension();
      Preconditions.checkNotNull(partitionDimension, "partitionDimension required in partitionsSpec");
      boolean isAssumeGrouped = partitionsSpec.isAssumeGrouped();

      InputSource inputSource = ingestionSchema.getIOConfig().getNonNullInputSource(
          ingestionSchema.getDataSchema().getParser()
=======
    DataSchema dataSchema = ingestionSchema.getDataSchema();
    GranularitySpec granularitySpec = dataSchema.getGranularitySpec();
    ParallelIndexTuningConfig tuningConfig = ingestionSchema.getTuningConfig();

    SingleDimensionPartitionsSpec partitionsSpec = (SingleDimensionPartitionsSpec) tuningConfig.getPartitionsSpec();
    Preconditions.checkNotNull(partitionsSpec, "partitionsSpec required in tuningConfig");
    String partitionDimension = partitionsSpec.getPartitionDimension();
    Preconditions.checkNotNull(partitionDimension, "partitionDimension required in partitionsSpec");
    boolean isAssumeGrouped = partitionsSpec.isAssumeGrouped();

    InputSource inputSource = ingestionSchema.getIOConfig().getNonNullInputSource(
        ingestionSchema.getDataSchema().getParser()
    );
    InputFormat inputFormat = inputSource.needsFormat()
                              ? ParallelIndexSupervisorTask.getInputFormat(ingestionSchema)
                              : null;
    final RowIngestionMeters buildSegmentsMeters = toolbox.getRowIngestionMetersFactory().createRowIngestionMeters();
    final ParseExceptionHandler parseExceptionHandler = new ParseExceptionHandler(
        buildSegmentsMeters,
        tuningConfig.isLogParseExceptions(),
        tuningConfig.getMaxParseExceptions(),
        tuningConfig.getMaxSavedParseExceptions()
    );

    try (
        final CloseableIterator<InputRow> inputRowIterator = AbstractBatchIndexTask.inputSourceReader(
            toolbox.getIndexingTmpDir(),
            dataSchema,
            inputSource,
            inputFormat,
            AbstractBatchIndexTask.defaultRowFilter(granularitySpec),
            buildSegmentsMeters,
            parseExceptionHandler
        );
        HandlingInputRowIterator iterator =
            new RangePartitionIndexTaskInputRowIteratorBuilder(partitionDimension, SKIP_NULL)
                .delegate(inputRowIterator)
                .granularitySpec(granularitySpec)
                .build()
    ) {
      Map<Interval, StringDistribution> distribution = determineDistribution(
          iterator,
          granularitySpec,
          partitionDimension,
          isAssumeGrouped
>>>>>>> 3c8eacb2
      );
      List<String> metricsNames = Arrays.stream(dataSchema.getAggregators())
                                        .map(AggregatorFactory::getName)
                                        .collect(Collectors.toList());
      InputFormat inputFormat = inputSource.needsFormat()
                                ? ParallelIndexSupervisorTask.getInputFormat(ingestionSchema)
                                : null;
      InputSourceReader inputSourceReader = dataSchema.getTransformSpec().decorate(
          inputSource.reader(
              new InputRowSchema(
                  dataSchema.getTimestampSpec(),
                  dataSchema.getDimensionsSpec(),
                  metricsNames
              ),
              inputFormat,
              toolbox.getIndexingTmpDir()
          )
      );

      try (
          CloseableIterator<InputRow> inputRowIterator = inputSourceReader.read();
          HandlingInputRowIterator iterator =
              new RangePartitionIndexTaskInputRowIteratorBuilder(partitionDimension, SKIP_NULL)
                  .delegate(inputRowIterator)
                  .granularitySpec(granularitySpec)
                  .nullRowRunnable(IndexTaskInputRowIteratorBuilder.NOOP_RUNNABLE)
                  .absentBucketIntervalConsumer(IndexTaskInputRowIteratorBuilder.NOOP_CONSUMER)
                  .build()
      ) {
        Map<Interval, StringDistribution> distribution = determineDistribution(
            taskClient,
            iterator,
            granularitySpec,
            partitionDimension,
            isAssumeGrouped,
            tuningConfig
        );
        taskClient.report(
            supervisorTaskId,
            new DimensionDistributionReport(getId(), distribution, NoopIngestionMetricsSnapshot.INSTANCE)
        );
      }

      return TaskStatus.success(getId());
    }
    catch (Exception e) {
      // We don't report exception here. The supervisor task will get the details of exception from the Overlord.
      taskClient.report(supervisorTaskId, new FailedSubtaskReport(getId()));
      throw e;
    }
  }

  private Map<Interval, StringDistribution> determineDistribution(
      ParallelIndexSupervisorTaskClient taskClient,
      HandlingInputRowIterator inputRowIterator,
      GranularitySpec granularitySpec,
      String partitionDimension,
<<<<<<< HEAD
      boolean isAssumeGrouped,
      ParallelIndexTuningConfig tuningConfig
  )
  {
    final LiveMetricsReporter liveMetricsReporter = new LiveMetricsReporter(
        supervisorTaskId,
        getId(),
        taskClient,
        NoopIngestionMetrics.INSTANCE,
        tuningConfig.getTaskStatusCheckPeriodMs(),
        tuningConfig.getChatHandlerNumRetries()
    );
    liveMetricsReporter.start();
    try {
      Map<Interval, StringDistribution> intervalToDistribution = new HashMap<>();
      InputRowFilter inputRowFilter =
          !isAssumeGrouped && granularitySpec.isRollup()
          ? dedupInputRowFilterSupplier.get()
          : new PassthroughInputRowFilter();

      int numParseExceptions = 0;

      while (inputRowIterator.hasNext()) {
        try {
          InputRow inputRow = inputRowIterator.next();
          if (inputRow == null) {
            continue;
          }

          DateTime timestamp = inputRow.getTimestamp();

          //noinspection OptionalGetWithoutIsPresent (InputRowIterator returns rows with present intervals)
          Interval interval = granularitySpec.bucketInterval(timestamp).get();
          String partitionDimensionValue = Iterables.getOnlyElement(inputRow.getDimension(partitionDimension));

          if (inputRowFilter.accept(interval, partitionDimensionValue, inputRow)) {
            StringDistribution stringDistribution =
                intervalToDistribution.computeIfAbsent(interval, k -> new StringSketch());
            stringDistribution.put(partitionDimensionValue);
          }
        }
        catch (ParseException e) {
          if (tuningConfig.isLogParseExceptions()) {
            LOG.error(e, "Encountered parse exception");
          }

          numParseExceptions++;
          if (numParseExceptions > tuningConfig.getMaxParseExceptions()) {
            throw new RuntimeException("Max parse exceptions exceeded, terminating task...");
          }
        }
=======
      boolean isAssumeGrouped
  )
  {
    Map<Interval, StringDistribution> intervalToDistribution = new HashMap<>();
    InputRowFilter inputRowFilter =
        !isAssumeGrouped && granularitySpec.isRollup()
        ? dedupInputRowFilterSupplier.get()
        : new PassthroughInputRowFilter();

    while (inputRowIterator.hasNext()) {
      InputRow inputRow = inputRowIterator.next();
      if (inputRow == null) {
        continue;
      }

      DateTime timestamp = inputRow.getTimestamp();

      //noinspection OptionalGetWithoutIsPresent (InputRowIterator returns rows with present intervals)
      Interval interval = granularitySpec.bucketInterval(timestamp).get();
      String partitionDimensionValue = Iterables.getOnlyElement(inputRow.getDimension(partitionDimension));

      if (inputRowFilter.accept(interval, partitionDimensionValue, inputRow)) {
        StringDistribution stringDistribution =
            intervalToDistribution.computeIfAbsent(interval, k -> new StringSketch());
        stringDistribution.put(partitionDimensionValue);
>>>>>>> 3c8eacb2
      }

      // DedupInputRowFilter may not accept the min/max dimensionValue. If needed, add the min/max
      // values to the distributions so they have an accurate min/max.
      inputRowFilter.getIntervalToMinPartitionDimensionValue()
                    .forEach((interval, min) -> intervalToDistribution.get(interval).putIfNewMin(min));
      inputRowFilter.getIntervalToMaxPartitionDimensionValue()
                    .forEach((interval, max) -> intervalToDistribution.get(interval).putIfNewMax(max));

      return intervalToDistribution;
    }
    finally {
      liveMetricsReporter.stop();
    }
  }

  private interface InputRowFilter
  {
    /**
     * @return True if input row should be accepted, else false
     */
    boolean accept(Interval interval, String partitionDimensionValue, InputRow inputRow);

    /**
     * @return Minimum partition dimension value for each interval processed so far.
     */
    Map<Interval, String> getIntervalToMinPartitionDimensionValue();

    /**
     * @return Maximum partition dimension value for each interval processed so far.
     */
    Map<Interval, String> getIntervalToMaxPartitionDimensionValue();
  }

  /**
   * Filters out reoccurrences of rows that have timestamps with the same query granularity and dimension values.
   * Approximate matching is used, so there is a small probability that rows that are not reoccurences are discarded.
   */
  @VisibleForTesting
  static class DedupInputRowFilter implements InputRowFilter
  {
    // A bloom filter is used to approximately group rows by query granularity. These values assume
    // time chunks have fewer than BLOOM_FILTER_EXPECTED_INSERTIONS rows. With the below values, the
    // Bloom filter will use about 170MB of memory.
    //
    // For more details on the Bloom filter memory consumption:
    // https://github.com/google/guava/issues/2520#issuecomment-231233736
    private static final int BLOOM_FILTER_EXPECTED_INSERTIONS = 100_000_000;
    private static final double BLOOM_FILTER_EXPECTED_FALSE_POSITIVE_PROBABILTY = 0.001;

    private final PassthroughInputRowFilter delegate;
    private final Granularity queryGranularity;
    private final BloomFilter<CharSequence> groupingBloomFilter;

    DedupInputRowFilter(Granularity queryGranularity)
    {
      this(queryGranularity, BLOOM_FILTER_EXPECTED_INSERTIONS, BLOOM_FILTER_EXPECTED_FALSE_POSITIVE_PROBABILTY);
    }

    @VisibleForTesting  // to allow controlling false positive rate of bloom filter
    DedupInputRowFilter(
        Granularity queryGranularity,
        int bloomFilterExpectedInsertions,
        double bloomFilterFalsePositiveProbability
    )
    {
      delegate = new PassthroughInputRowFilter();
      this.queryGranularity = queryGranularity;
      groupingBloomFilter = BloomFilter.create(
          Funnels.unencodedCharsFunnel(),
          bloomFilterExpectedInsertions,
          bloomFilterFalsePositiveProbability
      );
    }

    @Override
    public boolean accept(Interval interval, String partitionDimensionValue, InputRow inputRow)
    {
      delegate.accept(interval, partitionDimensionValue, inputRow);

      long bucketTimestamp = getBucketTimestamp(inputRow);
      List<Object> groupKey = Rows.toGroupKey(bucketTimestamp, inputRow);
      String serializedGroupKey = groupKey.toString();
      if (groupingBloomFilter.mightContain(serializedGroupKey)) {
        return false;
      } else {
        groupingBloomFilter.put(serializedGroupKey);
        return true;
      }
    }

    private long getBucketTimestamp(InputRow inputRow)
    {
      DateTime timestamp = inputRow.getTimestamp();
      return queryGranularity.bucketStart(timestamp).getMillis();
    }

    @Override
    public Map<Interval, String> getIntervalToMinPartitionDimensionValue()
    {
      return delegate.getIntervalToMinPartitionDimensionValue();
    }

    @Override
    public Map<Interval, String> getIntervalToMaxPartitionDimensionValue()
    {
      return delegate.getIntervalToMaxPartitionDimensionValue();
    }
  }

  /**
   * Accepts all input rows, even if they are reoccurrences of timestamps with the same query granularity and dimension
   * value.
   */
  private static class PassthroughInputRowFilter implements InputRowFilter
  {
    private final Map<Interval, String> intervalToMinDimensionValue;
    private final Map<Interval, String> intervalToMaxDimensionValue;

    PassthroughInputRowFilter()
    {
      this.intervalToMinDimensionValue = new HashMap<>();
      this.intervalToMaxDimensionValue = new HashMap<>();
    }

    @Override
    public boolean accept(Interval interval, String partitionDimensionValue, InputRow inputRow)
    {
      updateMinDimensionValue(interval, partitionDimensionValue);
      updateMaxDimensionValue(interval, partitionDimensionValue);
      return true;
    }

    private void updateMinDimensionValue(Interval interval, String dimensionValue)
    {
      intervalToMinDimensionValue.compute(
          interval,
          (intervalKey, currentMinValue) -> {
            if (currentMinValue == null || dimensionValue.compareTo(currentMinValue) < 0) {
              return dimensionValue;
            } else {
              return currentMinValue;
            }
          }
      );
    }

    private void updateMaxDimensionValue(Interval interval, String dimensionValue)
    {
      intervalToMaxDimensionValue.compute(
          interval,
          (intervalKey, currentMaxValue) -> {
            if (currentMaxValue == null || dimensionValue.compareTo(currentMaxValue) > 0) {
              return dimensionValue;
            } else {
              return currentMaxValue;
            }
          }
      );
    }

    @Override
    public Map<Interval, String> getIntervalToMinPartitionDimensionValue()
    {
      return intervalToMinDimensionValue;
    }

    @Override
    public Map<Interval, String> getIntervalToMaxPartitionDimensionValue()
    {
      return intervalToMaxDimensionValue;
    }
  }
}<|MERGE_RESOLUTION|>--- conflicted
+++ resolved
@@ -175,7 +175,6 @@
   @Override
   public TaskStatus runTask(TaskToolbox toolbox) throws Exception
   {
-<<<<<<< HEAD
     final ParallelIndexSupervisorTaskClient taskClient = toolbox.getSupervisorTaskClientFactory().build(
         new ClientBasedTaskInfoProvider(toolbox.getIndexingServiceClient()),
         getId(),
@@ -194,19 +193,6 @@
       String partitionDimension = partitionsSpec.getPartitionDimension();
       Preconditions.checkNotNull(partitionDimension, "partitionDimension required in partitionsSpec");
       boolean isAssumeGrouped = partitionsSpec.isAssumeGrouped();
-
-      InputSource inputSource = ingestionSchema.getIOConfig().getNonNullInputSource(
-          ingestionSchema.getDataSchema().getParser()
-=======
-    DataSchema dataSchema = ingestionSchema.getDataSchema();
-    GranularitySpec granularitySpec = dataSchema.getGranularitySpec();
-    ParallelIndexTuningConfig tuningConfig = ingestionSchema.getTuningConfig();
-
-    SingleDimensionPartitionsSpec partitionsSpec = (SingleDimensionPartitionsSpec) tuningConfig.getPartitionsSpec();
-    Preconditions.checkNotNull(partitionsSpec, "partitionsSpec required in tuningConfig");
-    String partitionDimension = partitionsSpec.getPartitionDimension();
-    Preconditions.checkNotNull(partitionDimension, "partitionDimension required in partitionsSpec");
-    boolean isAssumeGrouped = partitionsSpec.isAssumeGrouped();
 
     InputSource inputSource = ingestionSchema.getIOConfig().getNonNullInputSource(
         ingestionSchema.getDataSchema().getParser()
@@ -239,53 +225,18 @@
                 .build()
     ) {
       Map<Interval, StringDistribution> distribution = determineDistribution(
+          taskClient,
           iterator,
           granularitySpec,
           partitionDimension,
-          isAssumeGrouped
->>>>>>> 3c8eacb2
+          isAssumeGrouped,
+          tuningConfig
       );
-      List<String> metricsNames = Arrays.stream(dataSchema.getAggregators())
-                                        .map(AggregatorFactory::getName)
-                                        .collect(Collectors.toList());
-      InputFormat inputFormat = inputSource.needsFormat()
-                                ? ParallelIndexSupervisorTask.getInputFormat(ingestionSchema)
-                                : null;
-      InputSourceReader inputSourceReader = dataSchema.getTransformSpec().decorate(
-          inputSource.reader(
-              new InputRowSchema(
-                  dataSchema.getTimestampSpec(),
-                  dataSchema.getDimensionsSpec(),
-                  metricsNames
-              ),
-              inputFormat,
-              toolbox.getIndexingTmpDir()
-          )
+      taskClient.report(
+          supervisorTaskId,
+          new DimensionDistributionReport(getId(), distribution, NoopIngestionMetricsSnapshot.INSTANCE)
       );
-
-      try (
-          CloseableIterator<InputRow> inputRowIterator = inputSourceReader.read();
-          HandlingInputRowIterator iterator =
-              new RangePartitionIndexTaskInputRowIteratorBuilder(partitionDimension, SKIP_NULL)
-                  .delegate(inputRowIterator)
-                  .granularitySpec(granularitySpec)
-                  .nullRowRunnable(IndexTaskInputRowIteratorBuilder.NOOP_RUNNABLE)
-                  .absentBucketIntervalConsumer(IndexTaskInputRowIteratorBuilder.NOOP_CONSUMER)
-                  .build()
-      ) {
-        Map<Interval, StringDistribution> distribution = determineDistribution(
-            taskClient,
-            iterator,
-            granularitySpec,
-            partitionDimension,
-            isAssumeGrouped,
-            tuningConfig
-        );
-        taskClient.report(
-            supervisorTaskId,
-            new DimensionDistributionReport(getId(), distribution, NoopIngestionMetricsSnapshot.INSTANCE)
-        );
-      }
+    }
 
       return TaskStatus.success(getId());
     }
@@ -301,7 +252,6 @@
       HandlingInputRowIterator inputRowIterator,
       GranularitySpec granularitySpec,
       String partitionDimension,
-<<<<<<< HEAD
       boolean isAssumeGrouped,
       ParallelIndexTuningConfig tuningConfig
   )
@@ -322,47 +272,6 @@
           ? dedupInputRowFilterSupplier.get()
           : new PassthroughInputRowFilter();
 
-      int numParseExceptions = 0;
-
-      while (inputRowIterator.hasNext()) {
-        try {
-          InputRow inputRow = inputRowIterator.next();
-          if (inputRow == null) {
-            continue;
-          }
-
-          DateTime timestamp = inputRow.getTimestamp();
-
-          //noinspection OptionalGetWithoutIsPresent (InputRowIterator returns rows with present intervals)
-          Interval interval = granularitySpec.bucketInterval(timestamp).get();
-          String partitionDimensionValue = Iterables.getOnlyElement(inputRow.getDimension(partitionDimension));
-
-          if (inputRowFilter.accept(interval, partitionDimensionValue, inputRow)) {
-            StringDistribution stringDistribution =
-                intervalToDistribution.computeIfAbsent(interval, k -> new StringSketch());
-            stringDistribution.put(partitionDimensionValue);
-          }
-        }
-        catch (ParseException e) {
-          if (tuningConfig.isLogParseExceptions()) {
-            LOG.error(e, "Encountered parse exception");
-          }
-
-          numParseExceptions++;
-          if (numParseExceptions > tuningConfig.getMaxParseExceptions()) {
-            throw new RuntimeException("Max parse exceptions exceeded, terminating task...");
-          }
-        }
-=======
-      boolean isAssumeGrouped
-  )
-  {
-    Map<Interval, StringDistribution> intervalToDistribution = new HashMap<>();
-    InputRowFilter inputRowFilter =
-        !isAssumeGrouped && granularitySpec.isRollup()
-        ? dedupInputRowFilterSupplier.get()
-        : new PassthroughInputRowFilter();
-
     while (inputRowIterator.hasNext()) {
       InputRow inputRow = inputRowIterator.next();
       if (inputRow == null) {
@@ -379,8 +288,8 @@
         StringDistribution stringDistribution =
             intervalToDistribution.computeIfAbsent(interval, k -> new StringSketch());
         stringDistribution.put(partitionDimensionValue);
->>>>>>> 3c8eacb2
       }
+    }
 
       // DedupInputRowFilter may not accept the min/max dimensionValue. If needed, add the min/max
       // values to the distributions so they have an accurate min/max.
