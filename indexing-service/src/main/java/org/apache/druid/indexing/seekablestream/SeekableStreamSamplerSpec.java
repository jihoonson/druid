--- conflicted
+++ resolved
@@ -23,9 +23,10 @@
 import org.apache.druid.data.input.Firehose;
 import org.apache.druid.data.input.InputRow;
 import org.apache.druid.data.input.InputRowListPlusJson;
+import org.apache.druid.data.input.InputSource;
 import org.apache.druid.data.input.impl.InputRowParser;
 import org.apache.druid.data.input.impl.StringInputRowParser;
-import org.apache.druid.indexing.overlord.sampler.FirehoseSampler;
+import org.apache.druid.indexing.overlord.sampler.InputSourceSampler;
 import org.apache.druid.indexing.overlord.sampler.SamplerConfig;
 import org.apache.druid.indexing.overlord.sampler.SamplerException;
 import org.apache.druid.indexing.overlord.sampler.SamplerResponse;
@@ -36,10 +37,13 @@
 import org.apache.druid.indexing.seekablestream.supervisor.SeekableStreamSupervisorIOConfig;
 import org.apache.druid.indexing.seekablestream.supervisor.SeekableStreamSupervisorSpec;
 import org.apache.druid.indexing.seekablestream.supervisor.SeekableStreamSupervisorTuningConfig;
+import org.apache.druid.java.util.common.parsers.ParseException;
 import org.apache.druid.segment.indexing.DataSchema;
 
 import javax.annotation.Nullable;
+import java.nio.ByteBuffer;
 import java.util.Iterator;
+import java.util.List;
 import java.util.Set;
 import java.util.stream.Collectors;
 
@@ -48,7 +52,7 @@
   private static final int POLL_TIMEOUT_MS = 100;
 
   private final DataSchema dataSchema;
-  private final FirehoseSampler firehoseSampler;
+  private final InputSourceSampler inputSourceSampler;
 
   protected final SeekableStreamSupervisorIOConfig ioConfig;
   protected final SeekableStreamSupervisorTuningConfig tuningConfig;
@@ -57,14 +61,14 @@
   public SeekableStreamSamplerSpec(
       final SeekableStreamSupervisorSpec ingestionSpec,
       final SamplerConfig samplerConfig,
-      final FirehoseSampler firehoseSampler
+      final InputSourceSampler inputSourceSampler
   )
   {
     this.dataSchema = Preconditions.checkNotNull(ingestionSpec, "[spec] is required").getDataSchema();
     this.ioConfig = Preconditions.checkNotNull(ingestionSpec.getIoConfig(), "[spec.ioConfig] is required");
     this.tuningConfig = ingestionSpec.getTuningConfig();
     this.samplerConfig = samplerConfig;
-    this.firehoseSampler = firehoseSampler;
+    this.inputSourceSampler = inputSourceSampler;
   }
 
   @Override
@@ -85,6 +89,8 @@
     return null;
   }
 
+  protected abstract InputSource createInputSource();
+
   protected abstract Firehose getFirehose(InputRowParser parser);
 
   protected abstract class SeekableStreamSamplerFirehose implements Firehose
@@ -135,45 +141,33 @@
     }
 
     @Override
-    public InputRowListPlusJson nextRowWithRaw()
+    public InputRowPlusRaw nextRowWithRaw()
     {
       if (recordDataIterator == null || !recordDataIterator.hasNext()) {
         if (recordIterator == null || !recordIterator.hasNext()) {
           recordIterator = recordSupplier.poll(POLL_TIMEOUT_MS).iterator();
 
           if (!recordIterator.hasNext()) {
-            return InputRowListPlusJson.of((InputRow) null, null);
+            return InputRowPlusRaw.of((InputRow) null, null);
           }
         }
 
         recordDataIterator = recordIterator.next().getData().iterator();
 
         if (!recordDataIterator.hasNext()) {
-          return InputRowListPlusJson.of((InputRow) null, null);
+          return InputRowPlusRaw.of((InputRow) null, null);
         }
       }
 
       byte[] raw = recordDataIterator.next();
 
-<<<<<<< HEAD
-//      try {
-//        List<InputRow> rows = parser.parseBatch(ByteBuffer.wrap(raw));
-//        return InputRowListPlusJson.of(rows.isEmpty() ? null : rows.get(0), raw);
-//      }
-//      catch (ParseException e) {
-//        return InputRowListPlusJson.of(raw, e);
-//      }
-
-      return null;
-=======
       try {
         List<InputRow> rows = parser.parseBatch(ByteBuffer.wrap(raw));
-        return InputRowListPlusJson.of(rows.isEmpty() ? null : rows.get(0), raw);
+        return InputRowPlusRaw.of(rows.isEmpty() ? null : rows.get(0), raw);
       }
       catch (ParseException e) {
-        return InputRowListPlusJson.of(raw, e);
-      }
->>>>>>> 7fa3182f
+        return InputRowPlusRaw.of(raw, e);
+      }
     }
 
     @Override
