/*
 * Licensed to the Apache Software Foundation (ASF) under one
 * or more contributor license agreements.  See the NOTICE file
 * distributed with this work for additional information
 * regarding copyright ownership.  The ASF licenses this file
 * to you under the Apache License, Version 2.0 (the
 * "License"); you may not use this file except in compliance
 * with the License.  You may obtain a copy of the License at
 *
 *   http://www.apache.org/licenses/LICENSE-2.0
 *
 * Unless required by applicable law or agreed to in writing,
 * software distributed under the License is distributed on an
 * "AS IS" BASIS, WITHOUT WARRANTIES OR CONDITIONS OF ANY
 * KIND, either express or implied.  See the License for the
 * specific language governing permissions and limitations
 * under the License.
 */

package org.apache.druid.indexing.common.task.batch.parallel;

import com.fasterxml.jackson.annotation.JacksonInject;
import com.fasterxml.jackson.annotation.JsonCreator;
import com.fasterxml.jackson.annotation.JsonProperty;
import com.fasterxml.jackson.jaxrs.smile.SmileMediaTypes;
import com.google.common.annotations.VisibleForTesting;
import com.google.common.base.Optional;
import com.google.common.base.Preconditions;
import com.google.common.base.Throwables;
import it.unimi.dsi.fastutil.ints.Int2ObjectMap;
import it.unimi.dsi.fastutil.ints.Int2ObjectOpenHashMap;
import it.unimi.dsi.fastutil.ints.IntArrayList;
import it.unimi.dsi.fastutil.ints.IntList;
import org.apache.druid.client.indexing.IndexingServiceClient;
import org.apache.druid.data.input.FiniteFirehoseFactory;
import org.apache.druid.data.input.FirehoseFactory;
import org.apache.druid.indexer.TaskState;
import org.apache.druid.indexer.TaskStatus;
import org.apache.druid.indexing.appenderator.ActionBasedUsedSegmentChecker;
import org.apache.druid.indexing.common.Counters;
import org.apache.druid.indexing.common.TaskLock;
import org.apache.druid.indexing.common.TaskLockType;
import org.apache.druid.indexing.common.TaskToolbox;
import org.apache.druid.indexing.common.actions.LockListAction;
import org.apache.druid.indexing.common.actions.SegmentTransactionalInsertAction;
import org.apache.druid.indexing.common.actions.TaskActionClient;
import org.apache.druid.indexing.common.actions.TimeChunkLockTryAcquireAction;
import org.apache.druid.indexing.common.stats.RowIngestionMetersFactory;
import org.apache.druid.indexing.common.task.AbstractBatchIndexTask;
import org.apache.druid.indexing.common.task.IndexTask;
import org.apache.druid.indexing.common.task.IndexTask.IndexIngestionSpec;
import org.apache.druid.indexing.common.task.IndexTask.IndexTuningConfig;
import org.apache.druid.indexing.common.task.IndexTaskUtils;
import org.apache.druid.indexing.common.task.TaskResource;
import org.apache.druid.indexing.common.task.Tasks;
import org.apache.druid.indexing.common.task.batch.parallel.GeneratedPartitionsReport.PartitionStat;
import org.apache.druid.indexing.common.task.batch.parallel.ParallelIndexTaskRunner.SubTaskSpecStatus;
import org.apache.druid.java.util.common.IAE;
import org.apache.druid.java.util.common.ISE;
import org.apache.druid.java.util.common.granularity.Granularity;
import org.apache.druid.java.util.common.logger.Logger;
import org.apache.druid.segment.indexing.TuningConfig;
import org.apache.druid.segment.indexing.granularity.ArbitraryGranularitySpec;
import org.apache.druid.segment.indexing.granularity.GranularitySpec;
import org.apache.druid.segment.realtime.appenderator.AppenderatorsManager;
import org.apache.druid.segment.realtime.appenderator.SegmentIdWithShardSpec;
import org.apache.druid.segment.realtime.appenderator.TransactionalSegmentPublisher;
import org.apache.druid.segment.realtime.appenderator.UsedSegmentChecker;
import org.apache.druid.segment.realtime.firehose.ChatHandler;
import org.apache.druid.segment.realtime.firehose.ChatHandlerProvider;
import org.apache.druid.segment.realtime.firehose.ChatHandlers;
import org.apache.druid.server.security.Action;
import org.apache.druid.server.security.AuthorizerMapper;
import org.apache.druid.timeline.DataSegment;
import org.apache.druid.timeline.partition.NumberedShardSpec;
import org.joda.time.DateTime;
import org.joda.time.Interval;

import javax.annotation.Nullable;
import javax.servlet.http.HttpServletRequest;
import javax.ws.rs.Consumes;
import javax.ws.rs.GET;
import javax.ws.rs.POST;
import javax.ws.rs.Path;
import javax.ws.rs.PathParam;
import javax.ws.rs.Produces;
import javax.ws.rs.core.Context;
import javax.ws.rs.core.MediaType;
import javax.ws.rs.core.Response;
import javax.ws.rs.core.Response.Status;
import java.io.IOException;
import java.util.ArrayList;
import java.util.Collections;
import java.util.HashSet;
import java.util.List;
import java.util.Map;
import java.util.Map.Entry;
import java.util.Set;
import java.util.SortedSet;
import java.util.concurrent.ConcurrentHashMap;
import java.util.concurrent.ThreadLocalRandom;
import java.util.concurrent.atomic.AtomicInteger;
import java.util.function.Supplier;
import java.util.stream.Collectors;

/**
 * ParallelIndexSupervisorTask is capable of running multiple subTasks for parallel indexing. This is
 * applicable if the input {@link FiniteFirehoseFactory} is splittable. While this task is running, it can submit
 * multiple child tasks to overlords. This task succeeds only when all its child tasks succeed; otherwise it fails.
 *
 * @see ParallelIndexTaskRunner
 */
public class ParallelIndexSupervisorTask extends AbstractBatchIndexTask implements ChatHandler
{
  public static final String TYPE = "index_parallel";

  private static final Logger LOG = new Logger(ParallelIndexSupervisorTask.class);

  private final ParallelIndexIngestionSpec ingestionSchema;
  private final FiniteFirehoseFactory<?, ?> baseFirehoseFactory;
  private final IndexingServiceClient indexingServiceClient;
  private final ChatHandlerProvider chatHandlerProvider;
  private final AuthorizerMapper authorizerMapper;
  private final RowIngestionMetersFactory rowIngestionMetersFactory;
  private final AppenderatorsManager appenderatorsManager;

  /**
   * If intervals are missing in the granularitySpec, parallel index task runs in "dynamic locking mode".
   * In this mode, sub tasks ask new locks whenever they see a new row which is not covered by existing locks.
   * If this task is overwriting existing segments, then we should know this task is changing segment granularity
   * in advance to know what types of lock we should use. However, if intervals are missing, we can't know
   * the segment granularity of existing segments until the task reads all data because we don't know what segments
   * are going to be overwritten. As a result, we assume that segment granularity is going to be changed if intervals
   * are missing and force to use timeChunk lock.
   *
   * This variable is initialized in the constructor and used in {@link #run} to log that timeChunk lock was enforced
   * in the task logs.
   */
  private final boolean missingIntervalsInOverwriteMode;

  private final ConcurrentHashMap<Interval, AtomicInteger> partitionNumCountersPerInterval = new ConcurrentHashMap<>();

  private volatile ParallelIndexTaskRunner runner;
  private volatile IndexTask sequentialIndexTask;

  // toolbox is initlized when run() is called, and can be used for processing HTTP endpoint requests.
  private volatile TaskToolbox toolbox;

  @JsonCreator
  public ParallelIndexSupervisorTask(
      @JsonProperty("id") String id,
      @JsonProperty("resource") TaskResource taskResource,
      @JsonProperty("spec") ParallelIndexIngestionSpec ingestionSchema,
      @JsonProperty("context") Map<String, Object> context,
      @JacksonInject @Nullable IndexingServiceClient indexingServiceClient, // null in overlords
      @JacksonInject @Nullable ChatHandlerProvider chatHandlerProvider,     // null in overlords
      @JacksonInject AuthorizerMapper authorizerMapper,
      @JacksonInject RowIngestionMetersFactory rowIngestionMetersFactory,
      @JacksonInject AppenderatorsManager appenderatorsManager
  )
  {
    super(
        getOrMakeId(id, TYPE, ingestionSchema.getDataSchema().getDataSource()),
        null,
        taskResource,
        ingestionSchema.getDataSchema().getDataSource(),
        context
    );

    this.ingestionSchema = ingestionSchema;

    final FirehoseFactory firehoseFactory = ingestionSchema.getIOConfig().getFirehoseFactory();
    if (!(firehoseFactory instanceof FiniteFirehoseFactory)) {
      throw new IAE("[%s] should implement FiniteFirehoseFactory", firehoseFactory.getClass().getSimpleName());
    }

    if (ingestionSchema.getTuningConfig().isForceGuaranteedRollup()
        && (ingestionSchema.getTuningConfig().getNumShards() == null
            || ingestionSchema.getDataSchema().getGranularitySpec().inputIntervals().isEmpty())) {
      throw new ISE("forceGuaranteedRollup is set but "
                    + "numShards is missing in partitionsSpec or intervals is missing in granularitySpec");
    }

    this.baseFirehoseFactory = (FiniteFirehoseFactory) firehoseFactory;
    this.indexingServiceClient = indexingServiceClient;
    this.chatHandlerProvider = chatHandlerProvider;
    this.authorizerMapper = authorizerMapper;
    this.rowIngestionMetersFactory = rowIngestionMetersFactory;
    this.appenderatorsManager = appenderatorsManager;
    this.missingIntervalsInOverwriteMode = !ingestionSchema.getIOConfig().isAppendToExisting()
                                           && !ingestionSchema.getDataSchema()
                                                              .getGranularitySpec()
                                                              .bucketIntervals()
                                                              .isPresent();
    if (missingIntervalsInOverwriteMode) {
      addToContext(Tasks.FORCE_TIME_CHUNK_LOCK_KEY, true);
    }

  }

  @Override
  public int getPriority()
  {
    return getContextValue(Tasks.PRIORITY_KEY, Tasks.DEFAULT_BATCH_INDEX_TASK_PRIORITY);
  }

  @Override
  public String getType()
  {
    return TYPE;
  }

  @JsonProperty("spec")
  public ParallelIndexIngestionSpec getIngestionSchema()
  {
    return ingestionSchema;
  }

  @VisibleForTesting
  @Nullable
  ParallelIndexTaskRunner getRunner()
  {
    return runner;
  }

  @VisibleForTesting
  AuthorizerMapper getAuthorizerMapper()
  {
    return authorizerMapper;
  }

  @VisibleForTesting
  IndexingServiceClient getIndexingServiceClient()
  {
    return indexingServiceClient;
  }

  @VisibleForTesting
  @Nullable
  ParallelIndexTaskRunner createRunner(TaskToolbox toolbox, Supplier<ParallelIndexTaskRunner> runnerSupplier)
  {
    synchronized (this) {
      if (stopped) {
        return null;
      }
      this.toolbox = toolbox;
      this.runner = runnerSupplier.get();
      return runner;
    }
  }

  @VisibleForTesting
  SinglePhaseParallelIndexTaskRunner createSinglePhaseTaskRunner(TaskToolbox toolbox)
  {
    return new SinglePhaseParallelIndexTaskRunner(
        toolbox,
        getId(),
        getGroupId(),
        ingestionSchema,
        getContext(),
        indexingServiceClient
    );
  }

  @VisibleForTesting
  public PartialSegmentGenerateParallelIndexTaskRunner createPartialSegmentGenerateRunner(TaskToolbox toolbox)
  {
    return new PartialSegmentGenerateParallelIndexTaskRunner(
        toolbox,
        getId(),
        getGroupId(),
        ingestionSchema,
        getContext(),
        indexingServiceClient
    );
  }

  @VisibleForTesting
  void setRunner(ParallelIndexTaskRunner runner)
  {
    this.runner = runner;
  }

  @Override
  public boolean isReady(TaskActionClient taskActionClient) throws Exception
  {
    return determineLockGranularityAndTryLock(taskActionClient, ingestionSchema.getDataSchema().getGranularitySpec());
  }

  @Override
  public List<DataSegment> findSegmentsToLock(TaskActionClient taskActionClient, List<Interval> intervals)
      throws IOException
  {
    return findInputSegments(
        getDataSource(),
        taskActionClient,
        intervals,
        ingestionSchema.getIOConfig().getFirehoseFactory()
    );
  }

  @Override
  public boolean requireLockExistingSegments()
  {
    return !ingestionSchema.getIOConfig().isAppendToExisting();
  }

  @Override
  public boolean isPerfectRollup()
  {
    return false;
  }

  @Nullable
  @Override
  public Granularity getSegmentGranularity()
  {
    final GranularitySpec granularitySpec = ingestionSchema.getDataSchema().getGranularitySpec();
    if (granularitySpec instanceof ArbitraryGranularitySpec) {
      return null;
    } else {
      return granularitySpec.getSegmentGranularity();
    }
  }

  @Override
  public TaskStatus runTask(TaskToolbox toolbox) throws Exception
  {
    if (ingestionSchema.getTuningConfig().getMaxSavedParseExceptions()
        != TuningConfig.DEFAULT_MAX_SAVED_PARSE_EXCEPTIONS) {
      LOG.warn("maxSavedParseExceptions is not supported yet");
    }
    if (ingestionSchema.getTuningConfig().getMaxParseExceptions() != TuningConfig.DEFAULT_MAX_PARSE_EXCEPTIONS) {
      LOG.warn("maxParseExceptions is not supported yet");
    }
    if (ingestionSchema.getTuningConfig().isLogParseExceptions() != TuningConfig.DEFAULT_LOG_PARSE_EXCEPTIONS) {
      LOG.warn("logParseExceptions is not supported yet");
    }
    if (missingIntervalsInOverwriteMode) {
      LOG.warn(
          "Intervals are missing in granularitySpec while this task is potentially overwriting existing segments. "
          + "Forced to use timeChunk lock."
      );
    }
    LOG.info(
        "Found chat handler of class[%s]",
        Preconditions.checkNotNull(chatHandlerProvider, "chatHandlerProvider").getClass().getName()
    );
    chatHandlerProvider.register(getId(), this, false);

    try {
      if (isParallelMode()) {
        if (getIngestionSchema().getTuningConfig().isForceGuaranteedRollup()) {
          return runMultiPhaseParallel(toolbox);
        } else {
          return runSinglePhaseParallel(toolbox);
        }
      } else {
        if (!baseFirehoseFactory.isSplittable()) {
          LOG.warn(
              "firehoseFactory[%s] is not splittable. Running sequentially.",
              baseFirehoseFactory.getClass().getSimpleName()
          );
        } else if (ingestionSchema.getTuningConfig().getMaxNumSubTasks() == 1) {
          LOG.warn(
              "maxNumSubTasks is 1. Running sequentially. "
              + "Please set maxNumSubTasks to something higher than 1 if you want to run in parallel ingestion mode."
          );
        } else {
          throw new ISE("Unknown reason for sequentail mode. Failing this task.");
        }

        return runSequential(toolbox);
      }
    }
    finally {
      chatHandlerProvider.unregister(getId());
    }
  }

  private boolean isParallelMode()
  {
    return baseFirehoseFactory.isSplittable() && ingestionSchema.getTuningConfig().getMaxNumSubTasks() > 1;
  }

  @VisibleForTesting
  void setToolbox(TaskToolbox toolbox)
  {
    this.toolbox = toolbox;
  }

  private TaskStatus runSinglePhaseParallel(TaskToolbox toolbox) throws Exception
  {
<<<<<<< HEAD
    synchronized (this) {
      if (stopped) {
        return TaskStatus.failure(getId());
      }
      createRunner(
          toolbox,
          () -> createSinglePhaseTaskRunner(toolbox)
      );
    }
    final TaskState state = Preconditions.checkNotNull(runner, "runner").run();
    if (state.isSuccess()) {
      publishSegments(toolbox, runner.getReports());
    }
    return TaskStatus.fromCode(getId(), state);
  }

  private TaskStatus runMultiPhaseParallel(TaskToolbox toolbox) throws Exception
  {
    runner = new PartialSegmentGenerateParallelIndexTaskRunner(
        toolbox,
        getId(),
        getGroupId(),
        ingestionSchema,
        getContext(),
        indexingServiceClient
    );
    TaskState state = runner.run();
    if (state.isSuccess()) {
      // report -> partition location
      final Map<String, GeneratedPartitionsReport> reports = runner.getReports();
      final Int2ObjectMap<List<PartitionLocation>> partitionIdToLocations = new Int2ObjectOpenHashMap<>();
      for (Entry<String, GeneratedPartitionsReport> entry : reports.entrySet()) {
        final String subTaskId = entry.getKey();
        final GeneratedPartitionsReport report = entry.getValue();
        for (PartitionStat partitionStat : report.getPartitionStats()) {
          final List<PartitionLocation> locationsOfSamePartition = partitionIdToLocations.computeIfAbsent(
              partitionStat.getPartitionId(),
              k -> new ArrayList<>()
          );
          locationsOfSamePartition.add(
              new PartitionLocation(
                  partitionStat.getTaskExecutorHost(),
                  partitionStat.getTaskExecutorPort(),
                  partitionStat.getInterval(),
                  subTaskId,
                  partitionStat.getPartitionId()
              )
          );
        }
      }

      final List<PartialSegmentMergeIOConfig> ioConfigs = createMergeIOConfigs(
          ingestionSchema.getTuningConfig().getMaxNumMergeTasks(),
          partitionIdToLocations
      );

      runner = new PartialSegmentMergeParallelIndexTaskRunner(
          toolbox,
          getId(),
          getGroupId(),
          getIngestionSchema().getDataSchema(),
          ioConfigs,
          getIngestionSchema().getTuningConfig(),
          getContext(),
          indexingServiceClient
      );
      state = runner.run();
      if (state.isSuccess()) {
        publishSegments(toolbox, runner.getReports());
      }
    }

    return TaskStatus.fromCode(getId(), state);
  }

  private List<PartialSegmentMergeIOConfig> createMergeIOConfigs(
      int maxNumMergeTasks,
      Int2ObjectMap<List<PartitionLocation>> partitionIdToLocations
  )
  {
    final int numMergeTasks = Math.min(maxNumMergeTasks, partitionIdToLocations.size());
    final List<PartialSegmentMergeIOConfig> assignedPartitionLocations = new ArrayList<>(numMergeTasks);
    // Randomly shuffle partitionIds to evenly distribute partitions of potentially different sizes
    // This will be improved once we collect partition stats properly.
    // See PartitionStat in GeneratedPartitionsReport.
    final IntList partitionIds = new IntArrayList(partitionIdToLocations.keySet());
    Collections.shuffle(partitionIds, ThreadLocalRandom.current());
    final int numPartitionsPerTask = (int) Math.ceil(partitionIds.size() / (double) numMergeTasks);
    for (int i = 0; i < partitionIds.size(); i += numPartitionsPerTask) {
      final List<PartitionLocation> assingedToSameTask = new ArrayList<>(numPartitionsPerTask);
      for (int j = i; j < i + numPartitionsPerTask; j++) {
        // Assign all partitionLocations of the same partitionId to the same task.
        assingedToSameTask.addAll(partitionIdToLocations.get(j));
      }
      assignedPartitionLocations.add(new PartialSegmentMergeIOConfig(assingedToSameTask));
    }
    return assignedPartitionLocations;
  }

  private void publishSegments(TaskToolbox toolbox, Map<String, PushedSegmentsReport> reportsMap)
      throws IOException
  {
    final UsedSegmentChecker usedSegmentChecker = new ActionBasedUsedSegmentChecker(toolbox.getTaskActionClient());
    final Set<DataSegment> oldSegments = new HashSet<>();
    final Set<DataSegment> newSegments = new HashSet<>();
    reportsMap
        .values()
        .forEach(report -> {
          oldSegments.addAll(report.getOldSegments());
          newSegments.addAll(report.getNewSegments());
        });
    final TransactionalSegmentPublisher publisher = (segmentsToBeOverwritten, segmentsToPublish, commitMetadata) ->
        toolbox.getTaskActionClient().submit(
            SegmentTransactionalInsertAction.overwriteAction(segmentsToBeOverwritten, segmentsToPublish)
        );
    final boolean published = newSegments.isEmpty()
                              || publisher.publishSegments(oldSegments, newSegments, null).isSuccess();

    if (published) {
      LOG.info("Published [%d] segments", newSegments.size());
    } else {
      LOG.info("Transaction failure while publishing segments, checking if someone else beat us to it.");
      final Set<SegmentIdWithShardSpec> segmentsIdentifiers = reportsMap
          .values()
          .stream()
          .flatMap(report -> report.getNewSegments().stream())
          .map(SegmentIdWithShardSpec::fromDataSegment)
          .collect(Collectors.toSet());
      if (usedSegmentChecker.findUsedSegments(segmentsIdentifiers)
                            .equals(newSegments)) {
        LOG.info("Our segments really do exist, awaiting handoff.");
      } else {
        throw new ISE("Failed to publish segments[%s]", newSegments);
      }
    }

=======
    createRunner(toolbox);
    registerResourceCloserOnAbnormalExit(config -> runner.stopGracefully());
    return TaskStatus.fromCode(getId(), Preconditions.checkNotNull(runner, "runner").run());
>>>>>>> befedf62
  }

  private TaskStatus runSequential(TaskToolbox toolbox) throws Exception
  {
    sequentialIndexTask = new IndexTask(
        getId(),
        getGroupId(),
        getTaskResource(),
        getDataSource(),
        new IndexIngestionSpec(
            getIngestionSchema().getDataSchema(),
            getIngestionSchema().getIOConfig(),
            convertToIndexTuningConfig(getIngestionSchema().getTuningConfig())
        ),
        getContext(),
        authorizerMapper,
        chatHandlerProvider,
        rowIngestionMetersFactory,
        appenderatorsManager
    );
    if (sequentialIndexTask.isReady(toolbox.getTaskActionClient())) {
      registerResourceCloserOnAbnormalExit(config -> sequentialIndexTask.stopGracefully(config));
      return sequentialIndexTask.run(toolbox);
    } else {
      return TaskStatus.failure(getId());
    }
  }

  private static IndexTuningConfig convertToIndexTuningConfig(ParallelIndexTuningConfig tuningConfig)
  {
    return new IndexTuningConfig(
        null,
        null,
        tuningConfig.getMaxRowsInMemory(),
        tuningConfig.getMaxBytesInMemory(),
        null,
        null,
        null,
        null,
        tuningConfig.getPartitionsSpec(),
        tuningConfig.getIndexSpec(),
        tuningConfig.getIndexSpecForIntermediatePersists(),
        tuningConfig.getMaxPendingPersists(),
        false,
        tuningConfig.isReportParseExceptions(),
        null,
        tuningConfig.getPushTimeout(),
        tuningConfig.getSegmentWriteOutMediumFactory(),
        tuningConfig.isLogParseExceptions(),
        tuningConfig.getMaxParseExceptions(),
        tuningConfig.getMaxSavedParseExceptions()
    );
  }

  // Internal APIs

  /**
   * Allocate a new {@link SegmentIdWithShardSpec} for a request from {@link ParallelIndexSubTask}.
   * The returned segmentIdentifiers have different {@code partitionNum} (thereby different {@link NumberedShardSpec})
   * per bucket interval.
   */
  @POST
  @Path("/segment/allocate")
  @Produces(SmileMediaTypes.APPLICATION_JACKSON_SMILE)
  @Consumes(SmileMediaTypes.APPLICATION_JACKSON_SMILE)
  public Response allocateSegment(DateTime timestamp, @Context final HttpServletRequest req)
  {
    ChatHandlers.authorizationCheck(req, Action.READ, getDataSource(), authorizerMapper);

    if (toolbox == null) {
      return Response.status(Response.Status.SERVICE_UNAVAILABLE).entity("task is not running yet").build();
    }

    try {
      final SegmentIdWithShardSpec segmentIdentifier = allocateNewSegment(timestamp);
      return Response.ok(toolbox.getObjectMapper().writeValueAsBytes(segmentIdentifier)).build();
    }
    catch (IOException | IllegalStateException e) {
      return Response.serverError().entity(Throwables.getStackTraceAsString(e)).build();
    }
    catch (IllegalArgumentException e) {
      return Response.status(Response.Status.BAD_REQUEST).entity(Throwables.getStackTraceAsString(e)).build();
    }
  }

  /**
   * Allocate a new segment for the given timestamp locally.
   * Since the segments returned by this method overwrites any existing segments, this method should be called only
   * when the {@link org.apache.druid.indexing.common.LockGranularity} is {@code TIME_CHUNK}.
   */
  @VisibleForTesting
  SegmentIdWithShardSpec allocateNewSegment(DateTime timestamp) throws IOException
  {
    final String dataSource = getDataSource();
    final GranularitySpec granularitySpec = getIngestionSchema().getDataSchema().getGranularitySpec();
    final Optional<SortedSet<Interval>> bucketIntervals = granularitySpec.bucketIntervals();

    // List locks whenever allocating a new segment because locks might be revoked and no longer valid.
    final List<TaskLock> locks = toolbox
        .getTaskActionClient()
        .submit(new LockListAction());
    final TaskLock revokedLock = locks.stream().filter(TaskLock::isRevoked).findAny().orElse(null);
    if (revokedLock != null) {
      throw new ISE("Lock revoked: [%s]", revokedLock);
    }
    final Map<Interval, String> versions = locks
        .stream()
        .collect(Collectors.toMap(TaskLock::getInterval, TaskLock::getVersion));

    Interval interval;
    String version;
    if (bucketIntervals.isPresent()) {
      // If granularity spec has explicit intervals, we just need to find the version associated to the interval.
      // This is because we should have gotten all required locks up front when the task starts up.
      final Optional<Interval> maybeInterval = granularitySpec.bucketInterval(timestamp);
      if (!maybeInterval.isPresent()) {
        throw new IAE("Could not find interval for timestamp [%s]", timestamp);
      }

      interval = maybeInterval.get();
      if (!bucketIntervals.get().contains(interval)) {
        throw new ISE("Unspecified interval[%s] in granularitySpec[%s]", interval, granularitySpec);
      }

      version = findVersion(versions, interval);
      if (version == null) {
        throw new ISE("Cannot find a version for interval[%s]", interval);
      }
    } else {
      // We don't have explicit intervals. We can use the segment granularity to figure out what
      // interval we need, but we might not have already locked it.
      interval = granularitySpec.getSegmentGranularity().bucket(timestamp);
      version = findVersion(versions, interval);
      if (version == null) {
        // We don't have a lock for this interval, so we should lock it now.
        final TaskLock lock = Preconditions.checkNotNull(
            toolbox.getTaskActionClient().submit(
                new TimeChunkLockTryAcquireAction(TaskLockType.EXCLUSIVE, interval)
            ),
            "Cannot acquire a lock for interval[%s]",
            interval
        );
        version = lock.getVersion();
      }
    }

    final int partitionNum = Counters.getAndIncrementInt(partitionNumCountersPerInterval, interval);
    return new SegmentIdWithShardSpec(
        dataSource,
        interval,
        version,
        new NumberedShardSpec(partitionNum, 0)
    );
  }

  @Nullable
  private static String findVersion(Map<Interval, String> versions, Interval interval)
  {
    return versions.entrySet().stream()
                   .filter(entry -> entry.getKey().contains(interval))
                   .map(Entry::getValue)
                   .findFirst()
                   .orElse(null);
  }

  /**
   * {@link ParallelIndexSubTask}s call this API to report the segments they generated and pushed.
   */
  @POST
  @Path("/report")
  @Consumes(SmileMediaTypes.APPLICATION_JACKSON_SMILE)
  public Response report(
      SubTaskReport report,
      @Context final HttpServletRequest req
  )
  {
    ChatHandlers.authorizationCheck(
        req,
        Action.WRITE,
        getDataSource(),
        authorizerMapper
    );
    if (runner == null) {
      return Response.status(Response.Status.SERVICE_UNAVAILABLE).entity("task is not running yet").build();
    } else {
      //noinspection unchecked
      runner.collectReport(report);
      return Response.ok().build();
    }
  }

  // External APIs to get running status

  @GET
  @Path("/mode")
  @Produces(MediaType.APPLICATION_JSON)
  public Response getMode(@Context final HttpServletRequest req)
  {
    IndexTaskUtils.datasourceAuthorizationCheck(req, Action.READ, getDataSource(), authorizerMapper);
    return Response.ok(isParallelMode() ? "parallel" : "sequential").build();
  }

  @GET
  @Path("/progress")
  @Produces(MediaType.APPLICATION_JSON)
  public Response getProgress(@Context final HttpServletRequest req)
  {
    IndexTaskUtils.datasourceAuthorizationCheck(req, Action.READ, getDataSource(), authorizerMapper);
    if (runner == null) {
      return Response.status(Response.Status.SERVICE_UNAVAILABLE).entity("task is not running yet").build();
    } else {
      return Response.ok(runner.getProgress()).build();
    }
  }

  @GET
  @Path("/subtasks/running")
  @Produces(MediaType.APPLICATION_JSON)
  public Response getRunningTasks(@Context final HttpServletRequest req)
  {
    IndexTaskUtils.datasourceAuthorizationCheck(req, Action.READ, getDataSource(), authorizerMapper);
    if (runner == null) {
      return Response.status(Response.Status.SERVICE_UNAVAILABLE).entity("task is not running yet").build();
    } else {
      return Response.ok(runner.getRunningTaskIds()).build();
    }
  }

  @GET
  @Path("/subtaskspecs")
  @Produces(MediaType.APPLICATION_JSON)
  public Response getSubTaskSpecs(@Context final HttpServletRequest req)
  {
    IndexTaskUtils.datasourceAuthorizationCheck(req, Action.READ, getDataSource(), authorizerMapper);
    if (runner == null) {
      return Response.status(Response.Status.SERVICE_UNAVAILABLE).entity("task is not running yet").build();
    } else {
      return Response.ok(runner.getSubTaskSpecs()).build();
    }
  }

  @GET
  @Path("/subtaskspecs/running")
  @Produces(MediaType.APPLICATION_JSON)
  public Response getRunningSubTaskSpecs(@Context final HttpServletRequest req)
  {
    IndexTaskUtils.datasourceAuthorizationCheck(req, Action.READ, getDataSource(), authorizerMapper);
    if (runner == null) {
      return Response.status(Response.Status.SERVICE_UNAVAILABLE).entity("task is not running yet").build();
    } else {
      return Response.ok(runner.getRunningSubTaskSpecs()).build();
    }
  }

  @GET
  @Path("/subtaskspecs/complete")
  @Produces(MediaType.APPLICATION_JSON)
  public Response getCompleteSubTaskSpecs(@Context final HttpServletRequest req)
  {
    IndexTaskUtils.datasourceAuthorizationCheck(req, Action.READ, getDataSource(), authorizerMapper);
    if (runner == null) {
      return Response.status(Response.Status.SERVICE_UNAVAILABLE).entity("task is not running yet").build();
    } else {
      return Response.ok(runner.getCompleteSubTaskSpecs()).build();
    }
  }

  @GET
  @Path("/subtaskspec/{id}")
  @Produces(MediaType.APPLICATION_JSON)
  public Response getSubTaskSpec(@PathParam("id") String id, @Context final HttpServletRequest req)
  {
    IndexTaskUtils.datasourceAuthorizationCheck(req, Action.READ, getDataSource(), authorizerMapper);

    if (runner == null) {
      return Response.status(Response.Status.SERVICE_UNAVAILABLE).entity("task is not running yet").build();
    } else {
      final SubTaskSpec subTaskSpec = runner.getSubTaskSpec(id);
      if (subTaskSpec == null) {
        return Response.status(Response.Status.NOT_FOUND).build();
      } else {
        return Response.ok(subTaskSpec).build();
      }
    }
  }

  @GET
  @Path("/subtaskspec/{id}/state")
  @Produces(MediaType.APPLICATION_JSON)
  public Response getSubTaskState(@PathParam("id") String id, @Context final HttpServletRequest req)
  {
    IndexTaskUtils.datasourceAuthorizationCheck(req, Action.READ, getDataSource(), authorizerMapper);
    if (runner == null) {
      return Response.status(Response.Status.SERVICE_UNAVAILABLE).entity("task is not running yet").build();
    } else {
      final SubTaskSpecStatus subTaskSpecStatus = runner.getSubTaskState(id);
      if (subTaskSpecStatus == null) {
        return Response.status(Response.Status.NOT_FOUND).build();
      } else {
        return Response.ok(subTaskSpecStatus).build();
      }
    }
  }

  @GET
  @Path("/subtaskspec/{id}/history")
  @Produces(MediaType.APPLICATION_JSON)
  public Response getCompleteSubTaskSpecAttemptHistory(
      @PathParam("id") String id,
      @Context final HttpServletRequest req
  )
  {
    IndexTaskUtils.datasourceAuthorizationCheck(req, Action.READ, getDataSource(), authorizerMapper);
    if (runner == null) {
      return Response.status(Response.Status.SERVICE_UNAVAILABLE).entity("task is not running yet").build();
    } else {
      final TaskHistory taskHistory = runner.getCompleteSubTaskSpecAttemptHistory(id);
      if (taskHistory == null) {
        return Response.status(Status.NOT_FOUND).build();
      } else {
        return Response.ok(taskHistory.getAttemptHistory()).build();
      }
    }
  }
}<|MERGE_RESOLUTION|>--- conflicted
+++ resolved
@@ -51,6 +51,7 @@
 import org.apache.druid.indexing.common.task.IndexTask.IndexIngestionSpec;
 import org.apache.druid.indexing.common.task.IndexTask.IndexTuningConfig;
 import org.apache.druid.indexing.common.task.IndexTaskUtils;
+import org.apache.druid.indexing.common.task.Task;
 import org.apache.druid.indexing.common.task.TaskResource;
 import org.apache.druid.indexing.common.task.Tasks;
 import org.apache.druid.indexing.common.task.batch.parallel.GeneratedPartitionsReport.PartitionStat;
@@ -100,7 +101,7 @@
 import java.util.concurrent.ConcurrentHashMap;
 import java.util.concurrent.ThreadLocalRandom;
 import java.util.concurrent.atomic.AtomicInteger;
-import java.util.function.Supplier;
+import java.util.function.Function;
 import java.util.stream.Collectors;
 
 /**
@@ -237,15 +238,20 @@
 
   @VisibleForTesting
   @Nullable
-  ParallelIndexTaskRunner createRunner(TaskToolbox toolbox, Supplier<ParallelIndexTaskRunner> runnerSupplier)
+  <T extends Task, R extends SubTaskReport> ParallelIndexTaskRunner<T, R> createRunner(
+      TaskToolbox toolbox,
+      Function<TaskToolbox, ParallelIndexTaskRunner<T, R>> runnerCreator
+  )
   {
     synchronized (this) {
-      if (stopped) {
+      if (!isStopped()) {
+        this.toolbox = toolbox;
+        this.runner = runnerCreator.apply(toolbox);
+        registerResourceCloserOnAbnormalExit(config -> runner.stopGracefully());
+        return runner;
+      } else {
         return null;
       }
-      this.toolbox = toolbox;
-      this.runner = runnerSupplier.get();
-      return runner;
     }
   }
 
@@ -270,6 +276,24 @@
         getId(),
         getGroupId(),
         ingestionSchema,
+        getContext(),
+        indexingServiceClient
+    );
+  }
+
+  @VisibleForTesting
+  public PartialSegmentMergeParallelIndexTaskRunner createPartialSegmentMergeRunner(
+      TaskToolbox toolbox,
+      List<PartialSegmentMergeIOConfig> ioConfigs
+  )
+  {
+    return new PartialSegmentMergeParallelIndexTaskRunner(
+        toolbox,
+        getId(),
+        getGroupId(),
+        getIngestionSchema().getDataSchema(),
+        ioConfigs,
+        getIngestionSchema().getTuningConfig(),
         getContext(),
         indexingServiceClient
     );
@@ -391,37 +415,36 @@
 
   private TaskStatus runSinglePhaseParallel(TaskToolbox toolbox) throws Exception
   {
-<<<<<<< HEAD
-    synchronized (this) {
-      if (stopped) {
-        return TaskStatus.failure(getId());
-      }
-      createRunner(
-          toolbox,
-          () -> createSinglePhaseTaskRunner(toolbox)
-      );
-    }
-    final TaskState state = Preconditions.checkNotNull(runner, "runner").run();
-    if (state.isSuccess()) {
-      publishSegments(toolbox, runner.getReports());
-    }
-    return TaskStatus.fromCode(getId(), state);
+    final ParallelIndexTaskRunner<ParallelIndexSubTask, PushedSegmentsReport> runner = createRunner(
+        toolbox,
+        this::createSinglePhaseTaskRunner
+    );
+
+    if (runner != null) {
+      final TaskState state = Preconditions.checkNotNull(runner, "runner").run();
+      if (state.isSuccess()) {
+        publishSegments(toolbox, runner.getReports());
+      }
+      return TaskStatus.fromCode(getId(), state);
+    } else {
+      return TaskStatus.failure(getId());
+    }
   }
 
   private TaskStatus runMultiPhaseParallel(TaskToolbox toolbox) throws Exception
   {
-    runner = new PartialSegmentGenerateParallelIndexTaskRunner(
+    final ParallelIndexTaskRunner<PartialSegmentGenerateTask, GeneratedPartitionsReport> indexingRunner = createRunner(
         toolbox,
-        getId(),
-        getGroupId(),
-        ingestionSchema,
-        getContext(),
-        indexingServiceClient
-    );
-    TaskState state = runner.run();
+        this::createPartialSegmentGenerateRunner
+    );
+    if (indexingRunner == null) {
+      return TaskStatus.failure(getId());
+    }
+
+    TaskState state = indexingRunner.run();
     if (state.isSuccess()) {
       // report -> partition location
-      final Map<String, GeneratedPartitionsReport> reports = runner.getReports();
+      final Map<String, GeneratedPartitionsReport> reports = indexingRunner.getReports();
       final Int2ObjectMap<List<PartitionLocation>> partitionIdToLocations = new Int2ObjectOpenHashMap<>();
       for (Entry<String, GeneratedPartitionsReport> entry : reports.entrySet()) {
         final String subTaskId = entry.getKey();
@@ -448,19 +471,17 @@
           partitionIdToLocations
       );
 
-      runner = new PartialSegmentMergeParallelIndexTaskRunner(
+      final ParallelIndexTaskRunner<PartialSegmentMergeTask, PushedSegmentsReport> mergeRunner = createRunner(
           toolbox,
-          getId(),
-          getGroupId(),
-          getIngestionSchema().getDataSchema(),
-          ioConfigs,
-          getIngestionSchema().getTuningConfig(),
-          getContext(),
-          indexingServiceClient
+          tb -> createPartialSegmentMergeRunner(tb, ioConfigs)
       );
-      state = runner.run();
+      if (mergeRunner == null) {
+        return TaskStatus.failure(getId());
+      }
+
+      state = mergeRunner.run();
       if (state.isSuccess()) {
-        publishSegments(toolbox, runner.getReports());
+        publishSegments(toolbox, mergeRunner.getReports());
       }
     }
 
@@ -528,11 +549,6 @@
       }
     }
 
-=======
-    createRunner(toolbox);
-    registerResourceCloserOnAbnormalExit(config -> runner.stopGracefully());
-    return TaskStatus.fromCode(getId(), Preconditions.checkNotNull(runner, "runner").run());
->>>>>>> befedf62
   }
 
   private TaskStatus runSequential(TaskToolbox toolbox) throws Exception
