--- conflicted
+++ resolved
@@ -188,7 +188,8 @@
     this.chatHandlerProvider = chatHandlerProvider;
     this.authorizerMapper = authorizerMapper;
     this.rowIngestionMetersFactory = rowIngestionMetersFactory;
-<<<<<<< HEAD
+    this.appenderatorsManager = appenderatorsManager;
+
     this.missingIntervalsInOverwriteMode = !ingestionSchema.getIOConfig().isAppendToExisting()
                                            && !ingestionSchema.getDataSchema()
                                                               .getGranularitySpec()
@@ -196,20 +197,8 @@
                                                               .isPresent();
     if (missingIntervalsInOverwriteMode) {
       addToContext(Tasks.FORCE_TIME_CHUNK_LOCK_KEY, true);
-=======
-    this.appenderatorsManager = appenderatorsManager;
-
-    if (ingestionSchema.getTuningConfig().getMaxSavedParseExceptions()
-        != TuningConfig.DEFAULT_MAX_SAVED_PARSE_EXCEPTIONS) {
-      log.warn("maxSavedParseExceptions is not supported yet");
-    }
-    if (ingestionSchema.getTuningConfig().getMaxParseExceptions() != TuningConfig.DEFAULT_MAX_PARSE_EXCEPTIONS) {
-      log.warn("maxParseExceptions is not supported yet");
-    }
-    if (ingestionSchema.getTuningConfig().isLogParseExceptions() != TuningConfig.DEFAULT_LOG_PARSE_EXCEPTIONS) {
-      log.warn("logParseExceptions is not supported yet");
->>>>>>> 802592cf
-    }
+    }
+
   }
 
   @Override
@@ -391,8 +380,12 @@
 
   private TaskStatus runSinglePhaseParallel(TaskToolbox toolbox) throws Exception
   {
-<<<<<<< HEAD
-    createRunner(toolbox);
+    synchronized (this) {
+      if (stopped) {
+        return TaskStatus.failure(getId());
+      }
+      createRunner(toolbox);
+    }
     final TaskState state = Preconditions.checkNotNull(runner, "runner").run();
     if (state.isSuccess()) {
       publishSegments(toolbox, runner.getReports());
@@ -520,15 +513,6 @@
       }
     }
 
-=======
-    synchronized (this) {
-      if (stopped) {
-        return TaskStatus.failure(getId());
-      }
-      createRunner(toolbox);
-    }
-    return TaskStatus.fromCode(getId(), Preconditions.checkNotNull(runner, "runner").run());
->>>>>>> 802592cf
   }
 
   private TaskStatus runSequential(TaskToolbox toolbox) throws Exception
