--- conflicted
+++ resolved
@@ -37,11 +37,7 @@
 {
   @JsonCreator
   public ParallelIndexIOConfig(
-<<<<<<< HEAD
-      @JsonProperty("firehose") FirehoseFactory firehoseFactory,
-=======
       @JsonProperty("firehose") @Nullable FirehoseFactory firehoseFactory,
->>>>>>> 44581133
       @JsonProperty("inputSource") @Nullable InputSource inputSource,
       @JsonProperty("inputFormat") @Nullable InputFormat inputFormat,
       @JsonProperty("appendToExisting") @Nullable Boolean appendToExisting
