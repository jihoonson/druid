--- conflicted
+++ resolved
@@ -994,7 +994,6 @@
 
     boolean addTask(Task task)
     {
-<<<<<<< HEAD
       Preconditions.checkArgument(
           taskLock.getGroupId().equals(task.getGroupId()),
           "groupId[%s] of task[%s] is different from the existing lockPosse's groupId[%s]",
@@ -1003,16 +1002,12 @@
           taskLock.getGroupId()
       );
       Preconditions.checkArgument(
-          taskLock.getPriority() == task.getPriority(),
+          taskLock.getNonNullPriority() == task.getPriority(),
           "priority[%s] of task[%s] is different from the existing lockPosse's priority[%s]",
           task.getPriority(),
           task.getId(),
-          taskLock.getPriority()
+          taskLock.getNonNullPriority()
       );
-=======
-      Preconditions.checkArgument(taskLock.getGroupId().equals(task.getGroupId()));
-      Preconditions.checkArgument(taskLock.getNonNullPriority() == task.getPriority());
->>>>>>> 62677212
       return taskIds.add(task.getId());
     }
 
