--- conflicted
+++ resolved
@@ -410,14 +410,8 @@
                     // Would be nice to include the real created date, but the TaskStorage API doesn't yet allow it.
                     new WaitingTask(
                         task.getId(),
-<<<<<<< HEAD
                         task.getType(),
                         SettableFuture.create()
-=======
-                        SettableFuture.create(),
-                        DateTimes.EPOCH,
-                        DateTimes.EPOCH
->>>>>>> 9199d613
                     )
                     {
                       @Override
