/*
 * Licensed to Metamarkets Group Inc. (Metamarkets) under one
 * or more contributor license agreements. See the NOTICE file
 * distributed with this work for additional information
 * regarding copyright ownership. Metamarkets licenses this file
 * to you under the Apache License, Version 2.0 (the
 * "License"); you may not use this file except in compliance
 * with the License. You may obtain a copy of the License at
 *
 * http://www.apache.org/licenses/LICENSE-2.0
 *
 * Unless required by applicable law or agreed to in writing,
 * software distributed under the License is distributed on an
 * "AS IS" BASIS, WITHOUT WARRANTIES OR CONDITIONS OF ANY
 * KIND, either express or implied. See the License for the
 * specific language governing permissions and limitations
 * under the License.
 */

package io.druid.indexing.common.task;

import com.fasterxml.jackson.annotation.JacksonInject;
import com.fasterxml.jackson.annotation.JsonCreator;
import com.fasterxml.jackson.annotation.JsonIgnore;
import com.fasterxml.jackson.annotation.JsonProperty;
import com.fasterxml.jackson.annotation.JsonTypeName;
import com.fasterxml.jackson.databind.ObjectMapper;
import com.google.common.base.Function;
import com.google.common.base.Joiner;
import com.google.common.base.Optional;
import com.google.common.base.Preconditions;
import com.google.common.base.Supplier;
import com.google.common.base.Throwables;
import com.google.common.collect.ImmutableList;
import com.google.common.collect.ImmutableMap;
import com.google.common.collect.Iterables;
import com.google.common.hash.HashFunction;
import com.google.common.hash.Hashing;
import com.google.common.util.concurrent.ListenableFuture;
import io.druid.common.utils.JodaUtils;
import io.druid.data.input.Committer;
import io.druid.data.input.Firehose;
import io.druid.data.input.FirehoseFactory;
import io.druid.data.input.InputRow;
import io.druid.data.input.Rows;
import io.druid.guice.annotations.Smile;
import io.druid.hll.HyperLogLogCollector;
import io.druid.indexing.appenderator.ActionBasedSegmentAllocator;
import io.druid.indexing.appenderator.ActionBasedUsedSegmentChecker;
import io.druid.indexing.common.TaskLock;
import io.druid.indexing.common.TaskStatus;
import io.druid.indexing.common.TaskToolbox;
import io.druid.indexing.common.actions.LockAcquireAction;
import io.druid.indexing.common.actions.LockTryAcquireAction;
import io.druid.indexing.common.actions.SegmentTransactionalInsertAction;
import io.druid.indexing.common.actions.TaskActionClient;
import io.druid.indexing.firehose.IngestSegmentFirehoseFactory;
import io.druid.java.util.common.ISE;
import io.druid.java.util.common.granularity.Granularity;
import io.druid.java.util.common.guava.Comparators;
import io.druid.java.util.common.logger.Logger;
import io.druid.java.util.common.parsers.ParseException;
import io.druid.query.DruidMetrics;
import io.druid.segment.IndexSpec;
import io.druid.segment.indexing.DataSchema;
import io.druid.segment.indexing.IOConfig;
import io.druid.segment.indexing.IngestionSpec;
import io.druid.segment.indexing.RealtimeIOConfig;
import io.druid.segment.indexing.TuningConfig;
import io.druid.segment.indexing.granularity.GranularitySpec;
import io.druid.segment.realtime.FireDepartment;
import io.druid.segment.realtime.FireDepartmentMetrics;
import io.druid.segment.realtime.RealtimeMetricsMonitor;
import io.druid.segment.realtime.appenderator.Appenderator;
import io.druid.segment.realtime.appenderator.AppenderatorConfig;
import io.druid.segment.realtime.appenderator.AppenderatorDriverAddResult;
import io.druid.segment.realtime.appenderator.Appenderators;
import io.druid.segment.realtime.appenderator.AppenderatorDriver;
import io.druid.segment.realtime.appenderator.SegmentAllocator;
import io.druid.segment.realtime.appenderator.SegmentIdentifier;
import io.druid.segment.realtime.appenderator.SegmentsAndMetadata;
import io.druid.segment.realtime.appenderator.TransactionalSegmentPublisher;
import io.druid.segment.realtime.plumber.Committers;
import io.druid.segment.realtime.plumber.NoopSegmentHandoffNotifierFactory;
import io.druid.timeline.DataSegment;
import io.druid.timeline.partition.HashBasedNumberedShardSpec;
import io.druid.timeline.partition.NoneShardSpec;
import io.druid.timeline.partition.NumberedShardSpec;
import io.druid.timeline.partition.ShardSpec;
<<<<<<< HEAD
=======
import io.druid.timeline.partition.ShardSpecLookup;
>>>>>>> 31d33b33
import org.codehaus.plexus.util.FileUtils;
import org.joda.time.DateTime;
import org.joda.time.Interval;
import org.joda.time.Period;

import javax.annotation.Nullable;
import java.io.File;
import java.io.IOException;
import java.util.Collection;
import java.util.HashMap;
import java.util.List;
import java.util.Map;
import java.util.SortedSet;
<<<<<<< HEAD
import java.util.TreeMap;
import java.util.concurrent.ExecutionException;
import java.util.concurrent.TimeUnit;
import java.util.concurrent.TimeoutException;
import java.util.function.BiFunction;
import java.util.stream.Collectors;
import java.util.stream.IntStream;
=======
import java.util.concurrent.ExecutionException;
import java.util.concurrent.TimeUnit;
import java.util.concurrent.TimeoutException;
>>>>>>> 31d33b33

public class IndexTask extends AbstractTask
{
  private static final Logger log = new Logger(IndexTask.class);
  private static final HashFunction hashFunction = Hashing.murmur3_128();

  private static String makeId(String id, IndexIngestionSpec ingestionSchema)
  {
    return id != null ? id : String.format("index_%s_%s", makeDataSource(ingestionSchema), new DateTime());
  }

  private static String makeDataSource(IndexIngestionSpec ingestionSchema)
  {
    return ingestionSchema.getDataSchema().getDataSource();
  }

  @JsonIgnore
  private final IndexIngestionSpec ingestionSchema;
  private final ObjectMapper smileMapper;

  @JsonCreator
  public IndexTask(
      @JsonProperty("id") final String id,
      @JsonProperty("resource") final TaskResource taskResource,
      @JsonProperty("spec") final IndexIngestionSpec ingestionSchema,
      @JsonProperty("context") final Map<String, Object> context,
      @Smile @JacksonInject final ObjectMapper smileMapper
  )
  {
    super(makeId(id, ingestionSchema), null, taskResource, makeDataSource(ingestionSchema), context);

    this.ingestionSchema = ingestionSchema;
    this.smileMapper = smileMapper;
  }

  @Override
  public String getType()
  {
    return "index";
  }

  @Override
  public boolean isReady(TaskActionClient taskActionClient) throws Exception
  {
    Optional<SortedSet<Interval>> intervals = ingestionSchema.getDataSchema().getGranularitySpec().bucketIntervals();

    if (intervals.isPresent()) {
      Interval interval = JodaUtils.umbrellaInterval(intervals.get());
      return taskActionClient.submit(new LockTryAcquireAction(interval)) != null;
    } else {
      return true;
    }
  }

  @JsonProperty("spec")
  public IndexIngestionSpec getIngestionSchema()
  {
    return ingestionSchema;
  }

  @Override
  public TaskStatus run(final TaskToolbox toolbox) throws Exception
  {
    final boolean determineIntervals = !ingestionSchema.getDataSchema()
                                                       .getGranularitySpec()
                                                       .bucketIntervals()
                                                       .isPresent();

    final FirehoseFactory firehoseFactory = ingestionSchema.getIOConfig().getFirehoseFactory();

    if (firehoseFactory instanceof IngestSegmentFirehoseFactory) {
      // pass toolbox to Firehose
      ((IngestSegmentFirehoseFactory) firehoseFactory).setTaskToolbox(toolbox);
    }

    final File firehoseTempDir = toolbox.getFirehoseTemporaryDir();
    // Firehose temporary directory is automatically removed when this IndexTask completes.
    FileUtils.forceMkdir(firehoseTempDir);

<<<<<<< HEAD
    final ShardSpecs shardSpecs = determineShardSpecs(toolbox, firehoseFactory, firehoseTempDir);
=======
    final Map<Interval, List<ShardSpec>> shardSpecs = determineShardSpecs(toolbox, firehoseFactory, firehoseTempDir);
>>>>>>> 31d33b33

    final String version;
    final DataSchema dataSchema;
    if (determineIntervals) {
      Interval interval = JodaUtils.umbrellaInterval(shardSpecs.getIntervals());
      TaskLock lock = toolbox.getTaskActionClient().submit(new LockAcquireAction(interval));
      version = lock.getVersion();
      dataSchema = ingestionSchema.getDataSchema().withGranularitySpec(
          ingestionSchema.getDataSchema()
                         .getGranularitySpec()
                         .withIntervals(
                             JodaUtils.condenseIntervals(
                                 shardSpecs.getIntervals()
                             )
                         )
      );
    } else {
      version = Iterables.getOnlyElement(getTaskLocks(toolbox)).getVersion();
      dataSchema = ingestionSchema.getDataSchema();
    }

    if (generateAndPublishSegments(toolbox, dataSchema, shardSpecs, version, firehoseFactory, firehoseTempDir)) {
      return TaskStatus.success(getId());
    } else {
      return TaskStatus.failure(getId());
    }
  }

  /**
   * Determines intervals and shardSpecs for input data.  This method first checks that it must determine intervals and
   * shardSpecs by itself.  Intervals must be determined if they are not specified in {@link GranularitySpec}.
   * ShardSpecs must be determined if the perfect rollup must be guaranteed even though the number of shards is not
   * specified in {@link IndexTuningConfig}.
   * <P/>
   * If both intervals and shardSpecs don't have to be determined, this method simply returns {@link ShardSpecs} for the
   * given intervals.  Here, if {@link IndexTuningConfig#numShards} is not specified, {@link NumberedShardSpec} is used.
   * <p/>
   * If one of intervals or shardSpecs need to be determined, this method reads the entire input for determining one of
   * them.  If the perfect rollup must be guaranteed, {@link HashBasedNumberedShardSpec} is used for hash partitioning
   * of input data.  In the future we may want to also support single-dimension partitioning.
   *
   * @return generated {@link ShardSpecs} representing a map of intervals and corresponding shard specs
   */
  private ShardSpecs determineShardSpecs(
      final TaskToolbox toolbox,
      final FirehoseFactory firehoseFactory,
      final File firehoseTempDir
  ) throws IOException
  {
    final ObjectMapper jsonMapper = toolbox.getObjectMapper();
    final IndexTuningConfig tuningConfig = ingestionSchema.getTuningConfig();
    final IndexIOConfig ioConfig = ingestionSchema.getIOConfig();

    final GranularitySpec granularitySpec = ingestionSchema.getDataSchema().getGranularitySpec();
    final Granularity queryGranularity = granularitySpec.getQueryGranularity();

    final boolean determineIntervals = !granularitySpec.bucketIntervals().isPresent();
    // Guarenteed rollup means that this index task guarantees the 'perfect rollup' across the entire data set.
    final boolean guaranteedRollup = tuningConfig.isForceGuaranteedRollup() &&
                                     !tuningConfig.isForceExtendableShardSpecs() &&
                                     !ioConfig.isAppendToExisting();
    final boolean determineNumPartitions = tuningConfig.getNumShards() == null && guaranteedRollup;
    final boolean useExtendableShardSpec = !guaranteedRollup;

    // if we were given number of shards per interval and the intervals, we don't need to scan the data
    if (!determineNumPartitions && !determineIntervals) {
      log.info("Skipping determine partition scan");

      final int numShards = tuningConfig.getNumShards() == null ? 1 : tuningConfig.getNumShards();
      final BiFunction<Integer, Integer, ShardSpec> shardSpecCreateFn = getShardSpecCreateFunction(
          useExtendableShardSpec,
          numShards,
          jsonMapper
      );

      final Map<Interval, List<ShardSpec>> intervalToShardSpecs = new HashMap<>();
      for (Interval interval : granularitySpec.bucketIntervals().get()) {
        final List<ShardSpec> intervalShardSpecs = IntStream.range(0, numShards)
                                                            .mapToObj(
                                                                shardId -> shardSpecCreateFn.apply(shardId, numShards)
                                                            )
                                                            .collect(Collectors.toList());
        intervalToShardSpecs.put(interval, intervalShardSpecs);
      }

      if (useExtendableShardSpec) {
        return createExtendableShardSpecs(intervalToShardSpecs);
      } else {
        return createNonExtendableShardSpecs(intervalToShardSpecs);
      }
    }

    // determine intervals containing data and prime HLL collectors
    final Map<Interval, Optional<HyperLogLogCollector>> hllCollectors = new TreeMap<>(
        Comparators.intervalsByStartThenEnd()
    );
    int thrownAway = 0;

    log.info("Determining intervals and shardSpecs");
    long determineShardSpecsStartMillis = System.currentTimeMillis();
<<<<<<< HEAD
    try (
        final Firehose firehose = firehoseFactory.connect(
            ingestionSchema.getDataSchema().getParser(),
            firehoseTempDir
        )
=======
    try (final Firehose firehose = firehoseFactory.connect(
        ingestionSchema.getDataSchema().getParser(),
        firehoseTempDir)
>>>>>>> 31d33b33
    ) {
      while (firehose.hasMore()) {
        final InputRow inputRow = firehose.nextRow();

        // The null inputRow means the caller must skip this row.
        if (inputRow == null) {
          continue;
        }

        final Interval interval;
        if (determineIntervals) {
          interval = granularitySpec.getSegmentGranularity().bucket(inputRow.getTimestamp());
        } else {
          final Optional<Interval> optInterval = granularitySpec.bucketInterval(inputRow.getTimestamp());
          if (!optInterval.isPresent()) {
            thrownAway++;
            continue;
          }
          interval = optInterval.get();
        }

        if (determineNumPartitions) {
          if (!hllCollectors.containsKey(interval)) {
            hllCollectors.put(interval, Optional.of(HyperLogLogCollector.makeLatestCollector()));
          }

          List<Object> groupKey = Rows.toGroupKey(
              queryGranularity.bucketStart(inputRow.getTimestamp()).getMillis(),
              inputRow
          );
          hllCollectors.get(interval).get()
                       .add(hashFunction.hashBytes(jsonMapper.writeValueAsBytes(groupKey)).asBytes());
        } else {
          // we don't need to determine partitions but we still need to determine intervals, so add an Optional.absent()
          // for the interval and don't instantiate a HLL collector
          if (!hllCollectors.containsKey(interval)) {
            hllCollectors.put(interval, Optional.absent());
          }
        }
      }
    }

    if (thrownAway > 0) {
      log.warn("Unable to to find a matching interval for [%,d] events", thrownAway);
    }

    final Map<Interval, List<ShardSpec>> intervalToShardSpecs = new HashMap<>();
    final int defaultNumShards = tuningConfig.getNumShards() == null ? 1 : tuningConfig.getNumShards();
    for (final Map.Entry<Interval, Optional<HyperLogLogCollector>> entry : hllCollectors.entrySet()) {
      final Interval interval = entry.getKey();
      final Optional<HyperLogLogCollector> collector = entry.getValue();

      final int numShards;
      if (determineNumPartitions) {
        final long numRows = new Double(collector.get().estimateCardinality()).longValue();
        numShards = (int) Math.ceil((double) numRows / tuningConfig.getTargetPartitionSize());
        log.info("Estimated [%,d] rows of data for interval [%s], creating [%,d] shards", numRows, interval, numShards);
      } else {
        numShards = defaultNumShards;
        log.info("Creating [%,d] shards for interval [%s]", numShards, interval);
      }

      final BiFunction<Integer, Integer, ShardSpec> shardSpecCreateFn = getShardSpecCreateFunction(
          useExtendableShardSpec,
          numShards,
          jsonMapper
      );

      final List<ShardSpec> intervalShardSpecs = IntStream.range(0, numShards)
                                                          .mapToObj(
                                                              shardId -> shardSpecCreateFn.apply(shardId, numShards)
                                                          ).collect(Collectors.toList());

      intervalToShardSpecs.put(interval, intervalShardSpecs);
    }
    log.info("Found intervals and shardSpecs in %,dms", System.currentTimeMillis() - determineShardSpecsStartMillis);

    if (useExtendableShardSpec) {
      return createExtendableShardSpecs(intervalToShardSpecs);
    } else {
      return createNonExtendableShardSpecs(intervalToShardSpecs);
    }
  }

  private static ShardSpecs createNonExtendableShardSpecs(Map<Interval, List<ShardSpec>> intervalToShardSpecs)
  {
    return new ShardSpecs()
    {
      @Override
      public Collection<Interval> getIntervals()
      {
        return intervalToShardSpecs.keySet();
      }

      @Override
      public ShardSpec getShardSpec(Interval interval, InputRow row)
      {
        final List<ShardSpec> shardSpecs = intervalToShardSpecs.get(interval);
        if (shardSpecs == null || shardSpecs.isEmpty()) {
          throw new ISE("Failed to get shardSpec for interval[%s]", interval);
        }
        return shardSpecs.get(0).getLookup(shardSpecs).getShardSpec(row.getTimestampFromEpoch(), row);
      }

      @Override
      public void updateShardSpec(Interval interval)
      {
        // do nothing
      }
    };
  }

  private static ShardSpecs createExtendableShardSpecs(Map<Interval, List<ShardSpec>> intervalToShardSpec)
  {
    return new ShardSpecs()
    {
      private final Map<Interval, ShardSpec> shardSpecMap = new HashMap<>(intervalToShardSpec.size());

      {
        intervalToShardSpec.forEach((interval, shardSpecs) -> {
          Preconditions.checkState(shardSpecs.size() == 1);
          shardSpecMap.put(interval, shardSpecs.get(0));
        });
      }

      @Override
      public Collection<Interval> getIntervals()
      {
        return shardSpecMap.keySet();
      }

      @Override
      public ShardSpec getShardSpec(Interval interval, InputRow row)
      {
        return shardSpecMap.get(interval);
      }

      @Override
      public void updateShardSpec(Interval interval)
      {
        final ShardSpec shardSpec = shardSpecMap.get(interval);
        Preconditions.checkState(
            shardSpec instanceof NumberedShardSpec,
            "shardSpec[%s] must be NumberedShardSpec",
            shardSpec.getClass().getCanonicalName()
        );
        final NumberedShardSpec previous = (NumberedShardSpec) shardSpec;
        Preconditions.checkNotNull(previous, "previous shardSpec for interval[%s] is null", interval);
        shardSpecMap.put(interval, new NumberedShardSpec(previous.getPartitionNum() + 1, previous.getPartitions()));
      }
    };
  }

  private static BiFunction<Integer, Integer, ShardSpec> getShardSpecCreateFunction(
      boolean useExtendableShardSpec,
      Integer numShards,
      ObjectMapper jsonMapper
  )
  {
    if (useExtendableShardSpec) {
      return NumberedShardSpec::new;
    } else {
      if (numShards == null) {
        throw new ISE("numShards must not be null");
      }

      if (numShards == 1) {
        return (shardId, totalNumShards) -> NoneShardSpec.instance();
      } else {
        return (shardId, totalNumShards) -> new HashBasedNumberedShardSpec(shardId, totalNumShards, null, jsonMapper);
      }
    }
  }

  /**
   * This method reads input data row by row and adds the read row to a proper segment using {@link AppenderatorDriver}.
   * If there is no segment for the row, a new one is created.  Segments can be published in the middle of reading inputs
   * if one of below conditions are satisfied.
   *
   * <ul>
   *   <li>
   *     If the number of rows in a segment exceeds {@link IndexTuningConfig#targetPartitionSize}
   *   </li>
   *   <li>
   *     If the number of rows added to {@link AppenderatorDriver} so far exceeds {@link IndexTuningConfig#maxTotalRows}
   *   </li>
   * </ul>
   *
   * At the end of this method, all the remaining segments are published.
   *
   * @return true if generated segments are successfully published, otherwise false
   */
  private boolean generateAndPublishSegments(
      final TaskToolbox toolbox,
      final DataSchema dataSchema,
      final ShardSpecs shardSpecs,
      final String version,
      final FirehoseFactory firehoseFactory,
      final File firehoseTempDir
  ) throws IOException, InterruptedException

  {
    final GranularitySpec granularitySpec = dataSchema.getGranularitySpec();
    final FireDepartment fireDepartmentForMetrics = new FireDepartment(
        dataSchema, new RealtimeIOConfig(null, null, null), null
    );
    final FireDepartmentMetrics fireDepartmentMetrics = fireDepartmentForMetrics.getMetrics();

    if (toolbox.getMonitorScheduler() != null) {
      toolbox.getMonitorScheduler().addMonitor(
          new RealtimeMetricsMonitor(
              ImmutableList.of(fireDepartmentForMetrics),
              ImmutableMap.of(DruidMetrics.TASK_ID, new String[]{getId()})
          )
      );
    }

    final IndexIOConfig ioConfig = ingestionSchema.getIOConfig();
    final IndexTuningConfig tuningConfig = ingestionSchema.tuningConfig;
    final long publishTimeout = tuningConfig.getPublishTimeout();
    final long maxRowsInAppenderator = tuningConfig.getMaxTotalRows();
    final int maxRowsInSegment = tuningConfig.getTargetPartitionSize() == null
                                  ? Integer.MAX_VALUE
                                  : tuningConfig.getTargetPartitionSize();

    final SegmentAllocator segmentAllocator;
    if (ioConfig.isAppendToExisting()) {
      segmentAllocator = new ActionBasedSegmentAllocator(toolbox.getTaskActionClient(), dataSchema);
    } else {
      segmentAllocator = (row, sequenceName, previousSegmentId) -> {
        final DateTime timestamp = row.getTimestamp();
        Optional<Interval> maybeInterval = granularitySpec.bucketInterval(timestamp);
        if (!maybeInterval.isPresent()) {
          throw new ISE("Could not find interval for timestamp [%s]", timestamp);
        }

        final Interval interval = maybeInterval.get();
        final ShardSpec shardSpec = shardSpecs.getShardSpec(interval, row);
        if (shardSpec == null) {
          throw new ISE("Could not find shardSpec for interval[%s]", interval);
        }

        return new SegmentIdentifier(getDataSource(), interval, version, shardSpec);
      };
    }

    final TransactionalSegmentPublisher publisher = (segments, commitMetadata) -> {
      final SegmentTransactionalInsertAction action = new SegmentTransactionalInsertAction(segments, null, null);
      return toolbox.getTaskActionClient().submit(action).isSuccess();
    };

    try (
<<<<<<< HEAD
        final Appenderator appenderator = newAppenderator(fireDepartmentMetrics, toolbox, dataSchema, tuningConfig);
=======
        final Appenderator appenderator = newAppenderator(fireDepartmentMetrics, toolbox, dataSchema);
>>>>>>> 31d33b33
        final AppenderatorDriver driver = newDriver(
            appenderator,
            toolbox,
            segmentAllocator,
            fireDepartmentMetrics
        );
        final Firehose firehose = firehoseFactory.connect(dataSchema.getParser(), firehoseTempDir)
    ) {
      final Supplier<Committer> committerSupplier = Committers.supplierFromFirehose(firehose);

      if (driver.startJob() != null) {
        driver.clear();
      }

      try {
        while (firehose.hasMore()) {
          try {
            final InputRow inputRow = firehose.nextRow();

            if (inputRow == null) {
              continue;
            }

            final Optional<Interval> optInterval = granularitySpec.bucketInterval(inputRow.getTimestamp());
            if (!optInterval.isPresent()) {
              fireDepartmentMetrics.incrementThrownAway();
              continue;
            }

            final Interval interval = optInterval.get();
            final ShardSpec shardSpec = shardSpecs.getShardSpec(interval, inputRow);
            final String sequenceName = Appenderators.getSequenceName(interval, version, shardSpec);
            final AppenderatorDriverAddResult addResult = driver.add(inputRow, sequenceName, committerSupplier);

            if (addResult.isOk()) {
              if (addResult.getNumRowsInSegment() >= maxRowsInSegment ||
                  addResult.getTotalNumRowsInAppenderator() >= maxRowsInAppenderator) {
                // There can be some segments waiting for being published even though any rows won't be added to them.
                // If those segments are not published here, the available space in appenderator will be kept to be small
                // which makes the size of segments smaller.
                final SegmentsAndMetadata published = awaitPublish(
                    driver.publishAll(
                        publisher,
                        committerSupplier.get()
                    ),
                    publishTimeout
                );
                published.getSegments().forEach(segment -> shardSpecs.updateShardSpec(segment.getInterval()));
                // Even though IndexTask uses NoopHandoffNotifier which does nothing for segment handoff,
                // the below code is needed to update the total number of rows added to the appenderator so far.
                // See AppenderatorDriver.registerHandoff() and Appenderator.drop().
                // A hard-coded timeout is used here because the below get() is expected to return immediately.
                driver.registerHandoff(published).get(1000, TimeUnit.MILLISECONDS);
              }
<<<<<<< HEAD
            } else {
              throw new ISE("Failed to add a row with timestamp[%s]", inputRow.getTimestamp());
=======
              shardSpecLookups.put(interval, intervalShardSpecs.get(0).getLookup(intervalShardSpecs));
            }

            final ShardSpec shardSpec = shardSpecLookups.get(interval)
                                                        .getShardSpec(inputRow.getTimestampFromEpoch(), inputRow);

            final String sequenceName = String.format("index_%s_%s_%d", interval, version, shardSpec.getPartitionNum());

            if (!sequenceNameToShardSpecMap.containsKey(sequenceName)) {
              final ShardSpec shardSpecForPublishing = ingestionSchema.getTuningConfig().isForceExtendableShardSpecs()
                                                       || ingestionSchema.getIOConfig().isAppendToExisting()
                                                       ? new NumberedShardSpec(
                  shardSpec.getPartitionNum(),
                  shardSpecs.get(interval).size()
              )
                                                       : shardSpec;

              sequenceNameToShardSpecMap.put(sequenceName, shardSpecForPublishing);
            }

            final AppenderatorDriverAddResult addResult = driver.add(inputRow, sequenceName, committerSupplier);

            if (!addResult.isOk()) {
              throw new ISE("Could not allocate segment for row with timestamp[%s]", inputRow.getTimestamp());
>>>>>>> 31d33b33
            }

            fireDepartmentMetrics.incrementProcessed();
          }
          catch (ParseException e) {
            if (tuningConfig.isReportParseExceptions()) {
              throw e;
            } else {
              fireDepartmentMetrics.incrementUnparseable();
            }
          }
        }
      }
      finally {
        driver.persist(committerSupplier.get());
      }

      final SegmentsAndMetadata published = awaitPublish(
          driver.publishAll(
              publisher,
              committerSupplier.get()
          ),
          publishTimeout
      );

<<<<<<< HEAD
=======
      final SegmentsAndMetadata published;
      final long publishTimeout = ingestionSchema.getTuningConfig().getPublishTimeout();
      if (publishTimeout == 0) {
        published = driver.publish(
            publisher,
            committerSupplier.get(),
            sequenceNameToShardSpecMap.keySet()
        ).get();
      } else {
        published = driver.publish(
            publisher,
            committerSupplier.get(),
            sequenceNameToShardSpecMap.keySet()
        ).get(publishTimeout, TimeUnit.MILLISECONDS);
      }

>>>>>>> 31d33b33
      if (published == null) {
        log.error("Failed to publish segments, aborting!");
        return false;
      } else {
        log.info(
            "Published segments[%s]", Joiner.on(", ").join(
                Iterables.transform(
                    published.getSegments(),
                    new Function<DataSegment, String>()
                    {
                      @Override
                      public String apply(DataSegment input)
                      {
                        return input.getIdentifier();
                      }
                    }
                )
            )
        );
        return true;
      }
    }
    catch (TimeoutException | ExecutionException e) {
      throw Throwables.propagate(e);
    }
<<<<<<< HEAD
  }

  private static SegmentsAndMetadata awaitPublish(
      ListenableFuture<SegmentsAndMetadata> publishFuture,
      long publishTimeout
  )
      throws ExecutionException, InterruptedException, TimeoutException
  {
    if (publishTimeout == 0) {
      return publishFuture.get();
    } else {
      return publishFuture.get(publishTimeout, TimeUnit.MILLISECONDS);
    }
=======
>>>>>>> 31d33b33
  }

  private static Appenderator newAppenderator(
      FireDepartmentMetrics metrics,
      TaskToolbox toolbox,
      DataSchema dataSchema,
      IndexTuningConfig tuningConfig
  )
  {
    return Appenderators.createOffline(
        dataSchema,
<<<<<<< HEAD
        tuningConfig.withBasePersistDirectory(toolbox.getPersistDir()),
=======
        ingestionSchema.getTuningConfig().withBasePersistDirectory(toolbox.getPersistDir()),
>>>>>>> 31d33b33
        metrics,
        toolbox.getSegmentPusher(),
        toolbox.getObjectMapper(),
        toolbox.getIndexIO(),
        tuningConfig.isBuildV9Directly() ? toolbox.getIndexMergerV9() : toolbox.getIndexMerger()
    );
  }

<<<<<<< HEAD
  private static AppenderatorDriver newDriver(
=======
  private AppenderatorDriver newDriver(
>>>>>>> 31d33b33
      final Appenderator appenderator,
      final TaskToolbox toolbox,
      final SegmentAllocator segmentAllocator,
      final FireDepartmentMetrics metrics
  )
  {
    return new AppenderatorDriver(
        appenderator,
        segmentAllocator,
        new NoopSegmentHandoffNotifierFactory(), // don't wait for handoff since we don't serve queries
        new ActionBasedUsedSegmentChecker(toolbox.getTaskActionClient()),
        toolbox.getObjectMapper(),
        metrics
    );
  }

  /**
   * This interface represents a map of (Interval, ShardSpec) and is used for easy shardSpec generation.  The most
   * important method is {@link #updateShardSpec(Interval)} which updates the map according to the type of shardSpec.
   */
  private interface ShardSpecs
  {
    /**
     * Return the key set of the underlying map.
     *
     * @return a set of intervals
     */
    Collection<Interval> getIntervals();

    /**
     * Return a shardSpec for the given interval and input row.
     *
     * @param interval  interval for shardSpec
     * @param row       input row
     * @return a shardSpec
     */
    ShardSpec getShardSpec(Interval interval, InputRow row);

    /**
     * Update the shardSpec of the given interval.  When the type of shardSpecs is extendable, this method must update
     * the shardSpec properly.  For example, if the {@link NumberedShardSpec} is used, an implementation of this method
     * may replace the shardSpec of the given interval with a new one having a greater partitionNum.
     *
     * @param interval interval for shardSpec to be updated
     */
    void updateShardSpec(Interval interval);
  }

  public static class IndexIngestionSpec extends IngestionSpec<IndexIOConfig, IndexTuningConfig>
  {
    private final DataSchema dataSchema;
    private final IndexIOConfig ioConfig;
    private final IndexTuningConfig tuningConfig;

    @JsonCreator
    public IndexIngestionSpec(
        @JsonProperty("dataSchema") DataSchema dataSchema,
        @JsonProperty("ioConfig") IndexIOConfig ioConfig,
        @JsonProperty("tuningConfig") IndexTuningConfig tuningConfig
    )
    {
      super(dataSchema, ioConfig, tuningConfig);

      this.dataSchema = dataSchema;
      this.ioConfig = ioConfig;
<<<<<<< HEAD
      this.tuningConfig = tuningConfig == null ? new IndexTuningConfig() : tuningConfig;

      if (this.ioConfig.isAppendToExisting() && this.tuningConfig.isForceGuaranteedRollup()) {
        log.warn("Perfect rollup is not guaranteed when appending to existing data sources."
                 + " forceGuaranteedRollup flag is ignored.");
      }
=======
      this.tuningConfig = tuningConfig == null
                          ?
                          new IndexTuningConfig(null, null, null, null, null, null, null, null, null, (File) null)
                          : tuningConfig;
>>>>>>> 31d33b33
    }

    @Override
    @JsonProperty("dataSchema")
    public DataSchema getDataSchema()
    {
      return dataSchema;
    }

    @Override
    @JsonProperty("ioConfig")
    public IndexIOConfig getIOConfig()
    {
      return ioConfig;
    }

    @Override
    @JsonProperty("tuningConfig")
    public IndexTuningConfig getTuningConfig()
    {
      return tuningConfig;
    }
  }

  @JsonTypeName("index")
  public static class IndexIOConfig implements IOConfig
  {
    private static final boolean DEFAULT_APPEND_TO_EXISTING = false;

    private final FirehoseFactory firehoseFactory;
    private final boolean appendToExisting;

    @JsonCreator
    public IndexIOConfig(
        @JsonProperty("firehose") FirehoseFactory firehoseFactory,
        @JsonProperty("appendToExisting") @Nullable Boolean appendToExisting
    )
    {
      this.firehoseFactory = firehoseFactory;
      this.appendToExisting = appendToExisting == null ? DEFAULT_APPEND_TO_EXISTING : appendToExisting;
    }

    @JsonProperty("firehose")
    public FirehoseFactory getFirehoseFactory()
    {
      return firehoseFactory;
    }

    @JsonProperty("appendToExisting")
    public boolean isAppendToExisting()
    {
      return appendToExisting;
    }
  }

  @JsonTypeName("index")
  public static class IndexTuningConfig implements TuningConfig, AppenderatorConfig
  {
    private static final int DEFAULT_MAX_ROWS_IN_MEMORY = 75_000;
    private static final int DEFAULT_MAX_TOTAL_ROWS = 150_000;
    private static final IndexSpec DEFAULT_INDEX_SPEC = new IndexSpec();
    private static final int DEFAULT_MAX_PENDING_PERSISTS = 0;
    private static final boolean DEFAULT_BUILD_V9_DIRECTLY = true;
    private static final boolean DEFAULT_FORCE_EXTENDABLE_SHARD_SPECS = false;
    private static final boolean DEFAULT_GUARANTEE_ROLLUP = false;
    private static final boolean DEFAULT_REPORT_PARSE_EXCEPTIONS = false;
    private static final long DEFAULT_PUBLISH_TIMEOUT = 0;

    static final int DEFAULT_TARGET_PARTITION_SIZE = 5000000;

    private final Integer targetPartitionSize;
    private final int maxRowsInMemory;
    private final int maxTotalRows;
    private final Integer numShards;
    private final IndexSpec indexSpec;
    private final File basePersistDirectory;
    private final int maxPendingPersists;
    private final boolean buildV9Directly;
    private final boolean forceExtendableShardSpecs;
    private final boolean forceGuaranteedRollup;
    private final boolean reportParseExceptions;
    private final long publishTimeout;

    @JsonCreator
    public IndexTuningConfig(
        @JsonProperty("targetPartitionSize") @Nullable Integer targetPartitionSize,
        @JsonProperty("maxRowsInMemory") @Nullable Integer maxRowsInMemory,
        @JsonProperty("maxTotalRows") @Nullable Integer maxTotalRows,
        @JsonProperty("rowFlushBoundary") @Nullable Integer rowFlushBoundary_forBackCompatibility, // DEPRECATED
        @JsonProperty("numShards") @Nullable Integer numShards,
        @JsonProperty("indexSpec") @Nullable IndexSpec indexSpec,
        @JsonProperty("maxPendingPersists") @Nullable Integer maxPendingPersists,
        @JsonProperty("buildV9Directly") @Nullable Boolean buildV9Directly,
        @JsonProperty("forceExtendableShardSpecs") @Nullable Boolean forceExtendableShardSpecs,
<<<<<<< HEAD
        @JsonProperty("forceGuaranteedRollup") @Nullable Boolean forceGuaranteedRollup,
=======
>>>>>>> 31d33b33
        @JsonProperty("reportParseExceptions") @Nullable Boolean reportParseExceptions,
        @JsonProperty("publishTimeout") @Nullable Long publishTimeout
    )
    {
      this(
          targetPartitionSize,
          maxRowsInMemory != null ? maxRowsInMemory : rowFlushBoundary_forBackCompatibility,
          maxTotalRows,
          numShards,
          indexSpec,
          maxPendingPersists,
          buildV9Directly,
          forceExtendableShardSpecs,
          forceGuaranteedRollup,
          reportParseExceptions,
          publishTimeout,
          null
      );
    }

    private IndexTuningConfig()
    {
      this(null, null, null, null, null, null, null, null, null, null, null, (File) null);
    }

    private IndexTuningConfig(
        @Nullable Integer targetPartitionSize,
        @Nullable Integer maxRowsInMemory,
        @Nullable Integer maxTotalRows,
        @Nullable Integer numShards,
        @Nullable IndexSpec indexSpec,
        @Nullable Integer maxPendingPersists,
        @Nullable Boolean buildV9Directly,
        @Nullable Boolean forceExtendableShardSpecs,
        @Nullable Boolean forceGuaranteedRollup,
        @Nullable Boolean reportParseExceptions,
        @Nullable Long publishTimeout,
        @Nullable File basePersistDirectory
    )
    {
      Preconditions.checkArgument(
          targetPartitionSize == null || targetPartitionSize.equals(-1) || numShards == null || numShards.equals(-1),
          "targetPartitionSize and numShards cannot both be set"
      );

      this.targetPartitionSize = numShards != null && !numShards.equals(-1)
                                 ? null
                                 : (targetPartitionSize == null || targetPartitionSize.equals(-1)
                                    ? DEFAULT_TARGET_PARTITION_SIZE
                                    : targetPartitionSize);
      this.maxRowsInMemory = maxRowsInMemory == null ? DEFAULT_MAX_ROWS_IN_MEMORY : maxRowsInMemory;
      this.maxTotalRows = maxTotalRows == null
                                       ? DEFAULT_MAX_TOTAL_ROWS
                                       : maxTotalRows;
      this.numShards = numShards == null || numShards.equals(-1) ? null : numShards;
      this.indexSpec = indexSpec == null ? DEFAULT_INDEX_SPEC : indexSpec;
      this.maxPendingPersists = maxPendingPersists == null ? DEFAULT_MAX_PENDING_PERSISTS : maxPendingPersists;
      this.buildV9Directly = buildV9Directly == null ? DEFAULT_BUILD_V9_DIRECTLY : buildV9Directly;
      this.forceExtendableShardSpecs = forceExtendableShardSpecs == null
                                       ? DEFAULT_FORCE_EXTENDABLE_SHARD_SPECS
                                       : forceExtendableShardSpecs;
      this.forceGuaranteedRollup = forceGuaranteedRollup == null ? DEFAULT_GUARANTEE_ROLLUP : forceGuaranteedRollup;
      this.reportParseExceptions = reportParseExceptions == null
                                   ? DEFAULT_REPORT_PARSE_EXCEPTIONS
                                   : reportParseExceptions;
      this.publishTimeout = publishTimeout == null ? DEFAULT_PUBLISH_TIMEOUT : publishTimeout;
      this.basePersistDirectory = basePersistDirectory;

      if (this.forceGuaranteedRollup && this.forceExtendableShardSpecs) {
        log.warn("Perfect rollup is not guaranteed with extendable shardSpecs. forceGuaranteedRollup flag is ignored.");
      }
    }

    public IndexTuningConfig withBasePersistDirectory(File dir)
    {
      return new IndexTuningConfig(
          targetPartitionSize,
          maxRowsInMemory,
          maxTotalRows,
          numShards,
          indexSpec,
          maxPendingPersists,
          buildV9Directly,
          forceExtendableShardSpecs,
          forceGuaranteedRollup,
          reportParseExceptions,
          publishTimeout,
          dir
      );
    }

    @JsonProperty
    public Integer getTargetPartitionSize()
    {
      return targetPartitionSize;
    }

    @JsonProperty
    @Override
    public int getMaxRowsInMemory()
    {
      return maxRowsInMemory;
    }

    @JsonProperty
    public int getMaxTotalRows()
    {
      return maxTotalRows;
    }

    @JsonProperty
    public Integer getNumShards()
    {
      return numShards;
    }

    @JsonProperty
    @Override
    public IndexSpec getIndexSpec()
    {
      return indexSpec;
    }

    @Override
    public File getBasePersistDirectory()
    {
      return basePersistDirectory;
    }

    @JsonProperty
    @Override
    public int getMaxPendingPersists()
    {
      return maxPendingPersists;
    }

    @JsonProperty
    public boolean isBuildV9Directly()
    {
      return buildV9Directly;
    }

    @JsonProperty
    public boolean isForceExtendableShardSpecs()
    {
      return forceExtendableShardSpecs;
    }

    @JsonProperty
    public boolean isForceGuaranteedRollup()
    {
      return forceGuaranteedRollup;
    }

    @JsonProperty
    @Override
    public boolean isReportParseExceptions()
    {
      return reportParseExceptions;
    }

    @JsonProperty
    public long getPublishTimeout()
    {
      return publishTimeout;
    }

    @JsonProperty
    public long getPublishTimeout()
    {
      return publishTimeout;
    }

    @Override
    public Period getIntermediatePersistPeriod()
    {
      return new Period(Integer.MAX_VALUE); // intermediate persist doesn't make much sense for batch jobs
    }
  }
}<|MERGE_RESOLUTION|>--- conflicted
+++ resolved
@@ -73,9 +73,9 @@
 import io.druid.segment.realtime.RealtimeMetricsMonitor;
 import io.druid.segment.realtime.appenderator.Appenderator;
 import io.druid.segment.realtime.appenderator.AppenderatorConfig;
+import io.druid.segment.realtime.appenderator.AppenderatorDriver;
 import io.druid.segment.realtime.appenderator.AppenderatorDriverAddResult;
 import io.druid.segment.realtime.appenderator.Appenderators;
-import io.druid.segment.realtime.appenderator.AppenderatorDriver;
 import io.druid.segment.realtime.appenderator.SegmentAllocator;
 import io.druid.segment.realtime.appenderator.SegmentIdentifier;
 import io.druid.segment.realtime.appenderator.SegmentsAndMetadata;
@@ -87,10 +87,6 @@
 import io.druid.timeline.partition.NoneShardSpec;
 import io.druid.timeline.partition.NumberedShardSpec;
 import io.druid.timeline.partition.ShardSpec;
-<<<<<<< HEAD
-=======
-import io.druid.timeline.partition.ShardSpecLookup;
->>>>>>> 31d33b33
 import org.codehaus.plexus.util.FileUtils;
 import org.joda.time.DateTime;
 import org.joda.time.Interval;
@@ -104,7 +100,6 @@
 import java.util.List;
 import java.util.Map;
 import java.util.SortedSet;
-<<<<<<< HEAD
 import java.util.TreeMap;
 import java.util.concurrent.ExecutionException;
 import java.util.concurrent.TimeUnit;
@@ -112,11 +107,6 @@
 import java.util.function.BiFunction;
 import java.util.stream.Collectors;
 import java.util.stream.IntStream;
-=======
-import java.util.concurrent.ExecutionException;
-import java.util.concurrent.TimeUnit;
-import java.util.concurrent.TimeoutException;
->>>>>>> 31d33b33
 
 public class IndexTask extends AbstractTask
 {
@@ -196,11 +186,7 @@
     // Firehose temporary directory is automatically removed when this IndexTask completes.
     FileUtils.forceMkdir(firehoseTempDir);
 
-<<<<<<< HEAD
     final ShardSpecs shardSpecs = determineShardSpecs(toolbox, firehoseFactory, firehoseTempDir);
-=======
-    final Map<Interval, List<ShardSpec>> shardSpecs = determineShardSpecs(toolbox, firehoseFactory, firehoseTempDir);
->>>>>>> 31d33b33
 
     final String version;
     final DataSchema dataSchema;
@@ -301,17 +287,8 @@
 
     log.info("Determining intervals and shardSpecs");
     long determineShardSpecsStartMillis = System.currentTimeMillis();
-<<<<<<< HEAD
     try (
-        final Firehose firehose = firehoseFactory.connect(
-            ingestionSchema.getDataSchema().getParser(),
-            firehoseTempDir
-        )
-=======
-    try (final Firehose firehose = firehoseFactory.connect(
-        ingestionSchema.getDataSchema().getParser(),
-        firehoseTempDir)
->>>>>>> 31d33b33
+        final Firehose firehose = firehoseFactory.connect(ingestionSchema.getDataSchema().getParser(), firehoseTempDir)
     ) {
       while (firehose.hasMore()) {
         final InputRow inputRow = firehose.nextRow();
@@ -564,11 +541,7 @@
     };
 
     try (
-<<<<<<< HEAD
         final Appenderator appenderator = newAppenderator(fireDepartmentMetrics, toolbox, dataSchema, tuningConfig);
-=======
-        final Appenderator appenderator = newAppenderator(fireDepartmentMetrics, toolbox, dataSchema);
->>>>>>> 31d33b33
         final AppenderatorDriver driver = newDriver(
             appenderator,
             toolbox,
@@ -623,35 +596,8 @@
                 // A hard-coded timeout is used here because the below get() is expected to return immediately.
                 driver.registerHandoff(published).get(1000, TimeUnit.MILLISECONDS);
               }
-<<<<<<< HEAD
             } else {
               throw new ISE("Failed to add a row with timestamp[%s]", inputRow.getTimestamp());
-=======
-              shardSpecLookups.put(interval, intervalShardSpecs.get(0).getLookup(intervalShardSpecs));
-            }
-
-            final ShardSpec shardSpec = shardSpecLookups.get(interval)
-                                                        .getShardSpec(inputRow.getTimestampFromEpoch(), inputRow);
-
-            final String sequenceName = String.format("index_%s_%s_%d", interval, version, shardSpec.getPartitionNum());
-
-            if (!sequenceNameToShardSpecMap.containsKey(sequenceName)) {
-              final ShardSpec shardSpecForPublishing = ingestionSchema.getTuningConfig().isForceExtendableShardSpecs()
-                                                       || ingestionSchema.getIOConfig().isAppendToExisting()
-                                                       ? new NumberedShardSpec(
-                  shardSpec.getPartitionNum(),
-                  shardSpecs.get(interval).size()
-              )
-                                                       : shardSpec;
-
-              sequenceNameToShardSpecMap.put(sequenceName, shardSpecForPublishing);
-            }
-
-            final AppenderatorDriverAddResult addResult = driver.add(inputRow, sequenceName, committerSupplier);
-
-            if (!addResult.isOk()) {
-              throw new ISE("Could not allocate segment for row with timestamp[%s]", inputRow.getTimestamp());
->>>>>>> 31d33b33
             }
 
             fireDepartmentMetrics.incrementProcessed();
@@ -677,25 +623,6 @@
           publishTimeout
       );
 
-<<<<<<< HEAD
-=======
-      final SegmentsAndMetadata published;
-      final long publishTimeout = ingestionSchema.getTuningConfig().getPublishTimeout();
-      if (publishTimeout == 0) {
-        published = driver.publish(
-            publisher,
-            committerSupplier.get(),
-            sequenceNameToShardSpecMap.keySet()
-        ).get();
-      } else {
-        published = driver.publish(
-            publisher,
-            committerSupplier.get(),
-            sequenceNameToShardSpecMap.keySet()
-        ).get(publishTimeout, TimeUnit.MILLISECONDS);
-      }
-
->>>>>>> 31d33b33
       if (published == null) {
         log.error("Failed to publish segments, aborting!");
         return false;
@@ -721,7 +648,6 @@
     catch (TimeoutException | ExecutionException e) {
       throw Throwables.propagate(e);
     }
-<<<<<<< HEAD
   }
 
   private static SegmentsAndMetadata awaitPublish(
@@ -735,8 +661,6 @@
     } else {
       return publishFuture.get(publishTimeout, TimeUnit.MILLISECONDS);
     }
-=======
->>>>>>> 31d33b33
   }
 
   private static Appenderator newAppenderator(
@@ -748,11 +672,7 @@
   {
     return Appenderators.createOffline(
         dataSchema,
-<<<<<<< HEAD
         tuningConfig.withBasePersistDirectory(toolbox.getPersistDir()),
-=======
-        ingestionSchema.getTuningConfig().withBasePersistDirectory(toolbox.getPersistDir()),
->>>>>>> 31d33b33
         metrics,
         toolbox.getSegmentPusher(),
         toolbox.getObjectMapper(),
@@ -761,11 +681,7 @@
     );
   }
 
-<<<<<<< HEAD
   private static AppenderatorDriver newDriver(
-=======
-  private AppenderatorDriver newDriver(
->>>>>>> 31d33b33
       final Appenderator appenderator,
       final TaskToolbox toolbox,
       final SegmentAllocator segmentAllocator,
@@ -831,19 +747,12 @@
 
       this.dataSchema = dataSchema;
       this.ioConfig = ioConfig;
-<<<<<<< HEAD
       this.tuningConfig = tuningConfig == null ? new IndexTuningConfig() : tuningConfig;
 
       if (this.ioConfig.isAppendToExisting() && this.tuningConfig.isForceGuaranteedRollup()) {
         log.warn("Perfect rollup is not guaranteed when appending to existing data sources."
                  + " forceGuaranteedRollup flag is ignored.");
       }
-=======
-      this.tuningConfig = tuningConfig == null
-                          ?
-                          new IndexTuningConfig(null, null, null, null, null, null, null, null, null, (File) null)
-                          : tuningConfig;
->>>>>>> 31d33b33
     }
 
     @Override
@@ -938,10 +847,7 @@
         @JsonProperty("maxPendingPersists") @Nullable Integer maxPendingPersists,
         @JsonProperty("buildV9Directly") @Nullable Boolean buildV9Directly,
         @JsonProperty("forceExtendableShardSpecs") @Nullable Boolean forceExtendableShardSpecs,
-<<<<<<< HEAD
         @JsonProperty("forceGuaranteedRollup") @Nullable Boolean forceGuaranteedRollup,
-=======
->>>>>>> 31d33b33
         @JsonProperty("reportParseExceptions") @Nullable Boolean reportParseExceptions,
         @JsonProperty("publishTimeout") @Nullable Long publishTimeout
     )
@@ -1109,12 +1015,6 @@
       return publishTimeout;
     }
 
-    @JsonProperty
-    public long getPublishTimeout()
-    {
-      return publishTimeout;
-    }
-
     @Override
     public Period getIntermediatePersistPeriod()
     {
