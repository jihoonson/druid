/*
 * Licensed to Metamarkets Group Inc. (Metamarkets) under one
 * or more contributor license agreements. See the NOTICE file
 * distributed with this work for additional information
 * regarding copyright ownership. Metamarkets licenses this file
 * to you under the Apache License, Version 2.0 (the
 * "License"); you may not use this file except in compliance
 * with the License. You may obtain a copy of the License at
 *
 * http://www.apache.org/licenses/LICENSE-2.0
 *
 * Unless required by applicable law or agreed to in writing,
 * software distributed under the License is distributed on an
 * "AS IS" BASIS, WITHOUT WARRANTIES OR CONDITIONS OF ANY
 * KIND, either express or implied. See the License for the
 * specific language governing permissions and limitations
 * under the License.
 */

package io.druid.server.coordinator.helper;

import com.google.common.collect.Lists;
import io.druid.client.ImmutableDruidServer;
import io.druid.java.util.common.StringUtils;
import io.druid.java.util.emitter.EmittingLogger;
import io.druid.server.coordinator.BalancerSegmentHolder;
import io.druid.server.coordinator.BalancerStrategy;
import io.druid.server.coordinator.CoordinatorStats;
import io.druid.server.coordinator.DruidCoordinator;
import io.druid.server.coordinator.DruidCoordinatorRuntimeParams;
import io.druid.server.coordinator.LoadPeonCallback;
import io.druid.server.coordinator.LoadQueuePeon;
import io.druid.server.coordinator.ServerHolder;
import io.druid.timeline.DataSegment;

import java.util.Comparator;
import java.util.HashMap;
import java.util.List;
import java.util.Map;
import java.util.NavigableSet;
import java.util.SortedSet;
import java.util.concurrent.ConcurrentHashMap;
import java.util.stream.Collectors;

/**
 */
public class DruidCoordinatorBalancer implements DruidCoordinatorHelper
{
  public static final Comparator<ServerHolder> percentUsedComparator =
      Comparator.comparing(ServerHolder::getPercentUsed).reversed();

  protected static final EmittingLogger log = new EmittingLogger(DruidCoordinatorBalancer.class);

  protected final DruidCoordinator coordinator;

  protected final Map<String, ConcurrentHashMap<String, BalancerSegmentHolder>> currentlyMovingSegments =
      new HashMap<>();

  public DruidCoordinatorBalancer(
      DruidCoordinator coordinator
  )
  {
    this.coordinator = coordinator;
  }

  protected void reduceLifetimes(String tier)
  {
    for (BalancerSegmentHolder holder : currentlyMovingSegments.get(tier).values()) {
      holder.reduceLifetime();
      if (holder.getLifetime() <= 0) {
        log.makeAlert("[%s]: Balancer move segments queue has a segment stuck", tier)
           .addData("segment", holder.getSegment().getIdentifier())
           .addData("server", holder.getFromServer().getMetadata())
           .emit();
      }
    }
  }

  @Override
  public DruidCoordinatorRuntimeParams run(DruidCoordinatorRuntimeParams params)
  {
    final CoordinatorStats stats = new CoordinatorStats();
    params.getDruidCluster().getHistoricals().forEach((String tier, NavigableSet<ServerHolder> servers) -> {
      balanceTier(params, tier, servers, stats);
    });
    return params.buildFromExisting().withCoordinatorStats(stats).build();
  }

  private void balanceTier(
      DruidCoordinatorRuntimeParams params,
      String tier,
      SortedSet<ServerHolder> servers,
      CoordinatorStats stats
  )
  {

    if (params.getAvailableSegments().size() == 0) {
      log.info("Metadata segments are not available. Cannot balance.");
      return;
    }
    currentlyMovingSegments.computeIfAbsent(tier, t -> new ConcurrentHashMap<>());

    if (!currentlyMovingSegments.get(tier).isEmpty()) {
      reduceLifetimes(tier);
      log.info("[%s]: Still waiting on %,d segments to be moved", tier, currentlyMovingSegments.get(tier).size());
      return;
    }

    final List<ServerHolder> toMoveFrom = Lists.newArrayList(servers);
    final List<ServerHolder> toMoveTo = Lists.newArrayList(servers);

    if (toMoveTo.size() <= 1) {
      log.info("[%s]: One or fewer servers found.  Cannot balance.", tier);
      return;
    }

    int numSegments = 0;
    for (ServerHolder sourceHolder : toMoveFrom) {
      numSegments += sourceHolder.getServer().getSegments().size();
    }


    if (numSegments == 0) {
      log.info("No segments found.  Cannot balance.");
      return;
    }
<<<<<<< HEAD

    final int maxToLoad = params.getCoordinatorDynamicConfig().getMaxSegmentsInNodeLoadingQueue();
    long unmoved = 0L;
    for (int iter = 0; iter < maxSegmentsToMove; iter++) {
      if (maxToLoad > 0) {
        toMoveTo.removeIf(s -> s.getNumberOfSegmentsInQueue() >= maxToLoad);
      }
      final BalancerSegmentHolder segmentToMove = strategy.pickSegmentToMove(toMoveFrom);

      if (segmentToMove != null && params.getAvailableSegments().contains(segmentToMove.getSegment())) {
        final ServerHolder destinationHolder = strategy.findNewSegmentHomeBalancer(segmentToMove.getSegment(), toMoveTo);

        if (destinationHolder != null) {
          moveSegment(segmentToMove, destinationHolder.getServer(), params);
=======

    final BalancerStrategy strategy = params.getBalancerStrategy();
    final int maxSegmentsToMove = Math.min(params.getCoordinatorDynamicConfig().getMaxSegmentsToMove(), numSegments);
    final int maxIterations = 2 * maxSegmentsToMove;
    final int maxToLoad = params.getCoordinatorDynamicConfig().getMaxSegmentsInNodeLoadingQueue();
    long unmoved = 0L;

    for (int moved = 0, iter = 0; (moved + unmoved) < maxSegmentsToMove; ++iter) {
      final BalancerSegmentHolder segmentToMoveHolder = strategy.pickSegmentToMove(toMoveFrom);

      if (segmentToMoveHolder != null && params.getAvailableSegments().contains(segmentToMoveHolder.getSegment())) {
        final DataSegment segmentToMove = segmentToMoveHolder.getSegment();
        final ImmutableDruidServer fromServer = segmentToMoveHolder.getFromServer();
        // we want to leave the server the segment is currently on in the list...
        // but filter out replicas that are already serving the segment, and servers with a full load queue
        final List<ServerHolder> toMoveToWithLoadQueueCapacityAndNotServingSegment =
            toMoveTo.stream()
                    .filter(s -> s.getServer().equals(fromServer) ||
                                 (!s.isServingSegment(segmentToMove) &&
                                  (maxToLoad <= 0 || s.getNumberOfSegmentsInQueue() < maxToLoad)))
                    .collect(Collectors.toList());

        if (toMoveToWithLoadQueueCapacityAndNotServingSegment.size() > 0) {
          final ServerHolder destinationHolder =
              strategy.findNewSegmentHomeBalancer(segmentToMove, toMoveToWithLoadQueueCapacityAndNotServingSegment);

          if (destinationHolder != null && !destinationHolder.getServer().equals(fromServer)) {
            moveSegment(segmentToMoveHolder, destinationHolder.getServer(), params);
            moved++;
          } else {
            log.info("Segment [%s] is 'optimally' placed.", segmentToMove.getIdentifier());
            unmoved++;
          }
>>>>>>> 3f422555
        } else {
          log.info(
              "No valid movement destinations for segment [%s].",
              segmentToMove.getIdentifier()
          );
          unmoved++;
        }
      }
      if (iter >= maxIterations) {
        log.info(
            "Unable to select %d remaining candidate segments out of %d total to balance after %d iterations, ending run.",
            (maxSegmentsToMove - moved - unmoved), maxSegmentsToMove, iter
        );
        break;
      }
    }

    if (unmoved == maxSegmentsToMove) {
      // Cluster should be alive and constantly adjusting
      log.info("No good moves found in tier [%s]", tier);
    }
    stats.addToTieredStat("unmovedCount", tier, unmoved);
    stats.addToTieredStat("movedCount", tier, currentlyMovingSegments.get(tier).size());
    if (params.getCoordinatorDynamicConfig().emitBalancingStats()) {
      strategy.emitStats(tier, stats, toMoveFrom);
    }
    log.info(
        "[%s]: Segments Moved: [%d] Segments Let Alone: [%d]",
        tier,
        currentlyMovingSegments.get(tier).size(),
        unmoved
    );
  }

  protected void moveSegment(
      final BalancerSegmentHolder segment,
      final ImmutableDruidServer toServer,
      final DruidCoordinatorRuntimeParams params
  )
  {
    final LoadQueuePeon toPeon = params.getLoadManagementPeons().get(toServer.getName());

    final ImmutableDruidServer fromServer = segment.getFromServer();
    final DataSegment segmentToMove = segment.getSegment();
    final String segmentName = segmentToMove.getIdentifier();

    if (!toPeon.getSegmentsToLoad().contains(segmentToMove) &&
        (toServer.getSegment(segmentName) == null) &&
        new ServerHolder(toServer, toPeon).getAvailableSize() > segmentToMove.getSize()) {
      log.info("Moving [%s] from [%s] to [%s]", segmentName, fromServer.getName(), toServer.getName());

      LoadPeonCallback callback = null;
      try {
        Map<String, BalancerSegmentHolder> movingSegments = currentlyMovingSegments.get(toServer.getTier());
        movingSegments.put(segmentName, segment);
        callback = () -> movingSegments.remove(segmentName);
        coordinator.moveSegment(
            fromServer,
            toServer,
            segmentToMove,
            callback
        );
      }
      catch (Exception e) {
        log.makeAlert(e, StringUtils.format("[%s] : Moving exception", segmentName)).emit();
        if (callback != null) {
          callback.execute();
        }
      }
    }
  }
}<|MERGE_RESOLUTION|>--- conflicted
+++ resolved
@@ -124,22 +124,6 @@
       log.info("No segments found.  Cannot balance.");
       return;
     }
-<<<<<<< HEAD
-
-    final int maxToLoad = params.getCoordinatorDynamicConfig().getMaxSegmentsInNodeLoadingQueue();
-    long unmoved = 0L;
-    for (int iter = 0; iter < maxSegmentsToMove; iter++) {
-      if (maxToLoad > 0) {
-        toMoveTo.removeIf(s -> s.getNumberOfSegmentsInQueue() >= maxToLoad);
-      }
-      final BalancerSegmentHolder segmentToMove = strategy.pickSegmentToMove(toMoveFrom);
-
-      if (segmentToMove != null && params.getAvailableSegments().contains(segmentToMove.getSegment())) {
-        final ServerHolder destinationHolder = strategy.findNewSegmentHomeBalancer(segmentToMove.getSegment(), toMoveTo);
-
-        if (destinationHolder != null) {
-          moveSegment(segmentToMove, destinationHolder.getServer(), params);
-=======
 
     final BalancerStrategy strategy = params.getBalancerStrategy();
     final int maxSegmentsToMove = Math.min(params.getCoordinatorDynamicConfig().getMaxSegmentsToMove(), numSegments);
@@ -173,7 +157,6 @@
             log.info("Segment [%s] is 'optimally' placed.", segmentToMove.getIdentifier());
             unmoved++;
           }
->>>>>>> 3f422555
         } else {
           log.info(
               "No valid movement destinations for segment [%s].",
