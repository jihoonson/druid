/*
 * Licensed to the Apache Software Foundation (ASF) under one
 * or more contributor license agreements.  See the NOTICE file
 * distributed with this work for additional information
 * regarding copyright ownership.  The ASF licenses this file
 * to you under the Apache License, Version 2.0 (the
 * "License"); you may not use this file except in compliance
 * with the License.  You may obtain a copy of the License at
 *
 *   http://www.apache.org/licenses/LICENSE-2.0
 *
 * Unless required by applicable law or agreed to in writing,
 * software distributed under the License is distributed on an
 * "AS IS" BASIS, WITHOUT WARRANTIES OR CONDITIONS OF ANY
 * KIND, either express or implied.  See the License for the
 * specific language governing permissions and limitations
 * under the License.
 */

package org.apache.druid.segment.realtime.firehose;

import org.apache.commons.io.IOUtils;
import org.apache.commons.io.LineIterator;
import org.apache.druid.data.input.Firehose;
import org.apache.druid.data.input.InputRow;
<<<<<<< HEAD
import org.apache.druid.data.input.InputRowListPlusJson;
=======
import org.apache.druid.data.input.InputRowListPlusRawValues;
>>>>>>> 44581133
import org.apache.druid.data.input.impl.StringInputRowParser;
import org.apache.druid.java.util.common.parsers.ParseException;

import java.io.ByteArrayInputStream;
import java.io.IOException;
import java.io.InputStream;
import java.nio.charset.Charset;
import java.util.NoSuchElementException;

/**
 * Firehose that produces data from its own spec
 */
public class InlineFirehose implements Firehose
{
  private final StringInputRowParser parser;
  private final LineIterator lineIterator;

  InlineFirehose(String data, StringInputRowParser parser) throws IOException
  {
    this.parser = parser;

    Charset charset = Charset.forName(parser.getEncoding());
    InputStream stream = new ByteArrayInputStream(data.getBytes(charset));
    lineIterator = IOUtils.lineIterator(stream, charset);
  }

  @Override
  public boolean hasMore()
  {
    return lineIterator.hasNext();
  }

  @Override
  public InputRow nextRow()
  {
    return parser.parse(nextRaw());
  }

  private String nextRaw()
  {
    if (!hasMore()) {
      throw new NoSuchElementException();
    }

    return lineIterator.next();
  }

  @Override
<<<<<<< HEAD
  public InputRowListPlusJson nextRowWithRaw()
  {
    String raw = nextRaw();
    try {
      return InputRowListPlusJson.of(parser.parse(raw), StringUtils.toUtf8(raw));
    }
    catch (ParseException e) {
      return InputRowListPlusJson.of(StringUtils.toUtf8(raw), e);
=======
  public InputRowListPlusRawValues nextRowWithRaw()
  {
    String raw = nextRaw();
    try {
      return InputRowListPlusRawValues.of(parser.parse(raw), parser.parseString(raw));
    }
    catch (ParseException e) {
      return InputRowListPlusRawValues.of(parser.parseString(raw), e);
>>>>>>> 44581133
    }
  }

  @Override
  public void close() throws IOException
  {
    lineIterator.close();
  }
}<|MERGE_RESOLUTION|>--- conflicted
+++ resolved
@@ -23,11 +23,7 @@
 import org.apache.commons.io.LineIterator;
 import org.apache.druid.data.input.Firehose;
 import org.apache.druid.data.input.InputRow;
-<<<<<<< HEAD
-import org.apache.druid.data.input.InputRowListPlusJson;
-=======
 import org.apache.druid.data.input.InputRowListPlusRawValues;
->>>>>>> 44581133
 import org.apache.druid.data.input.impl.StringInputRowParser;
 import org.apache.druid.java.util.common.parsers.ParseException;
 
@@ -76,16 +72,6 @@
   }
 
   @Override
-<<<<<<< HEAD
-  public InputRowListPlusJson nextRowWithRaw()
-  {
-    String raw = nextRaw();
-    try {
-      return InputRowListPlusJson.of(parser.parse(raw), StringUtils.toUtf8(raw));
-    }
-    catch (ParseException e) {
-      return InputRowListPlusJson.of(StringUtils.toUtf8(raw), e);
-=======
   public InputRowListPlusRawValues nextRowWithRaw()
   {
     String raw = nextRaw();
@@ -94,7 +80,6 @@
     }
     catch (ParseException e) {
       return InputRowListPlusRawValues.of(parser.parseString(raw), e);
->>>>>>> 44581133
     }
   }
 
