--- conflicted
+++ resolved
@@ -119,10 +119,7 @@
     }
   }
 
-<<<<<<< HEAD
-=======
   @VisibleForTesting
->>>>>>> ea2c8f9d
   public DataSchema(
       String dataSource,
       TimestampSpec timestampSpec,
@@ -201,22 +198,13 @@
   }
 
   @Nullable
-<<<<<<< HEAD
-  @JsonProperty
-  public TimestampSpec getTimestampSpec()
-=======
   @JsonProperty("timestampSpec")
   private TimestampSpec getGivenTimestampSpec()
->>>>>>> ea2c8f9d
   {
     return timestampSpec;
   }
 
-<<<<<<< HEAD
-  public TimestampSpec getNonNullTimestampSpec()
-=======
   public TimestampSpec getTimestampSpec()
->>>>>>> ea2c8f9d
   {
     if (timestampSpec == null) {
       timestampSpec = Preconditions.checkNotNull(getParser(), "inputRowParser").getParseSpec().getTimestampSpec();
@@ -225,30 +213,17 @@
   }
 
   @Nullable
-<<<<<<< HEAD
-  @JsonProperty
-  public DimensionsSpec getDimensionsSpec()
-=======
   @JsonProperty("dimensionsSpec")
   private DimensionsSpec getGivenDimensionsSpec()
->>>>>>> ea2c8f9d
   {
     return dimensionsSpec;
   }
 
-<<<<<<< HEAD
-  public DimensionsSpec getNonNullDimensionsSpec()
-  {
-    if (dimensionsSpec == null) {
-      dimensionsSpec = computeDimensionsSpec(
-          getNonNullTimestampSpec(),
-=======
   public DimensionsSpec getDimensionsSpec()
   {
     if (dimensionsSpec == null) {
       dimensionsSpec = computeDimensionsSpec(
           getTimestampSpec(),
->>>>>>> ea2c8f9d
           Preconditions.checkNotNull(getParser(), "inputRowParser").getParseSpec().getDimensionsSpec(),
           aggregators
       );
@@ -293,12 +268,9 @@
       //noinspection unchecked
       inputRowParser = transformSpec.decorate(objectMapper.convertValue(this.parserMap, InputRowParser.class));
       ParseSpec parseSpec = inputRowParser.getParseSpec();
-<<<<<<< HEAD
-=======
       parseSpec = parseSpec.withDimensionsSpec(
           computeDimensionsSpec(parseSpec.getTimestampSpec(), parseSpec.getDimensionsSpec(), aggregators)
       );
->>>>>>> ea2c8f9d
       if (timestampSpec != null) {
         parseSpec = parseSpec.withTimestampSpec(timestampSpec);
       }
@@ -346,16 +318,10 @@
            ", aggregators=" + Arrays.toString(aggregators) +
            ", granularitySpec=" + granularitySpec +
            ", transformSpec=" + transformSpec +
-<<<<<<< HEAD
-           (parserMap == null ? "" : ", parserMap=" + parserMap) +
-           ", timestampSpec=" + timestampSpec +
-           ", dimensionsSpec=" + dimensionsSpec +
-=======
            ", parserMap=" + parserMap +
            ", timestampSpec=" + timestampSpec +
            ", dimensionsSpec=" + dimensionsSpec +
            ", inputRowParser=" + inputRowParser +
->>>>>>> ea2c8f9d
            '}';
   }
 }