--- conflicted
+++ resolved
@@ -89,38 +89,7 @@
     // find available segments which are not overshadowed by other segments in DB
     // only those would need to be loaded/dropped
     // anything overshadowed by served segments is dropped automatically by DruidCoordinatorCleanupOvershadowed
-<<<<<<< HEAD
-    Map<String, VersionedIntervalTimeline<String, DataSegment>> timelines = new HashMap<>();
-    for (DataSegment segment : params.getAvailableSegments()) {
-      VersionedIntervalTimeline<String, DataSegment> timeline = timelines.get(segment.getDataSource());
-      if (timeline == null) {
-        timeline = new VersionedIntervalTimeline<>(Ordering.natural());
-        timelines.put(segment.getDataSource(), timeline);
-      }
-
-      timeline.add(
-          segment.getInterval(), segment.getVersion(), segment.getShardSpec().createChunk(segment)
-      );
-    }
-
-    final Set<DataSegment> overshadowed = new HashSet<>();
-    for (VersionedIntervalTimeline<String, DataSegment> timeline : timelines.values()) {
-      for (TimelineObjectHolder<String, DataSegment> holder : timeline.findOvershadowed()) {
-        for (DataSegment dataSegment : holder.getObject().payloads()) {
-          overshadowed.add(dataSegment);
-        }
-      }
-    }
-
-    final Set<DataSegment> nonOvershadowed = new HashSet<>();
-    for (DataSegment dataSegment : params.getAvailableSegments()) {
-      if (!overshadowed.contains(dataSegment)) {
-        nonOvershadowed.add(dataSegment);
-      }
-    }
-=======
     Set<DataSegment> overshadowed = determineOvershadowedSegments(params);
->>>>>>> 5294277c
 
     for (String tier : cluster.getTierNames()) {
       replicatorThrottler.updateReplicationState(tier);
