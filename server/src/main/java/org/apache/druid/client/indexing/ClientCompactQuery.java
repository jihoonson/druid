/*
 * Licensed to the Apache Software Foundation (ASF) under one
 * or more contributor license agreements.  See the NOTICE file
 * distributed with this work for additional information
 * regarding copyright ownership.  The ASF licenses this file
 * to you under the Apache License, Version 2.0 (the
 * "License"); you may not use this file except in compliance
 * with the License.  You may obtain a copy of the License at
 *
 *   http://www.apache.org/licenses/LICENSE-2.0
 *
 * Unless required by applicable law or agreed to in writing,
 * software distributed under the License is distributed on an
 * "AS IS" BASIS, WITHOUT WARRANTIES OR CONDITIONS OF ANY
 * KIND, either express or implied.  See the License for the
 * specific language governing permissions and limitations
 * under the License.
 */

package org.apache.druid.client.indexing;

import com.fasterxml.jackson.annotation.JsonCreator;
import com.fasterxml.jackson.annotation.JsonProperty;

import javax.annotation.Nullable;
import java.util.Map;
import java.util.Objects;

/**
 * Client representation of org.apache.druid.indexing.common.task.CompactionTask. JSON serialization fields of
 * this class must correspond to those of org.apache.druid.indexing.common.task.CompactionTask.
 */
public class ClientCompactQuery implements ClientQuery
{
  private final String dataSource;
<<<<<<< HEAD
  private final List<DataSegment> segments;
  private final Interval interval;
=======
  private final ClientCompactionIOConfig ioConfig;
  @Nullable
  private final Long targetCompactionSizeBytes;
>>>>>>> 6c609293
  private final ClientCompactQueryTuningConfig tuningConfig;
  private final Map<String, Object> context;

  @JsonCreator
  public ClientCompactQuery(
      @JsonProperty("dataSource") String dataSource,
<<<<<<< HEAD
      @JsonProperty("interval") @Nullable final Interval interval,
      @JsonProperty("segments") @Nullable final List<DataSegment> segments,
=======
      @JsonProperty("ioConfig") ClientCompactionIOConfig ioConfig,
      @JsonProperty("targetCompactionSizeBytes") @Nullable Long targetCompactionSizeBytes,
>>>>>>> 6c609293
      @JsonProperty("tuningConfig") ClientCompactQueryTuningConfig tuningConfig,
      @JsonProperty("context") Map<String, Object> context
  )
  {
    this.dataSource = dataSource;
<<<<<<< HEAD
    this.segments = segments;
    this.interval = interval;
=======
    this.ioConfig = ioConfig;
    this.targetCompactionSizeBytes = targetCompactionSizeBytes;
>>>>>>> 6c609293
    this.tuningConfig = tuningConfig;
    this.context = context;
  }

  @JsonProperty
  @Override
  public String getType()
  {
    return "compact";
  }

  @JsonProperty
  @Override
  public String getDataSource()
  {
    return dataSource;
  }

  @JsonProperty
  public ClientCompactionIOConfig getIoConfig()
  {
    return ioConfig;
  }

  @JsonProperty
  public ClientCompactQueryTuningConfig getTuningConfig()
  {
    return tuningConfig;
  }

  @JsonProperty
  public Map<String, Object> getContext()
  {
    return context;
  }

  @Override
  public boolean equals(Object o)
  {
    if (this == o) {
      return true;
    }
    if (o == null || getClass() != o.getClass()) {
      return false;
    }
    ClientCompactQuery that = (ClientCompactQuery) o;
    return Objects.equals(dataSource, that.dataSource) &&
<<<<<<< HEAD
           Objects.equals(segments, that.segments) &&
           Objects.equals(interval, that.interval) &&
=======
           Objects.equals(ioConfig, that.ioConfig) &&
           Objects.equals(targetCompactionSizeBytes, that.targetCompactionSizeBytes) &&
>>>>>>> 6c609293
           Objects.equals(tuningConfig, that.tuningConfig) &&
           Objects.equals(context, that.context);
  }

  @Override
  public int hashCode()
  {
<<<<<<< HEAD
    return Objects.hash(
        dataSource,
        segments,
        interval,
        tuningConfig,
        context
    );
=======
    return Objects.hash(dataSource, ioConfig, targetCompactionSizeBytes, tuningConfig, context);
>>>>>>> 6c609293
  }

  @Override
  public String toString()
  {
    return "ClientCompactQuery{" +
           "dataSource='" + dataSource + '\'' +
<<<<<<< HEAD
           ", segments=" + segments +
           ", interval=" + interval +
=======
           ", ioConfig=" + ioConfig +
           ", targetCompactionSizeBytes=" + targetCompactionSizeBytes +
>>>>>>> 6c609293
           ", tuningConfig=" + tuningConfig +
           ", context=" + context +
           '}';
  }
}<|MERGE_RESOLUTION|>--- conflicted
+++ resolved
@@ -22,7 +22,6 @@
 import com.fasterxml.jackson.annotation.JsonCreator;
 import com.fasterxml.jackson.annotation.JsonProperty;
 
-import javax.annotation.Nullable;
 import java.util.Map;
 import java.util.Objects;
 
@@ -33,39 +32,20 @@
 public class ClientCompactQuery implements ClientQuery
 {
   private final String dataSource;
-<<<<<<< HEAD
-  private final List<DataSegment> segments;
-  private final Interval interval;
-=======
   private final ClientCompactionIOConfig ioConfig;
-  @Nullable
-  private final Long targetCompactionSizeBytes;
->>>>>>> 6c609293
   private final ClientCompactQueryTuningConfig tuningConfig;
   private final Map<String, Object> context;
 
   @JsonCreator
   public ClientCompactQuery(
       @JsonProperty("dataSource") String dataSource,
-<<<<<<< HEAD
-      @JsonProperty("interval") @Nullable final Interval interval,
-      @JsonProperty("segments") @Nullable final List<DataSegment> segments,
-=======
       @JsonProperty("ioConfig") ClientCompactionIOConfig ioConfig,
-      @JsonProperty("targetCompactionSizeBytes") @Nullable Long targetCompactionSizeBytes,
->>>>>>> 6c609293
       @JsonProperty("tuningConfig") ClientCompactQueryTuningConfig tuningConfig,
       @JsonProperty("context") Map<String, Object> context
   )
   {
     this.dataSource = dataSource;
-<<<<<<< HEAD
-    this.segments = segments;
-    this.interval = interval;
-=======
     this.ioConfig = ioConfig;
-    this.targetCompactionSizeBytes = targetCompactionSizeBytes;
->>>>>>> 6c609293
     this.tuningConfig = tuningConfig;
     this.context = context;
   }
@@ -113,13 +93,7 @@
     }
     ClientCompactQuery that = (ClientCompactQuery) o;
     return Objects.equals(dataSource, that.dataSource) &&
-<<<<<<< HEAD
-           Objects.equals(segments, that.segments) &&
-           Objects.equals(interval, that.interval) &&
-=======
            Objects.equals(ioConfig, that.ioConfig) &&
-           Objects.equals(targetCompactionSizeBytes, that.targetCompactionSizeBytes) &&
->>>>>>> 6c609293
            Objects.equals(tuningConfig, that.tuningConfig) &&
            Objects.equals(context, that.context);
   }
@@ -127,17 +101,7 @@
   @Override
   public int hashCode()
   {
-<<<<<<< HEAD
-    return Objects.hash(
-        dataSource,
-        segments,
-        interval,
-        tuningConfig,
-        context
-    );
-=======
-    return Objects.hash(dataSource, ioConfig, targetCompactionSizeBytes, tuningConfig, context);
->>>>>>> 6c609293
+    return Objects.hash(dataSource, ioConfig, tuningConfig, context);
   }
 
   @Override
@@ -145,13 +109,7 @@
   {
     return "ClientCompactQuery{" +
            "dataSource='" + dataSource + '\'' +
-<<<<<<< HEAD
-           ", segments=" + segments +
-           ", interval=" + interval +
-=======
            ", ioConfig=" + ioConfig +
-           ", targetCompactionSizeBytes=" + targetCompactionSizeBytes +
->>>>>>> 6c609293
            ", tuningConfig=" + tuningConfig +
            ", context=" + context +
            '}';
