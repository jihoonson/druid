/*
 * Licensed to the Apache Software Foundation (ASF) under one
 * or more contributor license agreements.  See the NOTICE file
 * distributed with this work for additional information
 * regarding copyright ownership.  The ASF licenses this file
 * to you under the Apache License, Version 2.0 (the
 * "License"); you may not use this file except in compliance
 * with the License.  You may obtain a copy of the License at
 *
 *   http://www.apache.org/licenses/LICENSE-2.0
 *
 * Unless required by applicable law or agreed to in writing,
 * software distributed under the License is distributed on an
 * "AS IS" BASIS, WITHOUT WARRANTIES OR CONDITIONS OF ANY
 * KIND, either express or implied.  See the License for the
 * specific language governing permissions and limitations
 * under the License.
 */

package org.apache.druid.timeline.partition;

import com.fasterxml.jackson.databind.ObjectMapper;
import com.google.common.base.Function;
import com.google.common.collect.ImmutableList;
import com.google.common.collect.ImmutableMap;
import com.google.common.collect.Lists;
import nl.jqno.equalsverifier.EqualsVerifier;
import org.apache.druid.data.input.InputRow;
import org.apache.druid.data.input.MapBasedInputRow;
import org.apache.druid.data.input.Row;
import org.apache.druid.java.util.common.DateTimes;
import org.apache.druid.java.util.common.ISE;
import org.apache.druid.server.ServerTestHelper;
import org.joda.time.DateTime;
import org.junit.Assert;
import org.junit.Test;

import java.util.ArrayList;
import java.util.Collections;
import java.util.List;
import java.util.stream.Collectors;
import java.util.stream.IntStream;

public class HashBasedNumberedShardSpecTest
{
  @Test
  public void testEquals()
  {
    EqualsVerifier.forClass(HashBasedNumberedShardSpec.class)
                  .withIgnoredFields("jsonMapper")
                  .withPrefabValues(ObjectMapper.class, new ObjectMapper(), new ObjectMapper())
                  .usingGetClass()
                  .verify();
  }

  @Test
  public void testSerdeRoundTrip() throws Exception
  {

    final ShardSpec spec = ServerTestHelper.MAPPER.readValue(
        ServerTestHelper.MAPPER.writeValueAsBytes(
            new HashBasedNumberedShardSpec(
                1,
                2,
                1,
                3,
                ImmutableList.of("visitor_id"),
                ServerTestHelper.MAPPER
            )
        ),
        ShardSpec.class
    );
    Assert.assertEquals(1, spec.getPartitionNum());
    Assert.assertEquals(2, spec.getNumCorePartitions());
<<<<<<< HEAD
=======
    Assert.assertEquals(1, ((HashBasedNumberedShardSpec) spec).getBucketId());
>>>>>>> 7eaed9bd
    Assert.assertEquals(3, ((HashBasedNumberedShardSpec) spec).getNumBuckets());
    Assert.assertEquals(ImmutableList.of("visitor_id"), ((HashBasedNumberedShardSpec) spec).getPartitionDimensions());
  }

  @Test
  public void testSerdeBackwardsCompat() throws Exception
  {
    final ShardSpec spec = ServerTestHelper.MAPPER.readValue(
        "{\"type\": \"hashed\", \"partitions\": 2, \"partitionNum\": 1}",
        ShardSpec.class
    );
    Assert.assertEquals(1, spec.getPartitionNum());
<<<<<<< HEAD
    Assert.assertEquals(2, spec.getNumCorePartitions());
=======
    Assert.assertEquals(2, ((HashBasedNumberedShardSpec) spec).getNumCorePartitions());
>>>>>>> 7eaed9bd

    final ShardSpec specWithPartitionDimensions = ServerTestHelper.MAPPER.readValue(
        "{\"type\": \"hashed\", \"partitions\": 2, \"partitionNum\": 1, \"partitionDimensions\":[\"visitor_id\"]}",
        ShardSpec.class
    );
    Assert.assertEquals(1, specWithPartitionDimensions.getPartitionNum());
<<<<<<< HEAD
    Assert.assertEquals(2, specWithPartitionDimensions.getNumCorePartitions());
=======
    Assert.assertEquals(2, ((HashBasedNumberedShardSpec) specWithPartitionDimensions).getNumCorePartitions());
>>>>>>> 7eaed9bd
    Assert.assertEquals(2, ((HashBasedNumberedShardSpec) specWithPartitionDimensions).getNumBuckets());
    Assert.assertEquals(
        ImmutableList.of("visitor_id"),
        ((HashBasedNumberedShardSpec) specWithPartitionDimensions).getPartitionDimensions()
    );
  }

  @Test
  public void testPartitionChunks()
  {
    final List<ShardSpec> specs = ImmutableList.of(
        new HashBasedNumberedShardSpec(0, 3, 0, 3, null, ServerTestHelper.MAPPER),
        new HashBasedNumberedShardSpec(1, 3, 1, 3, null, ServerTestHelper.MAPPER),
        new HashBasedNumberedShardSpec(2, 3, 2, 3, null, ServerTestHelper.MAPPER)
    );

    final List<PartitionChunk<String>> chunks = Lists.transform(
        specs,
        new Function<ShardSpec, PartitionChunk<String>>()
        {
          @Override
          public PartitionChunk<String> apply(ShardSpec shardSpec)
          {
            return shardSpec.createChunk("rofl");
          }
        }
    );

    Assert.assertEquals(0, chunks.get(0).getChunkNumber());
    Assert.assertEquals(1, chunks.get(1).getChunkNumber());
    Assert.assertEquals(2, chunks.get(2).getChunkNumber());

    Assert.assertTrue(chunks.get(0).isStart());
    Assert.assertFalse(chunks.get(1).isStart());
    Assert.assertFalse(chunks.get(2).isStart());

    Assert.assertFalse(chunks.get(0).isEnd());
    Assert.assertFalse(chunks.get(1).isEnd());
    Assert.assertTrue(chunks.get(2).isEnd());

    Assert.assertTrue(chunks.get(0).abuts(chunks.get(1)));
    Assert.assertTrue(chunks.get(1).abuts(chunks.get(2)));

    Assert.assertFalse(chunks.get(0).abuts(chunks.get(0)));
    Assert.assertFalse(chunks.get(0).abuts(chunks.get(2)));
    Assert.assertFalse(chunks.get(1).abuts(chunks.get(0)));
    Assert.assertFalse(chunks.get(1).abuts(chunks.get(1)));
    Assert.assertFalse(chunks.get(2).abuts(chunks.get(0)));
    Assert.assertFalse(chunks.get(2).abuts(chunks.get(1)));
    Assert.assertFalse(chunks.get(2).abuts(chunks.get(2)));
  }

  @Test
  public void testIsInChunk()
  {
    List<ShardSpec> specs = new ArrayList<>();
    for (int i = 0; i < 3; i++) {
      specs.add(new HashOverridenShardSpec(i, 3));
    }

    assertExistsInOneSpec(specs, new HashInputRow(Integer.MIN_VALUE));
    assertExistsInOneSpec(specs, new HashInputRow(Integer.MAX_VALUE));
    assertExistsInOneSpec(specs, new HashInputRow(0));
    assertExistsInOneSpec(specs, new HashInputRow(1000));
    assertExistsInOneSpec(specs, new HashInputRow(-1000));
  }

  @Test
  public void testIsInChunkWithMorePartitionsBeyondNumBucketsReturningTrue()
  {
    final int numBuckets = 3;
    final List<ShardSpec> specs = IntStream.range(0, 10)
                                           .mapToObj(i -> new HashOverridenShardSpec(i, numBuckets))
                                           .collect(Collectors.toList());

    for (int i = 0; i < 10; i++) {
      final InputRow row = new HashInputRow(numBuckets * 10000 + i);
      Assert.assertTrue(specs.get(i).isInChunk(row.getTimestampFromEpoch(), row));
    }
  }

  @Test
  public void testGetGroupKey()
  {
    final List<String> partitionDimensions1 = ImmutableList.of("visitor_id");
    final DateTime time = DateTimes.nowUtc();
    final InputRow inputRow = new MapBasedInputRow(
        time,
        ImmutableList.of("visitor_id", "cnt"),
        ImmutableMap.of("visitor_id", "v1", "cnt", 10)
    );
    Assert.assertEquals(
        ImmutableList.of(Collections.singletonList("v1")),
        HashBasedNumberedShardSpec.getGroupKey(partitionDimensions1, time.getMillis(), inputRow)
    );

    Assert.assertEquals(
        ImmutableList.of(
        time.getMillis(),
        ImmutableMap.of("cnt", Collections.singletonList(10), "visitor_id", Collections.singletonList("v1")))
                     .toString(),
        // empty list when partitionDimensions is null
        HashBasedNumberedShardSpec.getGroupKey(ImmutableList.of(), time.getMillis(), inputRow).toString()
    );
  }

  public boolean assertExistsInOneSpec(List<ShardSpec> specs, InputRow row)
  {
    for (ShardSpec spec : specs) {
      if (spec.isInChunk(row.getTimestampFromEpoch(), row)) {
        return true;
      }
    }
    throw new ISE("None of the partition matches");
  }

  public static class HashOverridenShardSpec extends HashBasedNumberedShardSpec
  {
    public HashOverridenShardSpec(int partitionNum, int partitions)
    {
      super(partitionNum, partitions, partitionNum, partitions, null, ServerTestHelper.MAPPER);
    }

    @Override
    protected int hash(long timestamp, InputRow inputRow)
    {
      return inputRow.hashCode();
    }
  }

  public static class HashInputRow implements InputRow
  {
    private final int hashcode;

    HashInputRow(int hashcode)
    {
      this.hashcode = hashcode;
    }

    @Override
    public int hashCode()
    {
      return hashcode;
    }

    @Override
    public List<String> getDimensions()
    {
      return null;
    }

    @Override
    public long getTimestampFromEpoch()
    {
      return 0;
    }

    @Override
    public DateTime getTimestamp()
    {
      return DateTimes.EPOCH;
    }

    @Override
    public List<String> getDimension(String s)
    {
      return null;
    }

    @Override
    public Object getRaw(String s)
    {
      return null;
    }

    @Override
    public Number getMetric(String metric)
    {
      return 0;
    }

    @Override
    public int compareTo(Row o)
    {
      return 0;
    }
  }

}<|MERGE_RESOLUTION|>--- conflicted
+++ resolved
@@ -72,10 +72,7 @@
     );
     Assert.assertEquals(1, spec.getPartitionNum());
     Assert.assertEquals(2, spec.getNumCorePartitions());
-<<<<<<< HEAD
-=======
     Assert.assertEquals(1, ((HashBasedNumberedShardSpec) spec).getBucketId());
->>>>>>> 7eaed9bd
     Assert.assertEquals(3, ((HashBasedNumberedShardSpec) spec).getNumBuckets());
     Assert.assertEquals(ImmutableList.of("visitor_id"), ((HashBasedNumberedShardSpec) spec).getPartitionDimensions());
   }
@@ -88,22 +85,14 @@
         ShardSpec.class
     );
     Assert.assertEquals(1, spec.getPartitionNum());
-<<<<<<< HEAD
     Assert.assertEquals(2, spec.getNumCorePartitions());
-=======
-    Assert.assertEquals(2, ((HashBasedNumberedShardSpec) spec).getNumCorePartitions());
->>>>>>> 7eaed9bd
 
     final ShardSpec specWithPartitionDimensions = ServerTestHelper.MAPPER.readValue(
         "{\"type\": \"hashed\", \"partitions\": 2, \"partitionNum\": 1, \"partitionDimensions\":[\"visitor_id\"]}",
         ShardSpec.class
     );
     Assert.assertEquals(1, specWithPartitionDimensions.getPartitionNum());
-<<<<<<< HEAD
     Assert.assertEquals(2, specWithPartitionDimensions.getNumCorePartitions());
-=======
-    Assert.assertEquals(2, ((HashBasedNumberedShardSpec) specWithPartitionDimensions).getNumCorePartitions());
->>>>>>> 7eaed9bd
     Assert.assertEquals(2, ((HashBasedNumberedShardSpec) specWithPartitionDimensions).getNumBuckets());
     Assert.assertEquals(
         ImmutableList.of("visitor_id"),
