/*
 * Licensed to the Apache Software Foundation (ASF) under one
 * or more contributor license agreements.  See the NOTICE file
 * distributed with this work for additional information
 * regarding copyright ownership.  The ASF licenses this file
 * to you under the Apache License, Version 2.0 (the
 * "License"); you may not use this file except in compliance
 * with the License.  You may obtain a copy of the License at
 *
 *   http://www.apache.org/licenses/LICENSE-2.0
 *
 * Unless required by applicable law or agreed to in writing,
 * software distributed under the License is distributed on an
 * "AS IS" BASIS, WITHOUT WARRANTIES OR CONDITIONS OF ANY
 * KIND, either express or implied.  See the License for the
 * specific language governing permissions and limitations
 * under the License.
 */

package org.apache.druid.metadata.input;

import com.fasterxml.jackson.databind.Module;
import com.fasterxml.jackson.databind.ObjectMapper;
import com.fasterxml.jackson.databind.cfg.MapperConfig;
import com.fasterxml.jackson.databind.introspect.AnnotatedClass;
import com.fasterxml.jackson.databind.introspect.AnnotatedClassResolver;
import com.fasterxml.jackson.databind.jsontype.NamedType;
import com.google.common.collect.Iterables;
import org.junit.Assert;
import org.junit.Before;
import org.junit.Test;

import java.util.List;
import java.util.stream.Collectors;

public class InputSourceModuleTest
{
  private final ObjectMapper mapper = new ObjectMapper();
  private final String SQL_NAMED_TYPE = "sql";

  @Before
  public void setUp()
  {
    for (Module jacksonModule : new InputSourceModule().getJacksonModules()) {
      mapper.registerModule(jacksonModule);
    }
  }

  @Test
  public void testSubTypeRegistration()
  {
    MapperConfig config = mapper.getDeserializationConfig();
    AnnotatedClass annotatedClass = AnnotatedClassResolver.resolveWithoutSuperTypes(config, SqlInputSource.class);
    List<String> subtypes = mapper.getSubtypeResolver()
                                  .collectAndResolveSubtypesByClass(config, annotatedClass)
                                  .stream()
                                  .map(NamedType::getName)
                                  .collect(Collectors.toList());
    Assert.assertNotNull(subtypes);
    Assert.assertEquals(SQL_NAMED_TYPE, Iterables.getOnlyElement(subtypes));
  }
<<<<<<< HEAD

  @Test
  public void testHttpInputSourceAllowConfig()
  {
    Properties props = new Properties();
    props.put("druid.ingestion.http.allowListDomains", "[\"allow.com\"]");
    Injector injector = makeInjectorWithProperties(props);
    HttpInputSourceConfig instance = injector.getInstance(HttpInputSourceConfig.class);
    Assert.assertEquals(new HttpInputSourceConfig(Collections.singletonList("allow.com"), null, null), instance);
  }

  @Test
  public void testHttpInputSourceDenyConfig()
  {
    Properties props = new Properties();
    props.put("druid.ingestion.http.denyListDomains", "[\"deny.com\"]");
    Injector injector = makeInjectorWithProperties(props);
    HttpInputSourceConfig instance = injector.getInstance(HttpInputSourceConfig.class);
    Assert.assertEquals(new HttpInputSourceConfig(null, Collections.singletonList("deny.com"), null), instance);
  }

  @Test(expected = ProvisionException.class)
  public void testHttpInputSourceBothAllowDenyConfig()
  {
    Properties props = new Properties();
    props.put("druid.ingestion.http.allowListDomains", "[\"allow.com\"]");
    props.put("druid.ingestion.http.denyListDomains", "[\"deny.com\"]");
    Injector injector = makeInjectorWithProperties(props);
    injector.getInstance(HttpInputSourceConfig.class);
  }

  @Test
  public void testHttpInputSourceDefaultConfig()
  {
    Properties props = new Properties();
    Injector injector = makeInjectorWithProperties(props);
    HttpInputSourceConfig instance = injector.getInstance(HttpInputSourceConfig.class);
    Assert.assertEquals(new HttpInputSourceConfig(null, null, null), instance);
    Assert.assertNull(instance.getAllowListDomains());
    Assert.assertNull(instance.getDenyListDomains());
  }

  private Injector makeInjectorWithProperties(final Properties props)
  {
    return Guice.createInjector(
        ImmutableList.of(
            new DruidGuiceExtensions(),
            new LifecycleModule(),
            new ServerModule(),
            binder -> {
              binder.bind(Validator.class).toInstance(Validation.buildDefaultValidatorFactory().getValidator());
              binder.bind(JsonConfigurator.class).in(LazySingleton.class);
              binder.bind(Properties.class).toInstance(props);
            },
            new JacksonModule(),
            new InputSourceModule()
        ));
  }
=======
>>>>>>> e684b83e
}<|MERGE_RESOLUTION|>--- conflicted
+++ resolved
@@ -25,12 +25,25 @@
 import com.fasterxml.jackson.databind.introspect.AnnotatedClass;
 import com.fasterxml.jackson.databind.introspect.AnnotatedClassResolver;
 import com.fasterxml.jackson.databind.jsontype.NamedType;
+import com.google.common.collect.ImmutableList;
 import com.google.common.collect.Iterables;
+import com.google.inject.Guice;
+import com.google.inject.Injector;
+import org.apache.druid.data.input.impl.HttpInputSourceConfig;
+import org.apache.druid.guice.DruidGuiceExtensions;
+import org.apache.druid.guice.JsonConfigurator;
+import org.apache.druid.guice.LazySingleton;
+import org.apache.druid.guice.LifecycleModule;
+import org.apache.druid.guice.ServerModule;
+import org.apache.druid.jackson.JacksonModule;
 import org.junit.Assert;
 import org.junit.Before;
 import org.junit.Test;
 
+import javax.validation.Validation;
+import javax.validation.Validator;
 import java.util.List;
+import java.util.Properties;
 import java.util.stream.Collectors;
 
 public class InputSourceModuleTest
@@ -59,37 +72,6 @@
     Assert.assertNotNull(subtypes);
     Assert.assertEquals(SQL_NAMED_TYPE, Iterables.getOnlyElement(subtypes));
   }
-<<<<<<< HEAD
-
-  @Test
-  public void testHttpInputSourceAllowConfig()
-  {
-    Properties props = new Properties();
-    props.put("druid.ingestion.http.allowListDomains", "[\"allow.com\"]");
-    Injector injector = makeInjectorWithProperties(props);
-    HttpInputSourceConfig instance = injector.getInstance(HttpInputSourceConfig.class);
-    Assert.assertEquals(new HttpInputSourceConfig(Collections.singletonList("allow.com"), null, null), instance);
-  }
-
-  @Test
-  public void testHttpInputSourceDenyConfig()
-  {
-    Properties props = new Properties();
-    props.put("druid.ingestion.http.denyListDomains", "[\"deny.com\"]");
-    Injector injector = makeInjectorWithProperties(props);
-    HttpInputSourceConfig instance = injector.getInstance(HttpInputSourceConfig.class);
-    Assert.assertEquals(new HttpInputSourceConfig(null, Collections.singletonList("deny.com"), null), instance);
-  }
-
-  @Test(expected = ProvisionException.class)
-  public void testHttpInputSourceBothAllowDenyConfig()
-  {
-    Properties props = new Properties();
-    props.put("druid.ingestion.http.allowListDomains", "[\"allow.com\"]");
-    props.put("druid.ingestion.http.denyListDomains", "[\"deny.com\"]");
-    Injector injector = makeInjectorWithProperties(props);
-    injector.getInstance(HttpInputSourceConfig.class);
-  }
 
   @Test
   public void testHttpInputSourceDefaultConfig()
@@ -97,9 +79,8 @@
     Properties props = new Properties();
     Injector injector = makeInjectorWithProperties(props);
     HttpInputSourceConfig instance = injector.getInstance(HttpInputSourceConfig.class);
-    Assert.assertEquals(new HttpInputSourceConfig(null, null, null), instance);
-    Assert.assertNull(instance.getAllowListDomains());
-    Assert.assertNull(instance.getDenyListDomains());
+    Assert.assertEquals(new HttpInputSourceConfig(null), instance);
+    Assert.assertEquals(HttpInputSourceConfig.DEFAULT_ALLOWED_PROTOCOLS, instance.getAllowedProtocols());
   }
 
   private Injector makeInjectorWithProperties(final Properties props)
@@ -118,6 +99,4 @@
             new InputSourceModule()
         ));
   }
-=======
->>>>>>> e684b83e
 }