--- conflicted
+++ resolved
@@ -134,63 +134,4 @@
       return false;
     }
   }
-<<<<<<< HEAD
-
-  public static class NoopDataSegmentPusher implements DataSegmentPusher
-  {
-
-    @Override
-    public String getPathForHadoop()
-    {
-      return "noop";
-    }
-
-    @Deprecated
-    @Override
-    public String getPathForHadoop(String dataSource)
-    {
-      return getPathForHadoop();
-    }
-
-    @Override
-    public DataSegment push(File file, DataSegment segment, boolean useUniquePath)
-    {
-      return segment;
-    }
-
-    @Override
-    public Map<String, Object> makeLoadSpec(URI uri)
-    {
-      return ImmutableMap.of();
-    }
-  }
-
-  private static class NoopDataSegmentAnnouncer implements DataSegmentAnnouncer
-  {
-    @Override
-    public void announceSegment(DataSegment segment)
-    {
-      // do nothing
-    }
-
-    @Override
-    public void unannounceSegment(DataSegment segment)
-    {
-      // do nothing
-    }
-
-    @Override
-    public void announceSegments(Iterable<DataSegment> segments)
-    {
-      // do nothing
-    }
-
-    @Override
-    public void unannounceSegments(Iterable<DataSegment> segments)
-    {
-      // do nothing
-    }
-  }
-=======
->>>>>>> f2cc6ce4
 }