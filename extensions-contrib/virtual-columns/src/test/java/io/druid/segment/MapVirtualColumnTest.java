/*
 * Licensed to Metamarkets Group Inc. (Metamarkets) under one
 * or more contributor license agreements. See the NOTICE file
 * distributed with this work for additional information
 * regarding copyright ownership. Metamarkets licenses this file
 * to you under the Apache License, Version 2.0 (the
 * "License"); you may not use this file except in compliance
 * with the License. You may obtain a copy of the License at
 *
 * http://www.apache.org/licenses/LICENSE-2.0
 *
 * Unless required by applicable law or agreed to in writing,
 * software distributed under the License is distributed on an
 * "AS IS" BASIS, WITHOUT WARRANTIES OR CONDITIONS OF ANY
 * KIND, either express or implied. See the License for the
 * specific language governing permissions and limitations
 * under the License.
 */

package io.druid.segment;

import com.fasterxml.jackson.databind.ObjectMapper;
import com.google.common.base.Supplier;
import com.google.common.base.Suppliers;
import com.google.common.collect.ImmutableMap;
import com.google.common.collect.Lists;
import com.google.common.collect.Maps;
import com.google.common.io.CharSource;
import io.druid.data.input.impl.DelimitedParseSpec;
import io.druid.data.input.impl.DimensionsSpec;
import io.druid.data.input.impl.StringInputRowParser;
import io.druid.data.input.impl.TimestampSpec;
import io.druid.jackson.DefaultObjectMapper;
import io.druid.java.util.common.DateTimes;
import io.druid.java.util.common.guava.Sequences;
import io.druid.query.Druids;
import io.druid.query.QueryPlus;
import io.druid.query.QueryRunner;
import io.druid.query.QueryRunnerTestHelper;
import io.druid.query.Result;
import io.druid.query.select.EventHolder;
import io.druid.query.select.PagingSpec;
import io.druid.query.select.SelectQuery;
import io.druid.query.select.SelectQueryConfig;
import io.druid.query.select.SelectQueryEngine;
import io.druid.query.select.SelectQueryQueryToolChest;
import io.druid.query.select.SelectQueryRunnerFactory;
import io.druid.query.select.SelectResultValue;
import io.druid.segment.incremental.IncrementalIndex;
import io.druid.segment.incremental.IncrementalIndexSchema;
import org.junit.Assert;
import org.junit.Test;
import org.junit.runner.RunWith;
import org.junit.runners.Parameterized;

import java.io.IOException;
import java.util.Arrays;
import java.util.Collections;
import java.util.List;
import java.util.Map;

import static io.druid.query.QueryRunnerTestHelper.allGran;
import static io.druid.query.QueryRunnerTestHelper.dataSource;
import static io.druid.query.QueryRunnerTestHelper.fullOnInterval;
import static io.druid.query.QueryRunnerTestHelper.makeQueryRunner;
import static io.druid.query.QueryRunnerTestHelper.transformToConstructionFeeder;

/**
 */
@RunWith(Parameterized.class)
public class MapVirtualColumnTest
{
  @Parameterized.Parameters
  public static Iterable<Object[]> constructorFeeder() throws IOException
  {
    final Supplier<SelectQueryConfig> selectConfigSupplier = Suppliers.ofInstance(new SelectQueryConfig(true));

    SelectQueryRunnerFactory factory = new SelectQueryRunnerFactory(
        new SelectQueryQueryToolChest(
            new DefaultObjectMapper(),
            QueryRunnerTestHelper.NoopIntervalChunkingQueryRunnerDecorator(),
            selectConfigSupplier
        ),
        new SelectQueryEngine(),
        QueryRunnerTestHelper.NOOP_QUERYWATCHER
    );

    final IncrementalIndexSchema schema = new IncrementalIndexSchema.Builder()
        .withMinTimestamp(DateTimes.of("2011-01-12T00:00:00.000Z").getMillis())
        .build();
    final IncrementalIndex index = new IncrementalIndex.Builder()
        .setIndexSchema(schema)
        .setMaxRowCount(10000)
        .buildOnheap();

    final StringInputRowParser parser = new StringInputRowParser(
        new DelimitedParseSpec(
            new TimestampSpec("ts", "iso", null),
            new DimensionsSpec(DimensionsSpec.getDefaultSchemas(Arrays.asList("dim", "keys", "values")), null, null),
            "\t",
            ",",
            Arrays.asList("ts", "dim", "keys", "values"),
            false,
            0
        ),
        "utf8"
    );

    CharSource input = CharSource.wrap(
        "2011-01-12T00:00:00.000Z\ta\tkey1,key2,key3\tvalue1,value2,value3\n" +
        "2011-01-12T00:00:00.000Z\tb\tkey4,key5,key6\tvalue4\n" +
        "2011-01-12T00:00:00.000Z\tc\tkey1,key5\tvalue1,value5,value9\n"
    );

    IncrementalIndex index1 = TestIndex.loadIncrementalIndex(index, input, parser);
    QueryableIndex index2 = TestIndex.persistRealtimeAndLoadMMapped(index1);

    return transformToConstructionFeeder(
        Arrays.asList(
            makeQueryRunner(factory, "index1", new IncrementalIndexSegment(index1, "index1"), "incremental"),
            makeQueryRunner(factory, "index2", new QueryableIndexSegment("index2", index2), "queryable")
        )
    );
  }

  private final QueryRunner runner;

  public MapVirtualColumnTest(QueryRunner runner)
  {
    this.runner = runner;
  }

  private Druids.SelectQueryBuilder testBuilder()
  {
    return Druids.newSelectQueryBuilder()
                 .dataSource(dataSource)
                 .granularity(allGran)
                 .intervals(fullOnInterval)
                 .pagingSpec(new PagingSpec(null, 3));
  }

  @Test
  public void testSerde() throws IOException
  {
    final ObjectMapper mapper = new DefaultObjectMapper();
    new DruidVirtualColumnsModule().getJacksonModules().forEach(mapper::registerModule);

    final MapVirtualColumn column = new MapVirtualColumn("keys", "values", "params");
    final String json = mapper.writeValueAsString(column);
    final VirtualColumn fromJson = mapper.readValue(json, VirtualColumn.class);
    Assert.assertEquals(column, fromJson);
  }

  @Test
<<<<<<< HEAD
  public void testBasic() throws Exception
=======
  public void testBasic()
>>>>>>> 26a8aeeb
  {
    Druids.SelectQueryBuilder builder = testBuilder();

    List<Map> expectedResults = Arrays.<Map>asList(
        mapOf(
            "dim", "a",
            "params.key1", "value1",
            "params.key3", "value3",
            "params.key5", null,
            "params", mapOf("key1", "value1", "key2", "value2", "key3", "value3")
        ),
        mapOf(
            "dim", "b",
            "params.key1", null,
            "params.key3", null,
            "params.key5", null,
            "params", mapOf("key4", "value4")
        ),
        mapOf(
            "dim", "c",
            "params.key1", "value1",
            "params.key3", null,
            "params.key5", "value5",
            "params", mapOf("key1", "value1", "key5", "value5")
        )
    );
    List<VirtualColumn> virtualColumns = Collections.singletonList(new MapVirtualColumn("keys", "values", "params"));
    SelectQuery selectQuery = builder.dimensions(Collections.singletonList("dim"))
                                     .metrics(Arrays.asList("params.key1", "params.key3", "params.key5", "params"))
                                     .virtualColumns(virtualColumns)
                                     .build();
    checkSelectQuery(selectQuery, expectedResults);
  }

  private Map mapOf(Object... elements)
  {
    Map map = Maps.newHashMap();
    for (int i = 0; i < elements.length; i += 2) {
      map.put(elements[i], elements[i + 1]);
    }
    return map;
  }

  private void checkSelectQuery(SelectQuery searchQuery, List<Map> expected)
  {
    List<Result<SelectResultValue>> results = Sequences.toList(
        runner.run(QueryPlus.wrap(searchQuery), ImmutableMap.of()),
        Lists.<Result<SelectResultValue>>newArrayList()
    );
    Assert.assertEquals(1, results.size());

    List<EventHolder> events = results.get(0).getValue().getEvents();

    Assert.assertEquals(expected.size(), events.size());
    for (int i = 0; i < events.size(); i++) {
      Map event = events.get(i).getEvent();
      event.remove(EventHolder.timestampKey);
      Assert.assertEquals(expected.get(i), event);
    }
  }
}<|MERGE_RESOLUTION|>--- conflicted
+++ resolved
@@ -152,11 +152,7 @@
   }
 
   @Test
-<<<<<<< HEAD
   public void testBasic() throws Exception
-=======
-  public void testBasic()
->>>>>>> 26a8aeeb
   {
     Druids.SelectQueryBuilder builder = testBuilder();
 
