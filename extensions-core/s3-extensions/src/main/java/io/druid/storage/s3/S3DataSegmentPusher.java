--- conflicted
+++ resolved
@@ -22,8 +22,6 @@
 import com.amazonaws.AmazonServiceException;
 import com.amazonaws.services.s3.AmazonS3Client;
 import com.amazonaws.services.s3.model.PutObjectRequest;
-import com.amazonaws.services.s3.transfer.Upload;
-import com.amazonaws.services.s3.transfer.model.UploadResult;
 import com.fasterxml.jackson.databind.ObjectMapper;
 import com.google.common.base.Throwables;
 import com.google.common.collect.ImmutableList;
@@ -36,18 +34,12 @@
 import io.druid.segment.loading.DataSegmentPusher;
 import io.druid.timeline.DataSegment;
 
-import java.io.Closeable;
 import java.io.File;
 import java.io.IOException;
 import java.net.URI;
 import java.nio.file.Files;
 import java.util.List;
 import java.util.Map;
-<<<<<<< HEAD
-import java.util.concurrent.Callable;
-import java.util.function.Supplier;
-=======
->>>>>>> b6b12db8
 
 public class S3DataSegmentPusher implements DataSegmentPusher
 {
@@ -93,23 +85,6 @@
     return ImmutableList.of("druid.s3");
   }
 
-  private void uploadFileAndClear(AmazonS3Client s3Client, String bucket, String key, File file)
-  {
-    final PutObjectRequest indexFilePutRequest = new PutObjectRequest(bucket, key, file);
-
-    if (!config.getDisableAcl()) {
-      indexFilePutRequest.setAccessControlList(
-          S3Utils.grantFullControlToBucketOwver(s3Client, bucket)
-      );
-    }
-
-    log.info("Pushing [%s] to bucket[%s] and key[%s].", file, bucket, key);
-    s3Client.putObject(indexFilePutRequest);
-
-    log.info("Deleting file [%s]", file.getAbsolutePath());
-    file.delete();
-  }
-
   @Override
   public DataSegment push(final File indexFilesDir, final DataSegment inSegment, final boolean replaceExisting)
       throws IOException
@@ -123,62 +98,27 @@
 
     try {
       return S3Utils.retryS3Operation(
-<<<<<<< HEAD
-          new Callable<DataSegment>()
-          {
-            @Override
-            public DataSegment call() throws Exception
-            {
-              final String outputBucket = config.getBucket();
-              final String s3DescriptorPath = S3Utils.descriptorPathForSegmentPath(s3Path);
-
-              uploadFileAndClear(s3Client, outputBucket, s3Path, zipOutFile);
-
-              final DataSegment outSegment = inSegment
-                  .withSize(indexSize)
-                  .withLoadSpec(makeLoadSpec(outputBucket, s3Path))
-                  .withBinaryVersion(SegmentUtils.getVersionFromDir(indexFilesDir));
-
-              File descriptorFile = File.createTempFile("druid", "descriptor.json");
-              // Avoid using Guava in DataSegmentPushers because they might be used with very diverse Guava
-              // versions in runtime, and because Guava deletes methods over time, that causes
-              // incompatibilities.
-              Files.write(descriptorFile.toPath(), jsonMapper.writeValueAsBytes(outSegment));
-
-              uploadFileAndClear(s3Client, outputBucket, s3DescriptorPath, descriptorFile);
-
-              return outSegment;
-            }
-=======
           () -> {
-            S3Object toPush = new S3Object(zipOutFile);
-            putObject(config.getBucket(), s3Path, toPush, replaceExisting);
+            uploadFileAndClear(s3Client, config.getBucket(), s3Path, zipOutFile, replaceExisting);
 
             final DataSegment outSegment = inSegment.withSize(indexSize)
-                                                    .withLoadSpec(makeLoadSpec(config.getBucket(), toPush.getKey()))
+                                                    .withLoadSpec(makeLoadSpec(config.getBucket(), s3Path))
                                                     .withBinaryVersion(SegmentUtils.getVersionFromDir(indexFilesDir));
 
             File descriptorFile = File.createTempFile("druid", "descriptor.json");
             // Avoid using Guava in DataSegmentPushers because they might be used with very diverse Guava versions in
             // runtime, and because Guava deletes methods over time, that causes incompatibilities.
             Files.write(descriptorFile.toPath(), jsonMapper.writeValueAsBytes(outSegment));
-            S3Object descriptorObject = new S3Object(descriptorFile);
 
-            putObject(
+            uploadFileAndClear(
+                s3Client,
                 config.getBucket(),
                 S3Utils.descriptorPathForSegmentPath(s3Path),
-                descriptorObject,
+                descriptorFile,
                 replaceExisting
             );
 
-            log.info("Deleting zipped index File[%s]", zipOutFile);
-            zipOutFile.delete();
-
-            log.info("Deleting descriptor file[%s]", descriptorFile);
-            descriptorFile.delete();
-
             return outSegment;
->>>>>>> b6b12db8
           }
       );
     }
@@ -215,76 +155,25 @@
     );
   }
 
-<<<<<<< HEAD
-  private static class ToUpload implements Closeable
+  private void uploadFileAndClear(AmazonS3Client s3Client, String bucket, String key, File file, boolean replaceExisting)
   {
-    private final Supplier<File> fileSupplier;
-    private final String bucket;
-    private final String key;
+    final PutObjectRequest indexFilePutRequest = new PutObjectRequest(bucket, key, file);
 
-    private File file;
-
-    ToUpload(Supplier<File> fileSupplier, String bucket, String key)
-    {
-      this.fileSupplier = fileSupplier;
-      this.bucket = bucket;
-      this.key = key;
+    if (!config.getDisableAcl()) {
+      indexFilePutRequest.setAccessControlList(
+          S3Utils.grantFullControlToBucketOwver(s3Client, bucket)
+      );
     }
 
-    File getFile()
-    {
-      if (file == null) {
-        file = fileSupplier.get();
-      }
-      return file;
+    // TODO: maybe the below check can be moved out to the caller
+    if (!replaceExisting && S3Utils.isObjectInBucketIgnoringPermission(s3Client, bucket, key)) {
+      log.info("Skipping push because key [%s] exists && replaceExisting == false", key);
+    } else {
+      log.info("Pushing [%s] to bucket[%s] and key[%s].", file, bucket, key);
+      s3Client.putObject(indexFilePutRequest);
     }
 
-    @Override
-    public void close()
-    {
-      if (file != null) {
-        file.delete();
-      }
-    }
-  }
-
-  private static class Uploading implements Closeable
-  {
-    private final ToUpload toUpload;
-    private final Upload upload;
-
-    Uploading(ToUpload toUpload, Upload upload)
-    {
-      this.toUpload = toUpload;
-      this.upload = upload;
-    }
-
-    UploadResult waitForCompletion() throws InterruptedException
-    {
-      return upload.waitForUploadResult();
-    }
-
-    @Override
-    public void close()
-    {
-      toUpload.close();
-=======
-  private void putObject(String bucketName, String path, S3Object object, boolean replaceExisting)
-      throws ServiceException
-  {
-    object.setBucketName(bucketName);
-    object.setKey(path);
-    if (!config.getDisableAcl()) {
-      object.setAcl(GSAccessControlList.REST_CANNED_BUCKET_OWNER_FULL_CONTROL);
-    }
-
-    log.info("Pushing %s.", object);
-
-    if (!replaceExisting && S3Utils.isObjectInBucket(s3Client, bucketName, object.getKey())) {
-      log.info("Skipping push because key [%s] exists && replaceExisting == false", object.getKey());
-    } else {
-      s3Client.putObject(bucketName, object);
->>>>>>> b6b12db8
-    }
+    log.info("Deleting file [%s]", file.getAbsolutePath());
+    file.delete();
   }
 }