/*
 * Licensed to Metamarkets Group Inc. (Metamarkets) under one
 * or more contributor license agreements. See the NOTICE file
 * distributed with this work for additional information
 * regarding copyright ownership. Metamarkets licenses this file
 * to you under the Apache License, Version 2.0 (the
 * "License"); you may not use this file except in compliance
 * with the License. You may obtain a copy of the License at
 *
 * http://www.apache.org/licenses/LICENSE-2.0
 *
 * Unless required by applicable law or agreed to in writing,
 * software distributed under the License is distributed on an
 * "AS IS" BASIS, WITHOUT WARRANTIES OR CONDITIONS OF ANY
 * KIND, either express or implied. See the License for the
 * specific language governing permissions and limitations
 * under the License.
 */

package io.druid.storage.s3;

import com.amazonaws.services.s3.AmazonS3Client;
import com.amazonaws.services.s3.model.S3ObjectSummary;
import com.google.common.base.Throwables;
import com.google.inject.Inject;
import io.druid.data.SearchableVersionedDataFinder;
import io.druid.java.util.common.RetryUtils;
import io.druid.java.util.common.StringUtils;

import javax.annotation.Nullable;
import java.net.URI;
<<<<<<< HEAD
import java.util.Iterator;
import java.util.concurrent.Callable;
=======
>>>>>>> b6b12db8
import java.util.regex.Pattern;

/**
 * This is implemented explicitly for URIExtractionNamespaceFunctionFactory
 * If you have a use case for this interface beyond URIExtractionNamespaceFunctionFactory please bring it up in the dev list.
 */
public class S3TimestampVersionedDataFinder extends S3DataSegmentPuller implements SearchableVersionedDataFinder<URI>
{
  private static final int MAX_LISTING_KEYS = 1000;

  @Inject
  public S3TimestampVersionedDataFinder(AmazonS3Client s3Client)
  {
    super(s3Client);
  }

  /**
   * Gets the key with the most recently modified timestamp.
   * `pattern` is evaluated against the entire key AFTER the path given in `uri`.
   * The substring `pattern` is matched against will have a leading `/` removed.
   * For example `s3://some_bucket/some_prefix/some_key` with a URI of `s3://some_bucket/some_prefix` will match against `some_key`.
   * `s3://some_bucket/some_prefixsome_key` with a URI of `s3://some_bucket/some_prefix` will match against `some_key`
   * `s3://some_bucket/some_prefix//some_key` with a URI of `s3://some_bucket/some_prefix` will match against `/some_key`
   *
   * @param uri     The URI of in the form of `s3://some_bucket/some_key`
   * @param pattern The pattern matcher to determine if a *key* is of interest, or `null` to match everything.
   *
   * @return A URI to the most recently modified object which matched the pattern.
   */
  @Override
  public URI getLatestVersion(final URI uri, final @Nullable Pattern pattern)
  {
    try {
      return RetryUtils.retry(
<<<<<<< HEAD
          new Callable<URI>()
          {
            @Override
            public URI call() throws Exception
            {
              final S3Coords coords = new S3Coords(checkURI(uri));
              long mostRecent = Long.MIN_VALUE;
              URI latest = null;
              final Iterator<S3ObjectSummary> objectSummaryIterator = S3Utils.objectSummaryIterator(
                  s3Client,
                  coords.bucket,
                  coords.path,
                  MAX_LISTING_KEYS
              );
              while (objectSummaryIterator.hasNext()) {
                final S3ObjectSummary objectSummary = objectSummaryIterator.next();
                // TODO: what is going on here?
                String keyString = objectSummary.getKey().substring(coords.path.length());
                if (keyString.startsWith("/")) {
                  keyString = keyString.substring(1);
                }
                if (pattern != null && !pattern.matcher(keyString).matches()) {
                  continue;
                }
                final long latestModified = objectSummary.getLastModified().getTime();
                if (latestModified >= mostRecent) {
                  mostRecent = latestModified;
                  latest = new URI(
                      StringUtils.format("s3://%s/%s", objectSummary.getBucketName(), objectSummary.getKey())
                  );
                }
=======
          () -> {
            final S3Coords coords = new S3Coords(checkURI(uri));
            long mostRecent = Long.MIN_VALUE;
            URI latest = null;
            S3Object[] objects = s3Client.listObjects(coords.bucket, coords.path, null);
            if (objects == null) {
              return null;
            }
            for (S3Object storageObject : objects) {
              storageObject.closeDataInputStream();
              String keyString = storageObject.getKey().substring(coords.path.length());
              if (keyString.startsWith("/")) {
                keyString = keyString.substring(1);
              }
              if (pattern != null && !pattern.matcher(keyString).matches()) {
                continue;
              }
              final long latestModified = storageObject.getLastModifiedDate().getTime();
              if (latestModified >= mostRecent) {
                mostRecent = latestModified;
                latest = new URI(StringUtils.format("s3://%s/%s", storageObject.getBucketName(), storageObject.getKey()));
>>>>>>> b6b12db8
              }
            }
            return latest;
          },
          shouldRetryPredicate(),
          DEFAULT_RETRY_COUNT
      );
    }
    catch (Exception e) {
      throw Throwables.propagate(e);
    }
  }

}<|MERGE_RESOLUTION|>--- conflicted
+++ resolved
@@ -29,11 +29,7 @@
 
 import javax.annotation.Nullable;
 import java.net.URI;
-<<<<<<< HEAD
 import java.util.Iterator;
-import java.util.concurrent.Callable;
-=======
->>>>>>> b6b12db8
 import java.util.regex.Pattern;
 
 /**
@@ -68,61 +64,32 @@
   {
     try {
       return RetryUtils.retry(
-<<<<<<< HEAD
-          new Callable<URI>()
-          {
-            @Override
-            public URI call() throws Exception
-            {
-              final S3Coords coords = new S3Coords(checkURI(uri));
-              long mostRecent = Long.MIN_VALUE;
-              URI latest = null;
-              final Iterator<S3ObjectSummary> objectSummaryIterator = S3Utils.objectSummaryIterator(
-                  s3Client,
-                  coords.bucket,
-                  coords.path,
-                  MAX_LISTING_KEYS
-              );
-              while (objectSummaryIterator.hasNext()) {
-                final S3ObjectSummary objectSummary = objectSummaryIterator.next();
-                // TODO: what is going on here?
-                String keyString = objectSummary.getKey().substring(coords.path.length());
-                if (keyString.startsWith("/")) {
-                  keyString = keyString.substring(1);
-                }
-                if (pattern != null && !pattern.matcher(keyString).matches()) {
-                  continue;
-                }
-                final long latestModified = objectSummary.getLastModified().getTime();
-                if (latestModified >= mostRecent) {
-                  mostRecent = latestModified;
-                  latest = new URI(
-                      StringUtils.format("s3://%s/%s", objectSummary.getBucketName(), objectSummary.getKey())
-                  );
-                }
-=======
           () -> {
             final S3Coords coords = new S3Coords(checkURI(uri));
             long mostRecent = Long.MIN_VALUE;
             URI latest = null;
-            S3Object[] objects = s3Client.listObjects(coords.bucket, coords.path, null);
-            if (objects == null) {
-              return null;
-            }
-            for (S3Object storageObject : objects) {
-              storageObject.closeDataInputStream();
-              String keyString = storageObject.getKey().substring(coords.path.length());
+            final Iterator<S3ObjectSummary> objectSummaryIterator = S3Utils.objectSummaryIterator(
+                s3Client,
+                coords.bucket,
+                coords.path,
+                MAX_LISTING_KEYS
+            );
+            while (objectSummaryIterator.hasNext()) {
+              final S3ObjectSummary objectSummary = objectSummaryIterator.next();
+              // TODO: what is going on here?
+              String keyString = objectSummary.getKey().substring(coords.path.length());
               if (keyString.startsWith("/")) {
                 keyString = keyString.substring(1);
               }
               if (pattern != null && !pattern.matcher(keyString).matches()) {
                 continue;
               }
-              final long latestModified = storageObject.getLastModifiedDate().getTime();
+              final long latestModified = objectSummary.getLastModified().getTime();
               if (latestModified >= mostRecent) {
                 mostRecent = latestModified;
-                latest = new URI(StringUtils.format("s3://%s/%s", storageObject.getBucketName(), storageObject.getKey()));
->>>>>>> b6b12db8
+                latest = new URI(
+                    StringUtils.format("s3://%s/%s", objectSummary.getBucketName(), objectSummary.getKey())
+                );
               }
             }
             return latest;
