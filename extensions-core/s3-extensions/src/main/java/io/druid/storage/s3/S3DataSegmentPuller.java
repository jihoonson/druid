--- conflicted
+++ resolved
@@ -362,18 +362,7 @@
   {
     try {
       return S3Utils.retryS3Operation(
-<<<<<<< HEAD
-          new Callable<Boolean>()
-          {
-            @Override
-            public Boolean call() throws Exception
-            {
-              return S3Utils.isObjectInBucketIgnoringPermission(s3Client, coords.bucket, coords.path);
-            }
-          }
-=======
-          () -> S3Utils.isObjectInBucket(s3Client, coords.bucket, coords.path)
->>>>>>> b6b12db8
+          () -> S3Utils.isObjectInBucketIgnoringPermission(s3Client, coords.bucket, coords.path)
       );
     }
     catch (AmazonS3Exception | IOException e) {
