--- conflicted
+++ resolved
@@ -737,14 +737,7 @@
                 DATA_SCHEMA.getDataSource(),
                 0,
                 new KinesisDataSourceMetadata(
-<<<<<<< HEAD
-                    new SeekableStreamStartSequenceNumbers<>(stream, currentOffsets, ImmutableSet.of())
-                )
-=======
-                    new SeekableStreamStartSequenceNumbers<>(stream, currentOffsets, currentOffsets.keySet())
-                ),
-                new KinesisDataSourceMetadata(new SeekableStreamEndSequenceNumbers<>(stream, nextOffsets))
->>>>>>> c7fea6ac
+                    new SeekableStreamStartSequenceNumbers<>(stream, currentOffsets, currentOffsets.keySet()))
             )
         )
     );
