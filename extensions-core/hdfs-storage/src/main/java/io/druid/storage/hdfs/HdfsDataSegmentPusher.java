/*
 * Licensed to Metamarkets Group Inc. (Metamarkets) under one
 * or more contributor license agreements. See the NOTICE file
 * distributed with this work for additional information
 * regarding copyright ownership. Metamarkets licenses this file
 * to you under the Apache License, Version 2.0 (the
 * "License"); you may not use this file except in compliance
 * with the License. You may obtain a copy of the License at
 *
 * http://www.apache.org/licenses/LICENSE-2.0
 *
 * Unless required by applicable law or agreed to in writing,
 * software distributed under the License is distributed on an
 * "AS IS" BASIS, WITHOUT WARRANTIES OR CONDITIONS OF ANY
 * KIND, either express or implied. See the License for the
 * specific language governing permissions and limitations
 * under the License.
 */

package io.druid.storage.hdfs;

import com.fasterxml.jackson.databind.ObjectMapper;
import com.google.common.base.Preconditions;
import com.google.common.collect.ImmutableMap;
import com.google.common.io.ByteSink;
import com.google.common.io.ByteSource;
import com.google.inject.Inject;
import io.druid.common.utils.UUIDUtils;
import io.druid.java.util.common.CompressionUtils;
import io.druid.java.util.common.IOE;
import io.druid.java.util.common.StringUtils;
import io.druid.java.util.common.logger.Logger;
import io.druid.segment.SegmentUtils;
import io.druid.segment.loading.DataSegmentPusher;
import io.druid.timeline.DataSegment;
import org.apache.hadoop.conf.Configuration;
import org.apache.hadoop.fs.FSDataOutputStream;
import org.apache.hadoop.fs.FileSystem;
import org.apache.hadoop.fs.HadoopFsWrapper;
import org.apache.hadoop.fs.Path;
import org.joda.time.format.ISODateTimeFormat;

import java.io.File;
import java.io.IOException;
import java.io.OutputStream;
import java.net.URI;
import java.util.Map;

/**
 */
public class HdfsDataSegmentPusher implements DataSegmentPusher
{
  private static final Logger log = new Logger(HdfsDataSegmentPusher.class);

  private final HdfsDataSegmentPusherConfig config;
  private final Configuration hadoopConfig;
  private final ObjectMapper jsonMapper;
  private final Path storageDir;
  private String fullyQualifiedStorageDirectory;

  @Inject
  public HdfsDataSegmentPusher(HdfsDataSegmentPusherConfig config, Configuration hadoopConfig, ObjectMapper jsonMapper)
      throws IOException
  {
    this.config = config;
    this.hadoopConfig = hadoopConfig;
    this.jsonMapper = jsonMapper;
    this.storageDir = new Path(config.getStorageDirectory());

    log.info("Configured HDFS as deep storage");
  }

  @Deprecated
  @Override
  public String getPathForHadoop(String dataSource)
  {
    return getPathForHadoop();
  }

  @Override
  public String getPathForHadoop()
  {
    initFullyQualifiedStorageDirectory();

    return fullyQualifiedStorageDirectory;
  }

  @Override
  public DataSegment push(final File inDir, final DataSegment segment, final boolean useUniquePath) throws IOException
  {
<<<<<<< HEAD
=======
    initFullyQualifiedStorageDirectory();

>>>>>>> 26a8aeeb
    // For HDFS, useUniquePath does not affect the directory tree but instead affects the filename, which is of the form
    // '{partitionNum}_index.zip' without unique paths and '{partitionNum}_{UUID}_index.zip' with unique paths.
    final String storageDir = this.getStorageDir(segment, false);

    log.info(
        "Copying segment[%s] to HDFS at location[%s/%s]",
        segment.getIdentifier(),
        fullyQualifiedStorageDirectory,
        storageDir
    );

    Path tmpIndexFile = new Path(StringUtils.format(
        "%s/%s/%s/%s_index.zip",
        fullyQualifiedStorageDirectory,
        segment.getDataSource(),
        UUIDUtils.generateUuid(),
        segment.getShardSpec().getPartitionNum()
    ));
    FileSystem fs = tmpIndexFile.getFileSystem(hadoopConfig);

    fs.mkdirs(tmpIndexFile.getParent());
    log.info("Compressing files from[%s] to [%s]", inDir, tmpIndexFile);

    final long size;
    final DataSegment dataSegment;
    try (FSDataOutputStream out = fs.create(tmpIndexFile)) {
      size = CompressionUtils.zip(inDir, out);
      final String uniquePrefix = useUniquePath ? DataSegmentPusher.generateUniquePath() + "_" : "";
      final Path outIndexFile = new Path(StringUtils.format(
          "%s/%s/%d_%sindex.zip",
          fullyQualifiedStorageDirectory,
          storageDir,
          segment.getShardSpec().getPartitionNum(),
          uniquePrefix
      ));
      final Path outDescriptorFile = new Path(StringUtils.format(
          "%s/%s/%d_%sdescriptor.json",
          fullyQualifiedStorageDirectory,
          storageDir,
          segment.getShardSpec().getPartitionNum(),
          uniquePrefix
      ));

      dataSegment = segment.withLoadSpec(makeLoadSpec(outIndexFile.toUri()))
                           .withSize(size)
                           .withBinaryVersion(SegmentUtils.getVersionFromDir(inDir));

      final Path tmpDescriptorFile = new Path(
          tmpIndexFile.getParent(),
          StringUtils.format("%s_descriptor.json", dataSegment.getShardSpec().getPartitionNum())
      );

      log.info("Creating descriptor file at[%s]", tmpDescriptorFile);
      ByteSource
          .wrap(jsonMapper.writeValueAsBytes(dataSegment))
          .copyTo(new HdfsOutputStreamSupplier(fs, tmpDescriptorFile));

      // Create parent if it does not exist, recreation is not an error
      fs.mkdirs(outIndexFile.getParent());
      copyFilesWithChecks(fs, tmpDescriptorFile, outDescriptorFile);
      copyFilesWithChecks(fs, tmpIndexFile, outIndexFile);
    }
    finally {
      try {
        if (fs.exists(tmpIndexFile.getParent()) && !fs.delete(tmpIndexFile.getParent(), true)) {
          log.error("Failed to delete temp directory[%s]", tmpIndexFile.getParent());
        }
      }
      catch (IOException ex) {
        log.error(ex, "Failed to delete temp directory[%s]", tmpIndexFile.getParent());
      }
    }

    return dataSegment;
  }

  private void copyFilesWithChecks(final FileSystem fs, final Path from, final Path to) throws IOException
  {
    if (!HadoopFsWrapper.rename(fs, from, to)) {
      if (fs.exists(to)) {
        log.info(
            "Unable to rename temp file [%s] to segment path [%s], it may have already been pushed by a replica task.",
            from,
            to
        );
      } else {
        throw new IOE("Failed to rename temp file [%s] and final segment path [%s] is not present.", from, to);
      }
    }
  }

  private static class HdfsOutputStreamSupplier extends ByteSink
  {
    private final FileSystem fs;
    private final Path descriptorFile;

    public HdfsOutputStreamSupplier(FileSystem fs, Path descriptorFile)
    {
      this.fs = fs;
      this.descriptorFile = descriptorFile;
    }

    @Override
    public OutputStream openStream() throws IOException
    {
      return fs.create(descriptorFile);
    }
  }

  @Override
  public Map<String, Object> makeLoadSpec(URI finalIndexZipFilePath)
  {
    return ImmutableMap.<String, Object>of("type", "hdfs", "path", finalIndexZipFilePath.toString());
  }

  /**
   * Due to https://issues.apache.org/jira/browse/HDFS-13 ":" are not allowed in
   * path names. So we format paths differently for HDFS.
   */

  @Override
  public String getStorageDir(DataSegment segment, boolean useUniquePath)
  {
    // This is only called by HdfsDataSegmentPusher.push(), which will always set useUniquePath to false since any
    // 'uniqueness' will be applied not to the directory but to the filename along with the shard number. This is done
    // to avoid performance issues due to excessive HDFS directories. Hence useUniquePath is ignored here and we
    // expect it to be false.
    Preconditions.checkArgument(
        !useUniquePath,
        "useUniquePath must be false for HdfsDataSegmentPusher.getStorageDir()"
    );

    return JOINER.join(
        segment.getDataSource(),
        StringUtils.format(
            "%s_%s",
            segment.getInterval().getStart().toString(ISODateTimeFormat.basicDateTime()),
            segment.getInterval().getEnd().toString(ISODateTimeFormat.basicDateTime())
        ),
        segment.getVersion().replaceAll(":", "_")
    );
  }

  @Override
  public String makeIndexPathName(DataSegment dataSegment, String indexName)
  {
    // This is only called from Hadoop batch which doesn't require unique segment paths so set useUniquePath=false
    return StringUtils.format(
        "./%s/%d_%s",
        this.getStorageDir(dataSegment, false),
        dataSegment.getShardSpec().getPartitionNum(),
        indexName
    );
  }

  // We lazily initialize the fullyQualifiedStorageDirectory due to potential issues with Hadoop namenode HA
  // Please see https://github.com/druid-io/druid/pull/5684
  private void initFullyQualifiedStorageDirectory()
  {
    try {
      if (fullyQualifiedStorageDirectory == null) {
        fullyQualifiedStorageDirectory = FileSystem.newInstance(storageDir.toUri(), hadoopConfig)
                                                   .makeQualified(storageDir)
                                                   .toUri()
                                                   .toString();
      }
    }
    catch (Exception e) {
      throw new RuntimeException(e);
    }
  }
}<|MERGE_RESOLUTION|>--- conflicted
+++ resolved
@@ -88,11 +88,8 @@
   @Override
   public DataSegment push(final File inDir, final DataSegment segment, final boolean useUniquePath) throws IOException
   {
-<<<<<<< HEAD
-=======
     initFullyQualifiedStorageDirectory();
 
->>>>>>> 26a8aeeb
     // For HDFS, useUniquePath does not affect the directory tree but instead affects the filename, which is of the form
     // '{partitionNum}_index.zip' without unique paths and '{partitionNum}_{UUID}_index.zip' with unique paths.
     final String storageDir = this.getStorageDir(segment, false);
