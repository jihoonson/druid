/*
 * Licensed to the Apache Software Foundation (ASF) under one
 * or more contributor license agreements.  See the NOTICE file
 * distributed with this work for additional information
 * regarding copyright ownership.  The ASF licenses this file
 * to you under the Apache License, Version 2.0 (the
 * "License"); you may not use this file except in compliance
 * with the License.  You may obtain a copy of the License at
 *
 *   http://www.apache.org/licenses/LICENSE-2.0
 *
 * Unless required by applicable law or agreed to in writing,
 * software distributed under the License is distributed on an
 * "AS IS" BASIS, WITHOUT WARRANTIES OR CONDITIONS OF ANY
 * KIND, either express or implied.  See the License for the
 * specific language governing permissions and limitations
 * under the License.
 */

package org.apache.druid.indexing.kafka;

import com.fasterxml.jackson.databind.ObjectMapper;
import com.google.common.collect.ImmutableList;
import com.google.common.collect.ImmutableMap;
import org.apache.curator.test.TestingCluster;
import org.apache.druid.data.input.impl.DimensionsSpec;
import org.apache.druid.data.input.impl.FloatDimensionSchema;
import org.apache.druid.data.input.impl.JsonInputFormat;
import org.apache.druid.data.input.impl.LongDimensionSchema;
import org.apache.druid.data.input.impl.StringDimensionSchema;
import org.apache.druid.data.input.impl.TimestampSpec;
import org.apache.druid.indexing.kafka.supervisor.KafkaSupervisorIOConfig;
import org.apache.druid.indexing.kafka.supervisor.KafkaSupervisorSpec;
import org.apache.druid.indexing.kafka.test.TestBroker;
import org.apache.druid.indexing.overlord.sampler.InputSourceSampler;
import org.apache.druid.indexing.overlord.sampler.SamplerConfig;
import org.apache.druid.indexing.overlord.sampler.SamplerResponse;
import org.apache.druid.indexing.overlord.sampler.SamplerTestUtils;
import org.apache.druid.java.util.common.StringUtils;
import org.apache.druid.java.util.common.granularity.Granularities;
import org.apache.druid.java.util.common.parsers.JSONPathSpec;
import org.apache.druid.query.aggregation.AggregatorFactory;
import org.apache.druid.query.aggregation.CountAggregatorFactory;
import org.apache.druid.query.aggregation.DoubleSumAggregatorFactory;
import org.apache.druid.segment.TestHelper;
import org.apache.druid.segment.indexing.DataSchema;
import org.apache.druid.segment.indexing.granularity.UniformGranularitySpec;
import org.apache.druid.testing.InitializedNullHandlingTest;
import org.apache.kafka.clients.producer.KafkaProducer;
import org.apache.kafka.clients.producer.ProducerRecord;
import org.junit.AfterClass;
import org.junit.Assert;
import org.junit.BeforeClass;
import org.junit.Test;

import java.util.Arrays;
import java.util.Iterator;
import java.util.List;

public class KafkaSamplerSpecTest extends InitializedNullHandlingTest
{
  private static final ObjectMapper OBJECT_MAPPER = TestHelper.makeJsonMapper();
  private static final String TOPIC = "sampling";
  private static final DataSchema DATA_SCHEMA = new DataSchema(
      "test_ds",
      new TimestampSpec("timestamp", "iso", null),
      new DimensionsSpec(
          Arrays.asList(
              new StringDimensionSchema("dim1"),
              new StringDimensionSchema("dim1t"),
              new StringDimensionSchema("dim2"),
              new LongDimensionSchema("dimLong"),
              new FloatDimensionSchema("dimFloat")
          ),
          null,
          null
      ),
      new AggregatorFactory[]{
          new DoubleSumAggregatorFactory("met1sum", "met1"),
          new CountAggregatorFactory("rows")
      },
      new UniformGranularitySpec(Granularities.DAY, Granularities.NONE, null),
      null
  );

  private static TestingCluster zkServer;
  private static TestBroker kafkaServer;

  private static List<ProducerRecord<byte[], byte[]>> generateRecords(String topic)
  {
    return ImmutableList.of(
        new ProducerRecord<>(topic, 0, null, jb("2008", "a", "y", "10", "20.0", "1.0")),
        new ProducerRecord<>(topic, 0, null, jb("2009", "b", "y", "10", "20.0", "1.0")),
        new ProducerRecord<>(topic, 0, null, jb("2010", "c", "y", "10", "20.0", "1.0")),
        new ProducerRecord<>(topic, 0, null, jb("246140482-04-24T15:36:27.903Z", "x", "z", "10", "20.0", "1.0")),
        new ProducerRecord<>(topic, 0, null, StringUtils.toUtf8("unparseable")),
        new ProducerRecord<>(topic, 0, null, null)
    );
  }

  @BeforeClass
  public static void setupClass() throws Exception
  {
    zkServer = new TestingCluster(1);
    zkServer.start();

    kafkaServer = new TestBroker(zkServer.getConnectString(), null, 1, ImmutableMap.of("num.partitions", "2"));
    kafkaServer.start();
  }

  @AfterClass
  public static void tearDownClass() throws Exception
  {
    kafkaServer.close();
    zkServer.stop();
  }

  @Test(timeout = 30_000L)
  public void testSample()
  {
    insertData(generateRecords(TOPIC));

    KafkaSupervisorSpec supervisorSpec = new KafkaSupervisorSpec(
        null,
        DATA_SCHEMA,
        null,
        new KafkaSupervisorIOConfig(
            TOPIC,
<<<<<<< HEAD
            new JsonInputFormat(new JSONPathSpec(true, ImmutableList.of()), ImmutableMap.of()),
=======
            new JsonInputFormat(JSONPathSpec.DEFAULT, null),
>>>>>>> a2e6de4b
            null,
            null,
            null,
            kafkaServer.consumerProperties(),
            null,
            null,
            null,
            true,
            null,
            null,
            null,
            null
        ),
        null,
        null,
        null,
        null,
        null,
        null,
        null,
        null,
        null,
        null,
        null
    );

    KafkaSamplerSpec samplerSpec = new KafkaSamplerSpec(
        supervisorSpec,
        new SamplerConfig(5, null),
        new InputSourceSampler(),
        OBJECT_MAPPER
    );

    SamplerResponse response = samplerSpec.sample();

    Assert.assertEquals(5, response.getNumRowsRead());
    Assert.assertEquals(3, response.getNumRowsIndexed());
    Assert.assertEquals(5, response.getData().size());

    Iterator<SamplerResponse.SamplerResponseRow> it = response.getData().iterator();

    Assert.assertEquals(new SamplerResponse.SamplerResponseRow(
<<<<<<< HEAD
        ImmutableMap.<String, Object>builder()
=======
        new SamplerTestUtils.MapAllowingNullValuesBuilder<String, Object>()
>>>>>>> a2e6de4b
            .put("timestamp", "2008")
            .put("dim1", "a")
            .put("dim2", "y")
            .put("dimLong", "10")
            .put("dimFloat", "20.0")
            .put("met1", "1.0")
            .build(),
<<<<<<< HEAD
        ImmutableMap.<String, Object>builder()
=======
        new SamplerTestUtils.MapAllowingNullValuesBuilder<String, Object>()
>>>>>>> a2e6de4b
            .put("__time", 1199145600000L)
            .put("dim1", "a")
            .put("dim1t", null)
            .put("dim2", "y")
            .put("dimLong", 10L)
            .put("dimFloat", 20.0F)
            .put("rows", 1L)
            .put("met1sum", 1.0)
            .build(),
        null,
        null
    ), it.next());
    Assert.assertEquals(new SamplerResponse.SamplerResponseRow(
<<<<<<< HEAD
        ImmutableMap.<String, Object>builder()
=======
        new SamplerTestUtils.MapAllowingNullValuesBuilder<String, Object>()
>>>>>>> a2e6de4b
            .put("timestamp", "2009")
            .put("dim1", "b")
            .put("dim2", "y")
            .put("dimLong", "10")
            .put("dimFloat", "20.0")
            .put("met1", "1.0")
            .build(),
<<<<<<< HEAD
        ImmutableMap.<String, Object>builder()
=======
        new SamplerTestUtils.MapAllowingNullValuesBuilder<String, Object>()
>>>>>>> a2e6de4b
            .put("__time", 1230768000000L)
            .put("dim1", "b")
            .put("dim1t", null)
            .put("dim2", "y")
            .put("dimLong", 10L)
            .put("dimFloat", 20.0F)
            .put("rows", 1L)
            .put("met1sum", 1.0)
            .build(),
        null,
        null
    ), it.next());
    Assert.assertEquals(new SamplerResponse.SamplerResponseRow(
<<<<<<< HEAD
        ImmutableMap.<String, Object>builder()
=======
        new SamplerTestUtils.MapAllowingNullValuesBuilder<String, Object>()
>>>>>>> a2e6de4b
            .put("timestamp", "2010")
            .put("dim1", "c")
            .put("dim2", "y")
            .put("dimLong", "10")
            .put("dimFloat", "20.0")
            .put("met1", "1.0")
            .build(),
<<<<<<< HEAD
        ImmutableMap.<String, Object>builder()
=======
        new SamplerTestUtils.MapAllowingNullValuesBuilder<String, Object>()
>>>>>>> a2e6de4b
            .put("__time", 1262304000000L)
            .put("dim1", "c")
            .put("dim1t", null)
            .put("dim2", "y")
            .put("dimLong", 10L)
            .put("dimFloat", 20.0F)
            .put("rows", 1L)
            .put("met1sum", 1.0)
            .build(),
        null,
        null
    ), it.next());
    Assert.assertEquals(new SamplerResponse.SamplerResponseRow(
<<<<<<< HEAD
        ImmutableMap.<String, Object>builder()
=======
        new SamplerTestUtils.MapAllowingNullValuesBuilder<String, Object>()
>>>>>>> a2e6de4b
            .put("timestamp", "246140482-04-24T15:36:27.903Z")
            .put("dim1", "x")
            .put("dim2", "z")
            .put("dimLong", "10")
            .put("dimFloat", "20.0")
            .put("met1", "1.0")
            .build(),
        null,
        true,
        "Timestamp cannot be represented as a long: [MapBasedInputRow{timestamp=246140482-04-24T15:36:27.903Z, event={timestamp=246140482-04-24T15:36:27.903Z, dim1=x, dim2=z, dimLong=10, dimFloat=20.0, met1=1.0}, dimensions=[dim1, dim1t, dim2, dimLong, dimFloat]}]"
    ), it.next());
    Assert.assertEquals(new SamplerResponse.SamplerResponseRow(
        null,
        null,
        true,
        "Unable to parse row [unparseable] into JSON"
    ), it.next());

    Assert.assertFalse(it.hasNext());
  }

  private static void insertData(List<ProducerRecord<byte[], byte[]>> data)
  {
    try (final KafkaProducer<byte[], byte[]> kafkaProducer = kafkaServer.newProducer()) {
      kafkaProducer.initTransactions();
      kafkaProducer.beginTransaction();

      data.forEach(kafkaProducer::send);

      kafkaProducer.commitTransaction();
    }
  }

  private static byte[] jb(String timestamp, String dim1, String dim2, String dimLong, String dimFloat, String met1)
  {
    try {
      return new ObjectMapper().writeValueAsBytes(
          ImmutableMap.builder()
                      .put("timestamp", timestamp)
                      .put("dim1", dim1)
                      .put("dim2", dim2)
                      .put("dimLong", dimLong)
                      .put("dimFloat", dimFloat)
                      .put("met1", met1)
                      .build()
      );
    }
    catch (Exception e) {
      throw new RuntimeException(e);
    }
  }
}<|MERGE_RESOLUTION|>--- conflicted
+++ resolved
@@ -126,11 +126,7 @@
         null,
         new KafkaSupervisorIOConfig(
             TOPIC,
-<<<<<<< HEAD
-            new JsonInputFormat(new JSONPathSpec(true, ImmutableList.of()), ImmutableMap.of()),
-=======
             new JsonInputFormat(JSONPathSpec.DEFAULT, null),
->>>>>>> a2e6de4b
             null,
             null,
             null,
@@ -173,11 +169,7 @@
     Iterator<SamplerResponse.SamplerResponseRow> it = response.getData().iterator();
 
     Assert.assertEquals(new SamplerResponse.SamplerResponseRow(
-<<<<<<< HEAD
-        ImmutableMap.<String, Object>builder()
-=======
-        new SamplerTestUtils.MapAllowingNullValuesBuilder<String, Object>()
->>>>>>> a2e6de4b
+        new SamplerTestUtils.MapAllowingNullValuesBuilder<String, Object>()
             .put("timestamp", "2008")
             .put("dim1", "a")
             .put("dim2", "y")
@@ -185,11 +177,7 @@
             .put("dimFloat", "20.0")
             .put("met1", "1.0")
             .build(),
-<<<<<<< HEAD
-        ImmutableMap.<String, Object>builder()
-=======
-        new SamplerTestUtils.MapAllowingNullValuesBuilder<String, Object>()
->>>>>>> a2e6de4b
+        new SamplerTestUtils.MapAllowingNullValuesBuilder<String, Object>()
             .put("__time", 1199145600000L)
             .put("dim1", "a")
             .put("dim1t", null)
@@ -203,11 +191,7 @@
         null
     ), it.next());
     Assert.assertEquals(new SamplerResponse.SamplerResponseRow(
-<<<<<<< HEAD
-        ImmutableMap.<String, Object>builder()
-=======
-        new SamplerTestUtils.MapAllowingNullValuesBuilder<String, Object>()
->>>>>>> a2e6de4b
+        new SamplerTestUtils.MapAllowingNullValuesBuilder<String, Object>()
             .put("timestamp", "2009")
             .put("dim1", "b")
             .put("dim2", "y")
@@ -215,11 +199,7 @@
             .put("dimFloat", "20.0")
             .put("met1", "1.0")
             .build(),
-<<<<<<< HEAD
-        ImmutableMap.<String, Object>builder()
-=======
-        new SamplerTestUtils.MapAllowingNullValuesBuilder<String, Object>()
->>>>>>> a2e6de4b
+        new SamplerTestUtils.MapAllowingNullValuesBuilder<String, Object>()
             .put("__time", 1230768000000L)
             .put("dim1", "b")
             .put("dim1t", null)
@@ -233,11 +213,7 @@
         null
     ), it.next());
     Assert.assertEquals(new SamplerResponse.SamplerResponseRow(
-<<<<<<< HEAD
-        ImmutableMap.<String, Object>builder()
-=======
-        new SamplerTestUtils.MapAllowingNullValuesBuilder<String, Object>()
->>>>>>> a2e6de4b
+        new SamplerTestUtils.MapAllowingNullValuesBuilder<String, Object>()
             .put("timestamp", "2010")
             .put("dim1", "c")
             .put("dim2", "y")
@@ -245,11 +221,7 @@
             .put("dimFloat", "20.0")
             .put("met1", "1.0")
             .build(),
-<<<<<<< HEAD
-        ImmutableMap.<String, Object>builder()
-=======
-        new SamplerTestUtils.MapAllowingNullValuesBuilder<String, Object>()
->>>>>>> a2e6de4b
+        new SamplerTestUtils.MapAllowingNullValuesBuilder<String, Object>()
             .put("__time", 1262304000000L)
             .put("dim1", "c")
             .put("dim1t", null)
@@ -263,11 +235,7 @@
         null
     ), it.next());
     Assert.assertEquals(new SamplerResponse.SamplerResponseRow(
-<<<<<<< HEAD
-        ImmutableMap.<String, Object>builder()
-=======
-        new SamplerTestUtils.MapAllowingNullValuesBuilder<String, Object>()
->>>>>>> a2e6de4b
+        new SamplerTestUtils.MapAllowingNullValuesBuilder<String, Object>()
             .put("timestamp", "246140482-04-24T15:36:27.903Z")
             .put("dim1", "x")
             .put("dim2", "z")
