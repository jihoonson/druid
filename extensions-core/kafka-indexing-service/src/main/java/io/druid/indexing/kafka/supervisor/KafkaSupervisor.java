--- conflicted
+++ resolved
@@ -95,12 +95,8 @@
 import java.util.concurrent.ScheduledExecutorService;
 import java.util.concurrent.TimeUnit;
 import java.util.concurrent.TimeoutException;
-<<<<<<< HEAD
-import java.util.function.BiFunction;
-=======
 import java.util.stream.Collectors;
 import java.util.stream.Stream;
->>>>>>> 31d33b33
 
 /**
  * Supervisor responsible for managing the KafkaIndexTasks for a single dataSource. At a high level, the class accepts a
@@ -216,15 +212,10 @@
 
   private volatile DateTime firstRunTime;
   private volatile KafkaConsumer consumer;
-  private volatile KafkaConsumer lagComputingConsumer;
   private volatile boolean started = false;
   private volatile boolean stopped = false;
   private volatile Map<Integer, Long> latestOffsetsFromKafka;
   private volatile DateTime offsetsLastUpdated;
-
-  private final ScheduledExecutorService metricEmittingExec;
-  // used while reporting lag
-  private final Map<Integer, Long> lastCurrentOffsets = new HashMap<>();
 
   public KafkaSupervisor(
       final TaskStorage taskStorage,
@@ -250,11 +241,7 @@
     this.supervisorId = String.format("KafkaSupervisor-%s", dataSource);
     this.exec = Execs.singleThreaded(supervisorId);
     this.scheduledExec = Execs.scheduledSingleThreaded(supervisorId + "-Scheduler-%d");
-<<<<<<< HEAD
-    this.metricEmittingExec = Execs.scheduledSingleThreaded(supervisorId + "-Emitter-%d");
-=======
     this.reportingExec = Execs.scheduledSingleThreaded(supervisorId + "-Reporting-%d");
->>>>>>> 31d33b33
 
     int workerThreads = (this.tuningConfig.getWorkerThreads() != null
                          ? this.tuningConfig.getWorkerThreads()
@@ -332,7 +319,6 @@
 
       try {
         consumer = getKafkaConsumer();
-        lagComputingConsumer = getKafkaConsumer();
 
         exec.submit(
             new Runnable()
@@ -368,12 +354,6 @@
             TimeUnit.MILLISECONDS
         );
 
-<<<<<<< HEAD
-        metricEmittingExec.scheduleAtFixedRate(
-            computeAndEmitLag(taskClient),
-            ioConfig.getStartDelay().getMillis() + 10000, // wait for tasks to start up
-            Math.max(monitorSchedulerConfig.getEmitterPeriod().getMillis(), 60 * 1000),
-=======
         reportingExec.scheduleAtFixedRate(
             updateCurrentAndLatestOffsets(),
             ioConfig.getStartDelay().getMillis() + INITIAL_GET_OFFSET_DELAY_MILLIS, // wait for tasks to start up
@@ -387,7 +367,6 @@
             emitLag(),
             ioConfig.getStartDelay().getMillis() + INITIAL_EMIT_LAG_METRIC_DELAY_MILLIS, // wait for tasks to start up
             monitorSchedulerConfig.getEmitterPeriod().getMillis(),
->>>>>>> 31d33b33
             TimeUnit.MILLISECONDS
         );
 
@@ -403,9 +382,6 @@
         if (consumer != null) {
           consumer.close();
         }
-        if (lagComputingConsumer != null) {
-          lagComputingConsumer.close();
-        }
         log.makeAlert(e, "Exception starting KafkaSupervisor[%s]", dataSource)
            .emit();
         throw Throwables.propagate(e);
@@ -423,11 +399,7 @@
 
       try {
         scheduledExec.shutdownNow(); // stop recurring executions
-<<<<<<< HEAD
-        metricEmittingExec.shutdownNow();
-=======
         reportingExec.shutdownNow();
->>>>>>> 31d33b33
 
         Optional<TaskRunner> taskRunner = taskMaster.getTaskRunner();
         if (taskRunner.isPresent()) {
@@ -561,7 +533,6 @@
     public void handle() throws InterruptedException, ExecutionException, TimeoutException
     {
       consumer.close();
-      lagComputingConsumer.close();
 
       synchronized (stopLock) {
         stopped = true;
@@ -1845,103 +1816,4 @@
       }
     };
   }
-
-  private Runnable computeAndEmitLag(final KafkaIndexTaskClient taskClient)
-  {
-    return new Runnable()
-    {
-      @Override
-      public void run()
-      {
-        try {
-          final Map<String, List<PartitionInfo>> topics = lagComputingConsumer.listTopics();
-          final List<PartitionInfo> partitionInfoList = topics.get(ioConfig.getTopic());
-          lagComputingConsumer.assign(
-              Lists.transform(partitionInfoList, new Function<PartitionInfo, TopicPartition>()
-              {
-                @Override
-                public TopicPartition apply(PartitionInfo input)
-                {
-                  return new TopicPartition(ioConfig.getTopic(), input.partition());
-                }
-              })
-          );
-          final Map<Integer, Long> offsetsResponse = new ConcurrentHashMap<>();
-          final List<ListenableFuture<Void>> futures = Lists.newArrayList();
-          for (TaskGroup taskGroup : taskGroups.values()) {
-            for (String taskId : taskGroup.taskIds()) {
-              futures.add(Futures.transform(
-                  taskClient.getCurrentOffsetsAsync(taskId, false),
-                  new Function<Map<Integer, Long>, Void>()
-                  {
-                    @Override
-                    public Void apply(Map<Integer, Long> taskResponse)
-                    {
-                      if (taskResponse != null) {
-                        for (final Map.Entry<Integer, Long> partitionOffsets : taskResponse.entrySet()) {
-                          offsetsResponse.compute(partitionOffsets.getKey(), new BiFunction<Integer, Long, Long>()
-                          {
-                            @Override
-                            public Long apply(Integer key, Long existingOffsetInMap)
-                            {
-                              // If existing value is null use the offset returned by task
-                              // otherwise use the max (makes sure max offset is taken from replicas)
-                              return existingOffsetInMap == null
-                                     ? partitionOffsets.getValue()
-                                     : Math.max(partitionOffsets.getValue(), existingOffsetInMap);
-                            }
-                          });
-                        }
-                      }
-                      return null;
-                    }
-                  }
-                          )
-              );
-            }
-          }
-          // not using futureTimeoutInSeconds as its min value is 120 seconds
-          // and minimum emission period for this metric is 60 seconds
-          Futures.successfulAsList(futures).get(30, TimeUnit.SECONDS);
-
-          // for each partition, seek to end to get the highest offset
-          // check the offsetsResponse map for the latest consumed offset
-          // if partition info not present in offsetsResponse then use lastCurrentOffsets map
-          // if not present there as well, fail the compute
-
-          long lag = 0;
-          for (PartitionInfo partitionInfo : partitionInfoList) {
-            long diff;
-            final TopicPartition topicPartition = new TopicPartition(ioConfig.getTopic(), partitionInfo.partition());
-            lagComputingConsumer.seekToEnd(ImmutableList.of(topicPartition));
-            if (offsetsResponse.get(topicPartition.partition()) != null) {
-              diff = lagComputingConsumer.position(topicPartition) - offsetsResponse.get(topicPartition.partition());
-              lastCurrentOffsets.put(topicPartition.partition(), offsetsResponse.get(topicPartition.partition()));
-            } else if (lastCurrentOffsets.get(topicPartition.partition()) != null) {
-              diff = lagComputingConsumer.position(topicPartition) - lastCurrentOffsets.get(topicPartition.partition());
-            } else {
-              throw new ISE("Could not find latest consumed offset for partition [%d]", topicPartition.partition());
-            }
-            lag += diff;
-            log.debug(
-                "Topic - [%s] Partition - [%d] : Partition lag [%,d], Total lag so far [%,d]",
-                topicPartition.topic(),
-                topicPartition.partition(),
-                diff,
-                lag
-            );
-          }
-          emitter.emit(
-              ServiceMetricEvent.builder().setDimension("dataSource", dataSource).build("ingest/kafka/lag", lag)
-          );
-        }
-        catch (InterruptedException e) {
-          // do nothing, probably we are shutting down
-        }
-        catch (Exception e) {
-          log.warn(e, "Unable to compute Kafka lag");
-        }
-      }
-    };
-  }
 }