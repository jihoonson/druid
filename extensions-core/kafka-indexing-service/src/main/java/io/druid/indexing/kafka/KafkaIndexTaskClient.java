--- conflicted
+++ resolved
@@ -24,21 +24,8 @@
 import com.google.common.base.Throwables;
 import com.google.common.collect.ImmutableMap;
 import com.google.common.util.concurrent.ListenableFuture;
-<<<<<<< HEAD
 import io.druid.indexing.common.IndexTaskClient;
 import io.druid.indexing.common.TaskInfoProvider;
-=======
-import com.google.common.util.concurrent.ListeningExecutorService;
-import com.google.common.util.concurrent.MoreExecutors;
-import io.druid.indexer.TaskLocation;
-import io.druid.indexer.TaskStatus;
-import io.druid.indexing.common.RetryPolicy;
-import io.druid.indexing.common.RetryPolicyConfig;
-import io.druid.indexing.common.RetryPolicyFactory;
-import io.druid.indexing.common.TaskInfoProvider;
-import io.druid.java.util.common.IAE;
-import io.druid.java.util.common.IOE;
->>>>>>> b3976050
 import io.druid.java.util.common.ISE;
 import io.druid.java.util.common.StringUtils;
 import io.druid.java.util.common.jackson.JacksonUtils;
@@ -305,13 +292,8 @@
           id,
           HttpMethod.POST,
           "offsets/end",
-<<<<<<< HEAD
-          StringUtils.format("resume=%s&finish=%s", resume, finalize),
+          StringUtils.format("finish=%s", finalize),
           serialize(endOffsets),
-=======
-          StringUtils.format("finish=%s", finalize),
-          jsonMapper.writeValueAsBytes(endOffsets),
->>>>>>> b3976050
           true
       );
       return isSuccess(response);
@@ -336,25 +318,7 @@
 
   public ListenableFuture<Map<Integer, Long>> pauseAsync(final String id)
   {
-<<<<<<< HEAD
-    return pauseAsync(id, 0);
-  }
-
-  public ListenableFuture<Map<Integer, Long>> pauseAsync(final String id, final long timeout)
-  {
-    return doAsync(() -> pause(id, timeout));
-=======
-    return executorService.submit(
-        new Callable<Map<Integer, Long>>()
-        {
-          @Override
-          public Map<Integer, Long> call()
-          {
-            return pause(id);
-          }
-        }
-    );
->>>>>>> b3976050
+    return doAsync(() -> pause(id));
   }
 
   public ListenableFuture<KafkaIndexTask.Status> getStatusAsync(final String id)
@@ -378,29 +342,12 @@
   }
 
   public ListenableFuture<Boolean> setEndOffsetsAsync(
-<<<<<<< HEAD
       final String id,
       final Map<Integer, Long> endOffsets,
-      final boolean resume,
       final boolean finalize
   )
   {
-    return doAsync(() -> setEndOffsets(id, endOffsets, resume, finalize));
-=======
-      final String id, final Map<Integer, Long> endOffsets, final boolean finalize
-  )
-  {
-    return executorService.submit(
-        new Callable<Boolean>()
-        {
-          @Override
-          public Boolean call()
-          {
-            return setEndOffsets(id, endOffsets, finalize);
-          }
-        }
-    );
->>>>>>> b3976050
+    return doAsync(() -> setEndOffsets(id, endOffsets, finalize));
   }
 
   public ListenableFuture<Map<String, Object>> getMovingAveragesAsync(final String id)
