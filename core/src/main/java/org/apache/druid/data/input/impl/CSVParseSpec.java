--- conflicted
+++ resolved
@@ -92,15 +92,6 @@
   }
 
   @Override
-<<<<<<< HEAD
-  public void verify(List<String> usedCols)
-  {
-    CsvReader.verify(columns, usedCols);
-  }
-
-  @Override
-=======
->>>>>>> 00f6a563
   public Parser<String, Object> makeParser()
   {
     return new CSVParser(listDelimiter, columns, hasHeaderRow, skipHeaderRows);
