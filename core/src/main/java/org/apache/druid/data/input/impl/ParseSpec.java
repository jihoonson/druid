--- conflicted
+++ resolved
@@ -29,10 +29,6 @@
 import org.apache.druid.java.util.common.parsers.Parser;
 
 import javax.annotation.Nullable;
-<<<<<<< HEAD
-import java.util.List;
-=======
->>>>>>> 44581133
 
 @Deprecated
 @ExtensionPoint
@@ -71,16 +67,6 @@
   }
 
   public Parser<String, Object> makeParser()
-  {
-    return null;
-  }
-
-  /**
-   * Returns null if it's not implemented yet.
-   * This method (and maybe this class) will be removed in favor of {@link InputFormat} in the future.
-   */
-  @Nullable
-  public InputFormat toInputFormat()
   {
     return null;
   }
