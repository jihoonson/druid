/*
 * Licensed to the Apache Software Foundation (ASF) under one
 * or more contributor license agreements.  See the NOTICE file
 * distributed with this work for additional information
 * regarding copyright ownership.  The ASF licenses this file
 * to you under the Apache License, Version 2.0 (the
 * "License"); you may not use this file except in compliance
 * with the License.  You may obtain a copy of the License at
 *
 *   http://www.apache.org/licenses/LICENSE-2.0
 *
 * Unless required by applicable law or agreed to in writing,
 * software distributed under the License is distributed on an
 * "AS IS" BASIS, WITHOUT WARRANTIES OR CONDITIONS OF ANY
 * KIND, either express or implied.  See the License for the
 * specific language governing permissions and limitations
 * under the License.
 */

package org.apache.druid.data.input.impl;

import org.apache.commons.io.LineIterator;
import org.apache.druid.data.input.Firehose;
import org.apache.druid.data.input.InputRow;
<<<<<<< HEAD
import org.apache.druid.data.input.InputRowListPlusJson;
import org.apache.druid.java.util.common.StringUtils;
=======
import org.apache.druid.data.input.InputRowListPlusRawValues;
>>>>>>> 44581133
import org.apache.druid.java.util.common.parsers.ParseException;

import javax.annotation.Nullable;
import java.io.Closeable;
import java.io.IOException;
import java.util.Iterator;
import java.util.NoSuchElementException;

public class FileIteratingFirehose implements Firehose
{
  private final Iterator<LineIterator> lineIterators;
  private final StringInputRowParser parser;

  private LineIterator lineIterator = null;

  private final Closeable closer;

  public FileIteratingFirehose(
      Iterator<LineIterator> lineIterators,
      StringInputRowParser parser
  )
  {
    this(lineIterators, parser, null);
  }

  public FileIteratingFirehose(
      Iterator<LineIterator> lineIterators,
      StringInputRowParser parser,
      Closeable closer
  )
  {
    this.lineIterators = lineIterators;
    this.parser = parser;
    this.closer = closer;
  }

  @Override
  public boolean hasMore() throws IOException
  {
    while ((lineIterator == null || !lineIterator.hasNext()) && lineIterators.hasNext()) {
      lineIterator = getNextLineIterator();
    }

    return lineIterator != null && lineIterator.hasNext();
  }

  @Nullable
  @Override
  public InputRow nextRow() throws IOException
  {
    if (!hasMore()) {
      throw new NoSuchElementException();
    }

    return parser.parse(lineIterator.next());
  }

  @Override
<<<<<<< HEAD
  public InputRowListPlusJson nextRowWithRaw() throws IOException
=======
  public InputRowListPlusRawValues nextRowWithRaw() throws IOException
>>>>>>> 44581133
  {
    if (!hasMore()) {
      throw new NoSuchElementException();
    }

    String raw = lineIterator.next();
    try {
<<<<<<< HEAD
      return InputRowListPlusJson.of(parser.parse(raw), StringUtils.toUtf8(raw));
    }
    catch (ParseException e) {
      return InputRowListPlusJson.of(StringUtils.toUtf8(raw), e);
=======
      return InputRowListPlusRawValues.of(parser.parse(raw), parser.parseString(raw));
    }
    catch (ParseException e) {
      return InputRowListPlusRawValues.of(parser.parseString(raw), e);
>>>>>>> 44581133
    }
  }

  private LineIterator getNextLineIterator() throws IOException
  {
    if (lineIterator != null) {
      lineIterator.close();
    }

    final LineIterator iterator = lineIterators.next();
    parser.startFileFromBeginning();
    return iterator;
  }

  @Override
  public void close() throws IOException
  {
    try (Closeable ignore = closer;
         Closeable ignore2 = lineIterator) {
      // close both via try-with-resources
    }
  }
}<|MERGE_RESOLUTION|>--- conflicted
+++ resolved
@@ -22,12 +22,7 @@
 import org.apache.commons.io.LineIterator;
 import org.apache.druid.data.input.Firehose;
 import org.apache.druid.data.input.InputRow;
-<<<<<<< HEAD
-import org.apache.druid.data.input.InputRowListPlusJson;
-import org.apache.druid.java.util.common.StringUtils;
-=======
 import org.apache.druid.data.input.InputRowListPlusRawValues;
->>>>>>> 44581133
 import org.apache.druid.java.util.common.parsers.ParseException;
 
 import javax.annotation.Nullable;
@@ -86,11 +81,7 @@
   }
 
   @Override
-<<<<<<< HEAD
-  public InputRowListPlusJson nextRowWithRaw() throws IOException
-=======
   public InputRowListPlusRawValues nextRowWithRaw() throws IOException
->>>>>>> 44581133
   {
     if (!hasMore()) {
       throw new NoSuchElementException();
@@ -98,17 +89,10 @@
 
     String raw = lineIterator.next();
     try {
-<<<<<<< HEAD
-      return InputRowListPlusJson.of(parser.parse(raw), StringUtils.toUtf8(raw));
-    }
-    catch (ParseException e) {
-      return InputRowListPlusJson.of(StringUtils.toUtf8(raw), e);
-=======
       return InputRowListPlusRawValues.of(parser.parse(raw), parser.parseString(raw));
     }
     catch (ParseException e) {
       return InputRowListPlusRawValues.of(parser.parseString(raw), e);
->>>>>>> 44581133
     }
   }
 
