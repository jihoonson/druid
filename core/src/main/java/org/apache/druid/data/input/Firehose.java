--- conflicted
+++ resolved
@@ -69,19 +69,11 @@
   /**
    * Returns an {@link InputRowListPlusRawValues} object containing the InputRow plus the raw, unparsed data corresponding to
    * the next row available. Used in the sampler to provide the caller with information to assist in configuring a parse
-<<<<<<< HEAD
-   * spec. If a ParseException is thrown by the parser, it should be caught and returned in the InputRowListPlusJson so
-   * we will be able to provide information on the raw row which failed to be parsed. Should only be called if hasMore
-   * returns true.
-   *
-   * @return an InputRowListPlusJson which may contain any of: an InputRow, map of the raw data, or a ParseException
-=======
    * spec. If a ParseException is thrown by the parser, it should be caught and returned in the InputRowListPlusRawValues so
    * we will be able to provide information on the raw row which failed to be parsed. Should only be called if hasMore
    * returns true.
    *
    * @return an InputRowListPlusRawValues which may contain any of: an InputRow, map of the raw data, or a ParseException
->>>>>>> a2e6de4b
    */
   @Deprecated
   default InputRowListPlusRawValues nextRowWithRaw() throws IOException
