/*
 * Licensed to the Apache Software Foundation (ASF) under one
 * or more contributor license agreements.  See the NOTICE file
 * distributed with this work for additional information
 * regarding copyright ownership.  The ASF licenses this file
 * to you under the Apache License, Version 2.0 (the
 * "License"); you may not use this file except in compliance
 * with the License.  You may obtain a copy of the License at
 *
 *   http://www.apache.org/licenses/LICENSE-2.0
 *
 * Unless required by applicable law or agreed to in writing,
 * software distributed under the License is distributed on an
 * "AS IS" BASIS, WITHOUT WARRANTIES OR CONDITIONS OF ANY
 * KIND, either express or implied.  See the License for the
 * specific language governing permissions and limitations
 * under the License.
 */

package org.apache.druid.java.util.common;

import com.google.common.base.Predicate;
import com.google.common.collect.ImmutableList;
import com.google.common.io.ByteSource;
import io.netty.util.SuppressForbidden;
import org.apache.commons.io.IOUtils;
import org.apache.druid.data.input.impl.prefetch.ObjectOpenFunction;
import org.apache.druid.java.util.common.logger.Logger;

import javax.annotation.Nullable;
import java.io.Closeable;
import java.io.File;
import java.io.FileNotFoundException;
import java.io.FileOutputStream;
import java.io.FilterOutputStream;
import java.io.IOException;
import java.io.InputStream;
import java.io.OutputStream;
import java.nio.MappedByteBuffer;
import java.nio.channels.Channels;
import java.nio.channels.FileChannel;
import java.nio.file.AccessDeniedException;
import java.nio.file.FileSystemException;
import java.nio.file.Files;
import java.nio.file.NoSuchFileException;
import java.nio.file.Path;
import java.nio.file.StandardCopyOption;
import java.nio.file.StandardOpenOption;
import java.util.ArrayList;
import java.util.Arrays;
import java.util.Collection;
import java.util.UUID;

public class FileUtils
{
  private static final Logger log = new Logger(FileUtils.class);

  /**
   * Useful for retry functionality that doesn't want to stop Throwables, but does want to retry on Exceptions
   */
  public static final Predicate<Throwable> IS_EXCEPTION = new Predicate<Throwable>()
  {
    @Override
    public boolean apply(Throwable input)
    {
      return input instanceof Exception;
    }
  };

  /**
   * Copy input byte source to outFile. If outFile exists, it is attempted to be deleted.
   *
   * @param byteSource  Supplier for an input stream that is to be copied. The resulting stream is closed each iteration
   * @param outFile     Where the file should be written to.
   * @param shouldRetry Predicate indicating if an error is recoverable and should be retried.
   * @param maxAttempts The maximum number of assumed recoverable attempts to try before completely failing.
   *
   * @throws RuntimeException wrapping the inner exception on failure.
   */
  public static FileCopyResult retryCopy(
      final ByteSource byteSource,
      final File outFile,
      final Predicate<Throwable> shouldRetry,
      final int maxAttempts
  )
  {
    try {
      StreamUtils.retryCopy(
          byteSource,
          com.google.common.io.Files.asByteSink(outFile),
          shouldRetry,
          maxAttempts
      );
      return new FileCopyResult(outFile);
    }
    catch (Exception e) {
      throw new RuntimeException(e);
    }
  }

  /**
   * Keeps results of a file copy, including children and total size of the resultant files.
   * This class is NOT thread safe.
   * Child size is eagerly calculated and any modifications to the file after the child is added are not accounted for.
   * As such, this result should be considered immutable, even though it has no way to force that property on the files.
   */
  public static class FileCopyResult
  {
    private final Collection<File> files = new ArrayList<>();
    private long size = 0L;

    public Collection<File> getFiles()
    {
      return ImmutableList.copyOf(files);
    }

    // Only works for immutable children contents
    public long size()
    {
      return size;
    }

    public FileCopyResult(File... files)
    {
      this(files == null ? ImmutableList.of() : Arrays.asList(files));
    }

    public FileCopyResult(Collection<File> files)
    {
      this.addSizedFiles(files);
    }

    protected void addSizedFiles(Collection<File> files)
    {
      if (files == null || files.isEmpty()) {
        return;
      }
      long size = 0L;
      for (File file : files) {
        size += file.length();
      }
      this.files.addAll(files);
      this.size += size;
    }

    public void addFiles(Collection<File> files)
    {
      this.addSizedFiles(files);
    }

    public void addFile(File file)
    {
      this.addFiles(ImmutableList.of(file));
    }
  }

  /**
   * Fully maps a file read-only in to memory as per
   * {@link FileChannel#map(FileChannel.MapMode, long, long)}.
   *
   * <p>Files are mapped from offset 0 to its length.
   *
   * <p>This only works for files <= {@link Integer#MAX_VALUE} bytes.
   *
   * <p>Similar to {@link com.google.common.io.Files#map(File)}, but returns {@link MappedByteBufferHandler}, that
   * makes it easier to unmap the buffer within try-with-resources pattern:
   * <pre>{@code
   * try (MappedByteBufferHandler fileMappingHandler = FileUtils.map(file)) {
   *   ByteBuffer fileMapping = fileMappingHandler.get();
   *   // use mapped buffer
   * }}</pre>
   *
   * @param file the file to map
   *
   * @return a {@link MappedByteBufferHandler}, wrapping a read-only buffer reflecting {@code file}
   *
   * @throws FileNotFoundException if the {@code file} does not exist
   * @throws IOException           if an I/O error occurs
   * @see FileChannel#map(FileChannel.MapMode, long, long)
   */
  public static MappedByteBufferHandler map(File file) throws IOException
  {
    MappedByteBuffer mappedByteBuffer = com.google.common.io.Files.map(file);
    return new MappedByteBufferHandler(mappedByteBuffer);
  }

  /**
   * Write to a file atomically, by first writing to a temporary file in the same directory and then moving it to
   * the target location. More docs at {@link FileUtils#writeAtomically(File, File, OutputStreamConsumer)} .
   */
  public static <T> T writeAtomically(final File file, OutputStreamConsumer<T> f) throws IOException
  {
    return writeAtomically(file, file.getParentFile(), f);
  }

  /**
   * Write to a file atomically, by first writing to a temporary file in given tmpDir directory and then moving it to
   * the target location. This function attempts to clean up its temporary files when possible, but they may stick
   * around (for example, if the JVM crashes partway through executing the function). In any case, the target file
   * should be unharmed.
   *
   * The OutputStream passed to the consumer is uncloseable; calling close on it will do nothing. This is to ensure
   * that the stream stays open so we can fsync it here before closing. Hopefully, this doesn't cause any problems
   * for callers.
   *
   * This method is not just thread-safe, but is also safe to use from multiple processes on the same machine.
   */
  public static <T> T writeAtomically(final File file, final File tmpDir, OutputStreamConsumer<T> f) throws IOException
  {
    final File tmpFile = new File(tmpDir, StringUtils.format(".%s.%s", file.getName(), UUID.randomUUID()));

    //noinspection unused
    try (final Closeable deleter = () -> Files.deleteIfExists(tmpFile.toPath())) {
      final T retVal;

      try (
          final FileChannel fileChannel = FileChannel.open(
              tmpFile.toPath(),
              StandardOpenOption.WRITE,
              StandardOpenOption.CREATE_NEW
          );
          final OutputStream out = Channels.newOutputStream(fileChannel)
      ) {
        // Pass f an uncloseable stream so we can fsync before closing.
        retVal = f.apply(uncloseable(out));

        // fsync to avoid write-then-rename-then-crash causing empty files on some filesystems.
        // Must do this before "out" or "fileChannel" is closed. No need to flush "out" first, since
        // Channels.newOutputStream is unbuffered.
        // See also https://github.com/apache/incubator-druid/pull/5187#pullrequestreview-85188984
        fileChannel.force(true);
      }

      // No exception thrown; do the move.
      Files.move(
          tmpFile.toPath(),
          file.toPath(),
          StandardCopyOption.ATOMIC_MOVE,
          StandardCopyOption.REPLACE_EXISTING
      );

      // fsync the directory entry to ensure the new file will be visible after a crash.
      try (final FileChannel directory = FileChannel.open(file.getParentFile().toPath(), StandardOpenOption.READ)) {
        directory.force(true);
      }

      return retVal;
    }
  }

  private static OutputStream uncloseable(final OutputStream out)
  {
    return new FilterOutputStream(out)
    {
      // Default implementation of this method in FilterOutputStream converts single write operation to
      // multiple write operations of 1 byte each, which is terribly inefficient.
      @Override
      public void write(byte b[], int off, int len) throws IOException
      {
        out.write(b, off, len);
      }

      @Override
      public void close()
      {
        // Do nothing.
      }
    };
  }

  /**
   * Copies data from the InputStream opened with objectOpenFunction to the given file.
   * This method is supposed to be used for copying large files.
   * The output file is deleted automatically if copy fails.
   *
   * @param object             object to open
   * @param objectOpenFunction function to open the given object
   * @param outFile            file to write data
   * @param fetchBuffer        a buffer to copy data from the input stream to the file
   * @param retryCondition     condition which should be satisfied for retry
   * @param numTries           max number of retries
   * @param messageOnRetry     log message on retry
   *
   * @return the number of bytes copied
   */
  public static <T> long copyLarge(
      T object,
      ObjectOpenFunction<T> objectOpenFunction,
      File outFile,
      byte[] fetchBuffer,
      Predicate<Throwable> retryCondition,
      int numTries,
      String messageOnRetry
  ) throws IOException
  {
    try {
      return RetryUtils.retry(
          () -> {
            try (InputStream inputStream = objectOpenFunction.open(object);
                 OutputStream out = new FileOutputStream(outFile)) {
              return IOUtils.copyLarge(inputStream, out, fetchBuffer);
            }
          },
          retryCondition,
          outFile::delete,
          numTries,
          messageOnRetry
      );
    }
    catch (Exception e) {
      throw new IOException(e);
    }
  }

  public static long copyLarge(
      InputStream inputStream,
      File outFile,
      byte[] fetchBuffer,
      Predicate<Throwable> retryCondition,
<<<<<<< HEAD
      int numRetries,
=======
      int numTries,
>>>>>>> 44581133
      String messageOnRetry
  ) throws IOException
  {
    try {
      return RetryUtils.retry(
          () -> {
            try (OutputStream out = new FileOutputStream(outFile)) {
              return IOUtils.copyLarge(inputStream, out, fetchBuffer);
            }
          },
          retryCondition,
          outFile::delete,
<<<<<<< HEAD
          numRetries,
=======
          numTries,
>>>>>>> 44581133
          messageOnRetry
      );
    }
    catch (Exception e) {
      throw new IOException(e);
    }
  }

<<<<<<< HEAD
=======
  /**
   * Creates a temporary directory inside the configured temporary space (java.io.tmpdir). Similar to the method
   * {@link com.google.common.io.Files#createTempDir()} from Guava, but has nicer error messages.
   *
   * @throws IllegalStateException if the directory could not be created
   */
  public static File createTempDir()
  {
    return createTempDir(null);
  }

  /**
   * Creates a temporary directory inside the configured temporary space (java.io.tmpdir). Similar to the method
   * {@link com.google.common.io.Files#createTempDir()} from Guava, but has nicer error messages.
   *
   * @param prefix base directory name; if null/empty then this method will use "druid"
   *
   * @throws IllegalStateException if the directory could not be created
   */
  @SuppressForbidden(reason = "Files#createTempDirectory")
  public static File createTempDir(@Nullable final String prefix)
  {
    final String parentDirectory = System.getProperty("java.io.tmpdir");

    if (parentDirectory == null) {
      // Not expected.
      throw new ISE("System property java.io.tmpdir is not set, cannot create temporary directories");
    }

    try {
      final Path tmpPath = Files.createTempDirectory(
          new File(parentDirectory).toPath(),
          prefix == null || prefix.isEmpty() ? "druid" : prefix
      );
      return tmpPath.toFile();
    }
    catch (IOException e) {
      // Some inspection to improve error messages.
      if (e instanceof NoSuchFileException && !new File(parentDirectory).exists()) {
        throw new ISE("java.io.tmpdir (%s) does not exist", parentDirectory);
      } else if ((e instanceof FileSystemException && e.getMessage().contains("Read-only file system"))
                 || (e instanceof AccessDeniedException)) {
        throw new ISE("java.io.tmpdir (%s) is not writable, check permissions", parentDirectory);
      } else {
        // Well, maybe it was something else.
        throw new ISE(e, "Failed to create temporary directory in java.io.tmpdir (%s)", parentDirectory);
      }
    }
  }

  /**
   * Equivalent to {@link org.apache.commons.io.FileUtils#deleteDirectory(File)}. Exists here mostly so callers
   * can avoid dealing with our FileUtils and the Commons FileUtils having the same name.
   */
  @SuppressForbidden(reason = "FilesUtils#deleteDirectory")
  public static void deleteDirectory(final File directory) throws IOException
  {
    org.apache.commons.io.FileUtils.deleteDirectory(directory);
  }

>>>>>>> 44581133
  public interface OutputStreamConsumer<T>
  {
    T apply(OutputStream outputStream) throws IOException;
  }
}<|MERGE_RESOLUTION|>--- conflicted
+++ resolved
@@ -317,11 +317,7 @@
       File outFile,
       byte[] fetchBuffer,
       Predicate<Throwable> retryCondition,
-<<<<<<< HEAD
-      int numRetries,
-=======
       int numTries,
->>>>>>> 44581133
       String messageOnRetry
   ) throws IOException
   {
@@ -334,11 +330,7 @@
           },
           retryCondition,
           outFile::delete,
-<<<<<<< HEAD
-          numRetries,
-=======
           numTries,
->>>>>>> 44581133
           messageOnRetry
       );
     }
@@ -347,8 +339,6 @@
     }
   }
 
-<<<<<<< HEAD
-=======
   /**
    * Creates a temporary directory inside the configured temporary space (java.io.tmpdir). Similar to the method
    * {@link com.google.common.io.Files#createTempDir()} from Guava, but has nicer error messages.
@@ -409,7 +399,6 @@
     org.apache.commons.io.FileUtils.deleteDirectory(directory);
   }
 
->>>>>>> 44581133
   public interface OutputStreamConsumer<T>
   {
     T apply(OutputStream outputStream) throws IOException;
