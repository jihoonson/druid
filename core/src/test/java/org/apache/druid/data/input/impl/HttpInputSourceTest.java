/*
 * Licensed to the Apache Software Foundation (ASF) under one
 * or more contributor license agreements.  See the NOTICE file
 * distributed with this work for additional information
 * regarding copyright ownership.  The ASF licenses this file
 * to you under the Apache License, Version 2.0 (the
 * "License"); you may not use this file except in compliance
 * with the License.  You may obtain a copy of the License at
 *
 *   http://www.apache.org/licenses/LICENSE-2.0
 *
 * Unless required by applicable law or agreed to in writing,
 * software distributed under the License is distributed on an
 * "AS IS" BASIS, WITHOUT WARRANTIES OR CONDITIONS OF ANY
 * KIND, either express or implied.  See the License for the
 * specific language governing permissions and limitations
 * under the License.
 */

package org.apache.druid.data.input.impl;

import com.fasterxml.jackson.databind.ObjectMapper;
import com.google.common.collect.ImmutableList;
import com.google.common.collect.ImmutableSet;
import org.apache.druid.data.input.InputSource;
import org.apache.druid.metadata.DefaultPasswordProvider;
import org.junit.Assert;
import org.junit.Rule;
import org.junit.Test;
import org.junit.rules.ExpectedException;

import java.io.IOException;
import java.net.URI;

public class HttpInputSourceTest
{
  @Rule
  public ExpectedException expectedException = ExpectedException.none();

  @Test
  public void testSerde() throws IOException
  {
<<<<<<< HEAD
    HttpInputSourceConfig httpInputSourceConfig = new HttpInputSourceConfig(null, null, null);
=======
>>>>>>> e684b83e
    final ObjectMapper mapper = new ObjectMapper();
    final HttpInputSource source = new HttpInputSource(
        ImmutableList.of(URI.create("http://test.com/http-test")),
        "myName",
        new DefaultPasswordProvider("myPassword")
    );
    final byte[] json = mapper.writeValueAsBytes(source);
    final HttpInputSource fromJson = (HttpInputSource) mapper.readValue(json, InputSource.class);
    Assert.assertEquals(source, fromJson);
  }
<<<<<<< HEAD

  @Test(expected = IllegalArgumentException.class)
  public void testDenyListDomainThrowsException()
  {
    new HttpInputSource(
        ImmutableList.of(URI.create("http://deny.com/http-test")),
        "myName",
        new DefaultPasswordProvider("myPassword"),
        new HttpInputSourceConfig(null, Collections.singletonList("deny.com"), null)
    );
  }

  @Test
  public void testDenyListDomainNoMatch()
  {
    new HttpInputSource(
        ImmutableList.of(URI.create("http://allow.com/http-test")),
        "myName",
        new DefaultPasswordProvider("myPassword"),
        new HttpInputSourceConfig(null, Collections.singletonList("deny.com"), null)
    );
  }

  @Test
  public void testConstructorAllowsOnlyDefaultProtocols()
  {
    new HttpInputSource(
        ImmutableList.of(URI.create("http:///")),
        "myName",
        new DefaultPasswordProvider("myPassword"),
        new HttpInputSourceConfig(null, null, null)
    );

    new HttpInputSource(
        ImmutableList.of(URI.create("https:///")),
        "myName",
        new DefaultPasswordProvider("myPassword"),
        new HttpInputSourceConfig(null, null, null)
    );

    expectedException.expect(IllegalArgumentException.class);
    expectedException.expectMessage("Only [http, https] protocols are allowed");
    new HttpInputSource(
        ImmutableList.of(URI.create("my-protocol:///")),
        "myName",
        new DefaultPasswordProvider("myPassword"),
        new HttpInputSourceConfig(null, null, null)
    );
  }

  @Test
  public void testConstructorAllowsOnlyCustomProtocols()
  {
    final HttpInputSourceConfig customConfig = new HttpInputSourceConfig(null, null, ImmutableSet.of("druid"));
    new HttpInputSource(
        ImmutableList.of(URI.create("druid:///")),
        "myName",
        new DefaultPasswordProvider("myPassword"),
        customConfig
    );

    expectedException.expect(IllegalArgumentException.class);
    expectedException.expectMessage("Only [druid] protocols are allowed");
    new HttpInputSource(
        ImmutableList.of(URI.create("https:///")),
        "myName",
        new DefaultPasswordProvider("myPassword"),
        customConfig
    );
  }

  @Test(expected = IllegalArgumentException.class)
  public void testAllowListDomainThrowsException()
  {
    new HttpInputSource(
        ImmutableList.of(URI.create("http://deny.com/http-test")),
        "myName",
        new DefaultPasswordProvider("myPassword"),
        new HttpInputSourceConfig(Collections.singletonList("allow.com"), null, null)
    );
  }

  @Test
  public void testAllowListDomainMatch()
  {
    new HttpInputSource(
        ImmutableList.of(URI.create("http://allow.com/http-test")),
        "myName",
        new DefaultPasswordProvider("myPassword"),
        new HttpInputSourceConfig(Collections.singletonList("allow.com"), null, null)
    );
  }

  @Test(expected = IllegalArgumentException.class)
  public void testEmptyAllowListDomainMatch()
  {
    new HttpInputSource(
        ImmutableList.of(URI.create("http://allow.com/http-test")),
        "myName",
        new DefaultPasswordProvider("myPassword"),
        new HttpInputSourceConfig(Collections.emptyList(), null, null)
    );
  }

  @Test(expected = IllegalArgumentException.class)
  public void testCannotSetBothAllowAndDenyList()
  {
    new HttpInputSourceConfig(Collections.singletonList("allow.com"), Collections.singletonList("deny.com"), null);
  }
=======
>>>>>>> e684b83e
}<|MERGE_RESOLUTION|>--- conflicted
+++ resolved
@@ -40,42 +40,17 @@
   @Test
   public void testSerde() throws IOException
   {
-<<<<<<< HEAD
-    HttpInputSourceConfig httpInputSourceConfig = new HttpInputSourceConfig(null, null, null);
-=======
->>>>>>> e684b83e
+    HttpInputSourceConfig httpInputSourceConfig = new HttpInputSourceConfig(null);
     final ObjectMapper mapper = new ObjectMapper();
     final HttpInputSource source = new HttpInputSource(
         ImmutableList.of(URI.create("http://test.com/http-test")),
         "myName",
-        new DefaultPasswordProvider("myPassword")
+        new DefaultPasswordProvider("myPassword"),
+        httpInputSourceConfig
     );
     final byte[] json = mapper.writeValueAsBytes(source);
     final HttpInputSource fromJson = (HttpInputSource) mapper.readValue(json, InputSource.class);
     Assert.assertEquals(source, fromJson);
-  }
-<<<<<<< HEAD
-
-  @Test(expected = IllegalArgumentException.class)
-  public void testDenyListDomainThrowsException()
-  {
-    new HttpInputSource(
-        ImmutableList.of(URI.create("http://deny.com/http-test")),
-        "myName",
-        new DefaultPasswordProvider("myPassword"),
-        new HttpInputSourceConfig(null, Collections.singletonList("deny.com"), null)
-    );
-  }
-
-  @Test
-  public void testDenyListDomainNoMatch()
-  {
-    new HttpInputSource(
-        ImmutableList.of(URI.create("http://allow.com/http-test")),
-        "myName",
-        new DefaultPasswordProvider("myPassword"),
-        new HttpInputSourceConfig(null, Collections.singletonList("deny.com"), null)
-    );
   }
 
   @Test
@@ -85,14 +60,14 @@
         ImmutableList.of(URI.create("http:///")),
         "myName",
         new DefaultPasswordProvider("myPassword"),
-        new HttpInputSourceConfig(null, null, null)
+        new HttpInputSourceConfig(null)
     );
 
     new HttpInputSource(
         ImmutableList.of(URI.create("https:///")),
         "myName",
         new DefaultPasswordProvider("myPassword"),
-        new HttpInputSourceConfig(null, null, null)
+        new HttpInputSourceConfig(null)
     );
 
     expectedException.expect(IllegalArgumentException.class);
@@ -101,14 +76,14 @@
         ImmutableList.of(URI.create("my-protocol:///")),
         "myName",
         new DefaultPasswordProvider("myPassword"),
-        new HttpInputSourceConfig(null, null, null)
+        new HttpInputSourceConfig(null)
     );
   }
 
   @Test
   public void testConstructorAllowsOnlyCustomProtocols()
   {
-    final HttpInputSourceConfig customConfig = new HttpInputSourceConfig(null, null, ImmutableSet.of("druid"));
+    final HttpInputSourceConfig customConfig = new HttpInputSourceConfig(ImmutableSet.of("druid"));
     new HttpInputSource(
         ImmutableList.of(URI.create("druid:///")),
         "myName",
@@ -125,45 +100,4 @@
         customConfig
     );
   }
-
-  @Test(expected = IllegalArgumentException.class)
-  public void testAllowListDomainThrowsException()
-  {
-    new HttpInputSource(
-        ImmutableList.of(URI.create("http://deny.com/http-test")),
-        "myName",
-        new DefaultPasswordProvider("myPassword"),
-        new HttpInputSourceConfig(Collections.singletonList("allow.com"), null, null)
-    );
-  }
-
-  @Test
-  public void testAllowListDomainMatch()
-  {
-    new HttpInputSource(
-        ImmutableList.of(URI.create("http://allow.com/http-test")),
-        "myName",
-        new DefaultPasswordProvider("myPassword"),
-        new HttpInputSourceConfig(Collections.singletonList("allow.com"), null, null)
-    );
-  }
-
-  @Test(expected = IllegalArgumentException.class)
-  public void testEmptyAllowListDomainMatch()
-  {
-    new HttpInputSource(
-        ImmutableList.of(URI.create("http://allow.com/http-test")),
-        "myName",
-        new DefaultPasswordProvider("myPassword"),
-        new HttpInputSourceConfig(Collections.emptyList(), null, null)
-    );
-  }
-
-  @Test(expected = IllegalArgumentException.class)
-  public void testCannotSetBothAllowAndDenyList()
-  {
-    new HttpInputSourceConfig(Collections.singletonList("allow.com"), Collections.singletonList("deny.com"), null);
-  }
-=======
->>>>>>> e684b83e
 }