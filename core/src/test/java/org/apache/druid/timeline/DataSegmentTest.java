--- conflicted
+++ resolved
@@ -81,11 +81,7 @@
       }
 
       @Override
-<<<<<<< HEAD
-      public ShardSpecLookup getLookup(List<ShardSpec> shardSpecs)
-=======
       public ShardSpecLookup getLookup(List<? extends ShardSpec> shardSpecs)
->>>>>>> 7eaed9bd
       {
         return null;
       }
