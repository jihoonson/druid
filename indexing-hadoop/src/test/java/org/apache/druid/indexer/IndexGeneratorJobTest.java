/*
 * Licensed to the Apache Software Foundation (ASF) under one
 * or more contributor license agreements.  See the NOTICE file
 * distributed with this work for additional information
 * regarding copyright ownership.  The ASF licenses this file
 * to you under the Apache License, Version 2.0 (the
 * "License"); you may not use this file except in compliance
 * with the License.  You may obtain a copy of the License at
 *
 *   http://www.apache.org/licenses/LICENSE-2.0
 *
 * Unless required by applicable law or agreed to in writing,
 * software distributed under the License is distributed on an
 * "AS IS" BASIS, WITHOUT WARRANTIES OR CONDITIONS OF ANY
 * KIND, either express or implied.  See the License for the
 * specific language governing permissions and limitations
 * under the License.
 */

package org.apache.druid.indexer;

import com.fasterxml.jackson.databind.ObjectMapper;
import com.fasterxml.jackson.databind.jsontype.NamedType;
import com.google.common.collect.ImmutableList;
import com.google.common.collect.ImmutableMap;
import com.google.common.collect.Lists;
import org.apache.commons.io.FileUtils;
import org.apache.druid.data.input.impl.CSVParseSpec;
import org.apache.druid.data.input.impl.DimensionsSpec;
import org.apache.druid.data.input.impl.InputRowParser;
import org.apache.druid.data.input.impl.JSONParseSpec;
import org.apache.druid.data.input.impl.StringInputRowParser;
import org.apache.druid.data.input.impl.TimestampSpec;
import org.apache.druid.java.util.common.Intervals;
import org.apache.druid.java.util.common.RE;
import org.apache.druid.java.util.common.StringUtils;
import org.apache.druid.java.util.common.granularity.Granularities;
import org.apache.druid.query.aggregation.AggregatorFactory;
import org.apache.druid.query.aggregation.CountAggregatorFactory;
import org.apache.druid.query.aggregation.LongSumAggregatorFactory;
import org.apache.druid.query.aggregation.hyperloglog.HyperUniquesAggregatorFactory;
import org.apache.druid.segment.indexing.DataSchema;
import org.apache.druid.segment.indexing.granularity.UniformGranularitySpec;
import org.apache.druid.timeline.DataSegment;
import org.apache.druid.timeline.partition.HashBasedNumberedShardSpec;
import org.apache.druid.timeline.partition.NumberedShardSpec;
import org.apache.druid.timeline.partition.ShardSpec;
import org.apache.druid.timeline.partition.SingleDimensionShardSpec;
import org.apache.hadoop.conf.Configuration;
import org.apache.hadoop.fs.FileSystem;
import org.apache.hadoop.fs.LocalFileSystem;
import org.apache.hadoop.fs.Path;
import org.apache.hadoop.io.BytesWritable;
import org.apache.hadoop.io.SequenceFile;
import org.apache.hadoop.io.SequenceFile.Writer;
import org.apache.hadoop.io.compress.CompressionCodec;
import org.apache.hadoop.mapreduce.MRJobConfig;
import org.apache.hadoop.mapreduce.lib.input.SequenceFileInputFormat;
import org.joda.time.DateTime;
import org.joda.time.DateTimeComparator;
import org.joda.time.Interval;
import org.junit.Assert;
import org.junit.Before;
import org.junit.Rule;
import org.junit.Test;
import org.junit.rules.TemporaryFolder;
import org.junit.runner.RunWith;
import org.junit.runners.Parameterized;

import java.io.File;
import java.io.IOException;
import java.nio.ByteBuffer;
import java.util.ArrayList;
import java.util.Collection;
import java.util.Collections;
import java.util.Comparator;
import java.util.HashMap;
import java.util.List;
import java.util.Map;
import java.util.Map.Entry;
import java.util.TreeMap;

@RunWith(Parameterized.class)
public class IndexGeneratorJobTest
{
  private static final AggregatorFactory[] AGGS1 = {
      new LongSumAggregatorFactory("visited_num", "visited_num"),
      new HyperUniquesAggregatorFactory("unique_hosts", "host")
  };

  private static final AggregatorFactory[] AGGS2 = {
      new CountAggregatorFactory("count")
  };

  @Parameterized.Parameters(name = "useCombiner={0}, partitionType={1}, interval={2}, shardInfoForEachSegment={3}, " +
                                   "data={4}, inputFormatName={5}, inputRowParser={6}, maxRowsInMemory={7}, " +
                                   "maxBytesInMemory={8}, aggs={9}, datasourceName={10}, forceExtendableShardSpecs={11}")
  public static Collection<Object[]> constructFeed()
  {
    final Object[][] baseConstructors = new Object[][]{
        {
            false,
            "single",
            "2014-10-22T00:00:00Z/P2D",
            new String[][][]{
                {
                    {null, "c.example.com"},
                    {"c.example.com", "e.example.com"},
                    {"e.example.com", "g.example.com"},
                    {"g.example.com", "i.example.com"},
                    {"i.example.com", null}
                },
                {
                    {null, "c.example.com"},
                    {"c.example.com", "e.example.com"},
                    {"e.example.com", "g.example.com"},
                    {"g.example.com", "i.example.com"},
                    {"i.example.com", null}
                }
            },
            ImmutableList.of(
                "2014102200,a.example.com,100",
                "2014102200,b.exmaple.com,50",
                "2014102200,c.example.com,200",
                "2014102200,d.example.com,250",
                "2014102200,e.example.com,123",
                "2014102200,f.example.com,567",
                "2014102200,g.example.com,11",
                "2014102200,h.example.com,251",
                "2014102200,i.example.com,963",
                "2014102200,j.example.com,333",
                "2014102300,a.example.com,100",
                "2014102300,b.exmaple.com,50",
                "2014102300,c.example.com,200",
                "2014102300,d.example.com,250",
                "2014102300,e.example.com,123",
                "2014102300,f.example.com,567",
                "2014102300,g.example.com,11",
                "2014102300,h.example.com,251",
                "2014102300,i.example.com,963",
                "2014102300,j.example.com,333"
            ),
            null,
            new StringInputRowParser(
                new CSVParseSpec(
                    new TimestampSpec("timestamp", "yyyyMMddHH", null),
                    new DimensionsSpec(DimensionsSpec.getDefaultSchemas(ImmutableList.of("host")), null, null),
                    null,
                    ImmutableList.of("timestamp", "host", "visited_num"),
                    false,
                    0
                ),
                null
            ),
            null,
            null,
            AGGS1,
            "website"
        },
        {
            false,
            "hashed",
            "2014-10-22T00:00:00Z/P1D",
            new Integer[][][]{
                {
                    {0, 4},
                    {1, 4},
                    {2, 4},
                    {3, 4}
                }
            },
            ImmutableList.of(
                "2014102200,a.example.com,100",
                "2014102201,b.exmaple.com,50",
                "2014102202,c.example.com,200",
                "2014102203,d.example.com,250",
                "2014102204,e.example.com,123",
                "2014102205,f.example.com,567",
                "2014102206,g.example.com,11",
                "2014102207,h.example.com,251",
                "2014102208,i.example.com,963",
                "2014102209,j.example.com,333",
                "2014102210,k.example.com,253",
                "2014102211,l.example.com,321",
                "2014102212,m.example.com,3125",
                "2014102213,n.example.com,234",
                "2014102214,o.example.com,325",
                "2014102215,p.example.com,3533",
                "2014102216,q.example.com,500",
                "2014102216,q.example.com,87"
            ),
            null,
            new HadoopyStringInputRowParser(
                new CSVParseSpec(
                    new TimestampSpec("timestamp", "yyyyMMddHH", null),
                    new DimensionsSpec(DimensionsSpec.getDefaultSchemas(ImmutableList.of("host")), null, null),
                    null,
                    ImmutableList.of("timestamp", "host", "visited_num"),
                    false,
                    0
                )
            ),
            null,
            null,
            AGGS1,
            "website"
        },
        {
            true,
            "hashed",
            "2014-10-22T00:00:00Z/P1D",
            new Integer[][][]{
                {
                    {0, 4},
                    {1, 4},
                    {2, 4},
                    {3, 4}
                }
            },
            ImmutableList.of(
                "2014102200,a.example.com,100",
                "2014102201,b.exmaple.com,50",
                "2014102202,c.example.com,200",
                "2014102203,d.example.com,250",
                "2014102204,e.example.com,123",
                "2014102205,f.example.com,567",
                "2014102206,g.example.com,11",
                "2014102207,h.example.com,251",
                "2014102208,i.example.com,963",
                "2014102209,j.example.com,333",
                "2014102210,k.example.com,253",
                "2014102211,l.example.com,321",
                "2014102212,m.example.com,3125",
                "2014102213,n.example.com,234",
                "2014102214,o.example.com,325",
                "2014102215,p.example.com,3533",
                "2014102216,q.example.com,500",
                "2014102216,q.example.com,87"
            ),
            null,
            new StringInputRowParser(
                new CSVParseSpec(
                    new TimestampSpec("timestamp", "yyyyMMddHH", null),
                    new DimensionsSpec(DimensionsSpec.getDefaultSchemas(ImmutableList.of("host")), null, null),
                    null,
                    ImmutableList.of("timestamp", "host", "visited_num"),
                    false,
                    0
                ),
                null
            ),
            null,
            null,
            AGGS1,
            "website"
        },
        {
            false,
            "single",
            "2014-10-22T00:00:00Z/P2D",
            new String[][][]{
                {
                    {null, "c.example.com"},
                    {"c.example.com", "e.example.com"},
                    {"e.example.com", "g.example.com"},
                    {"g.example.com", "i.example.com"},
                    {"i.example.com", null}
                },
                {
                    {null, "c.example.com"},
                    {"c.example.com", "e.example.com"},
                    {"e.example.com", "g.example.com"},
                    {"g.example.com", "i.example.com"},
                    {"i.example.com", null}
                }
            },
            ImmutableList.of(
                "2014102200,a.example.com,100",
                "2014102200,b.exmaple.com,50",
                "2014102200,c.example.com,200",
                "2014102200,d.example.com,250",
                "2014102200,e.example.com,123",
                "2014102200,f.example.com,567",
                "2014102200,g.example.com,11",
                "2014102200,h.example.com,251",
                "2014102200,i.example.com,963",
                "2014102200,j.example.com,333",
                "2014102300,a.example.com,100",
                "2014102300,b.exmaple.com,50",
                "2014102300,c.example.com,200",
                "2014102300,d.example.com,250",
                "2014102300,e.example.com,123",
                "2014102300,f.example.com,567",
                "2014102300,g.example.com,11",
                "2014102300,h.example.com,251",
                "2014102300,i.example.com,963",
                "2014102300,j.example.com,333"
            ),
            SequenceFileInputFormat.class.getName(),
            new HadoopyStringInputRowParser(
                new CSVParseSpec(
                    new TimestampSpec("timestamp", "yyyyMMddHH", null),
                    new DimensionsSpec(DimensionsSpec.getDefaultSchemas(ImmutableList.of("host")), null, null),
                    null,
                    ImmutableList.of("timestamp", "host", "visited_num"),
                    false,
                    0
                )
            ),
            null,
            null,
            AGGS1,
            "website"
        },
        {
            // Tests that new indexes inherit the dimension order from previous index
            false,
            "hashed",
            "2014-10-22T00:00:00Z/P1D",
            new Integer[][][]{
                {
                    {0, 1} // use a single partition, dimension order inheritance is not supported across partitions
                }
            },
            ImmutableList.of(
                "{\"ts\":\"2014102200\", \"X\":\"x.example.com\"}",
                "{\"ts\":\"2014102201\", \"Y\":\"y.example.com\"}",
                "{\"ts\":\"2014102202\", \"M\":\"m.example.com\"}",
                "{\"ts\":\"2014102203\", \"Q\":\"q.example.com\"}",
                "{\"ts\":\"2014102204\", \"B\":\"b.example.com\"}",
                "{\"ts\":\"2014102205\", \"F\":\"f.example.com\"}"
            ),
            null,
            new StringInputRowParser(
                new JSONParseSpec(
                    new TimestampSpec("ts", "yyyyMMddHH", null),
                    new DimensionsSpec(null, null, null),
                    null,
                    null,
                    null
                ),
                null
            ),
            1, // force 1 row max per index for easier testing
            null,
            AGGS2,
            "inherit_dims"
        },
        {
            // Tests that pre-specified dim order is maintained across indexes.
            false,
            "hashed",
            "2014-10-22T00:00:00Z/P1D",
            new Integer[][][]{
                {
                    {0, 1}
                }
            },
            ImmutableList.of(
                "{\"ts\":\"2014102200\", \"X\":\"x.example.com\"}",
                "{\"ts\":\"2014102201\", \"Y\":\"y.example.com\"}",
                "{\"ts\":\"2014102202\", \"M\":\"m.example.com\"}",
                "{\"ts\":\"2014102203\", \"Q\":\"q.example.com\"}",
                "{\"ts\":\"2014102204\", \"B\":\"b.example.com\"}",
                "{\"ts\":\"2014102205\", \"F\":\"f.example.com\"}"
            ),
            null,
            new StringInputRowParser(
                new JSONParseSpec(
                    new TimestampSpec("ts", "yyyyMMddHH", null),
                    new DimensionsSpec(DimensionsSpec.getDefaultSchemas(ImmutableList.of(
                        "B",
                        "F",
                        "M",
                        "Q",
                        "X",
                        "Y"
                    )), null, null),
                    null,
                    null,
                    null
                ),
                null
            ),
            1, // force 1 row max per index for easier testing
            null,
            AGGS2,
            "inherit_dims2"
        }
    };

    // Run each baseConstructor with/without forceExtendableShardSpecs.
    final List<Object[]> constructors = new ArrayList<>();
    for (Object[] baseConstructor : baseConstructors) {
      for (int forceExtendableShardSpecs = 0; forceExtendableShardSpecs < 2; forceExtendableShardSpecs++) {
        final Object[] fullConstructor = new Object[baseConstructor.length + 1];
        System.arraycopy(baseConstructor, 0, fullConstructor, 0, baseConstructor.length);
        fullConstructor[baseConstructor.length] = forceExtendableShardSpecs == 0;
        constructors.add(fullConstructor);
      }
    }

    return constructors;
  }

  @Rule
  public final TemporaryFolder temporaryFolder = new TemporaryFolder();

  private final boolean useCombiner;
  private final String partitionType;
  private final Interval interval;
  private final Object[][][] shardInfoForEachSegment;
  private final List<String> data;
  private final String inputFormatName;
  private final InputRowParser inputRowParser;
  private final Integer maxRowsInMemory;
  private final Long maxBytesInMemory;
  private final AggregatorFactory[] aggs;
  private final String datasourceName;
  private final boolean forceExtendableShardSpecs;

  private ObjectMapper mapper;
  private HadoopDruidIndexerConfig config;
  private File dataFile;
  private File tmpDir;

  public IndexGeneratorJobTest(
      boolean useCombiner,
      String partitionType,
      String interval,
      Object[][][] shardInfoForEachSegment,
      List<String> data,
      String inputFormatName,
      InputRowParser inputRowParser,
      Integer maxRowsInMemory,
      Long maxBytesInMemory,
      AggregatorFactory[] aggs,
      String datasourceName,
      boolean forceExtendableShardSpecs
  )
  {
    this.useCombiner = useCombiner;
    this.partitionType = partitionType;
    this.shardInfoForEachSegment = shardInfoForEachSegment;
    this.interval = Intervals.of(interval);
    this.data = data;
    this.inputFormatName = inputFormatName;
    this.inputRowParser = inputRowParser;
    this.maxRowsInMemory = maxRowsInMemory;
    this.maxBytesInMemory = maxBytesInMemory;
    this.aggs = aggs;
    this.datasourceName = datasourceName;
    this.forceExtendableShardSpecs = forceExtendableShardSpecs;
  }

  private void writeDataToLocalSequenceFile(File outputFile, List<String> data) throws IOException
  {
    Configuration conf = new Configuration();
    LocalFileSystem fs = FileSystem.getLocal(conf);
    Writer fileWriter = SequenceFile.createWriter(
        fs,
        conf,
        new Path(outputFile.getAbsolutePath()),
        BytesWritable.class,
        BytesWritable.class,
        SequenceFile.CompressionType.NONE,
        (CompressionCodec) null
    );

    int keyCount = 10;
    for (String line : data) {
      ByteBuffer buf = ByteBuffer.allocate(4);
      buf.putInt(keyCount);
      BytesWritable key = new BytesWritable(buf.array());
      BytesWritable value = new BytesWritable(StringUtils.toUtf8(line));
      fileWriter.append(key, value);
      keyCount += 1;
    }

    fileWriter.close();
  }

  @Before
  public void setUp() throws Exception
  {
    mapper = HadoopDruidIndexerConfig.JSON_MAPPER;
    mapper.registerSubtypes(new NamedType(HashBasedNumberedShardSpec.class, "hashed"));
    mapper.registerSubtypes(new NamedType(SingleDimensionShardSpec.class, "single"));

    dataFile = temporaryFolder.newFile();
    tmpDir = temporaryFolder.newFolder();

    HashMap<String, Object> inputSpec = new HashMap<String, Object>();
    inputSpec.put("paths", dataFile.getCanonicalPath());
    inputSpec.put("type", "static");
    if (inputFormatName != null) {
      inputSpec.put("inputFormat", inputFormatName);
    }

    if (SequenceFileInputFormat.class.getName().equals(inputFormatName)) {
      writeDataToLocalSequenceFile(dataFile, data);
    } else {
      FileUtils.writeLines(dataFile, data);
    }

    config = new HadoopDruidIndexerConfig(
        new HadoopIngestionSpec(
            new DataSchema(
                datasourceName,
                mapper.convertValue(
                    inputRowParser,
                    Map.class
                ),
                aggs,
                new UniformGranularitySpec(Granularities.DAY, Granularities.NONE, ImmutableList.of(this.interval)),
                null,
                mapper
            ),
            new HadoopIOConfig(
                ImmutableMap.copyOf(inputSpec),
                null,
                tmpDir.getCanonicalPath()
            ),
            new HadoopTuningConfig(
                tmpDir.getCanonicalPath(),
                null,
                null,
                null,
                null,
                null,
                maxRowsInMemory,
                maxBytesInMemory,
                true,
                false,
                false,
                false,
                ImmutableMap.of(MRJobConfig.NUM_REDUCES, "0"), //verifies that set num reducers is ignored
                false,
                useCombiner,
                null,
                true,
                null,
                forceExtendableShardSpecs,
                false,
                null,
                null,
                null,
                null
            )
        )
    );

    config.setShardSpecs(loadShardSpecs(partitionType, shardInfoForEachSegment));
    config = HadoopDruidIndexerConfig.fromSpec(config.getSchema());
  }

  private List<ShardSpec> constructShardSpecFromShardInfo(String partitionType, Object[][] shardInfoForEachShard)
  {
    List<ShardSpec> specs = new ArrayList<>();
    if ("hashed".equals(partitionType)) {
      for (Integer[] shardInfo : (Integer[][]) shardInfoForEachShard) {
        specs.add(new HashBasedNumberedShardSpec(
            shardInfo[0],
            shardInfo[1],
            shardInfo[0],
            shardInfo[1],
            null,
            HadoopDruidIndexerConfig.JSON_MAPPER
        ));
      }
    } else if ("single".equals(partitionType)) {
      int partitionNum = 0;
      for (String[] shardInfo : (String[][]) shardInfoForEachShard) {
        specs.add(new SingleDimensionShardSpec(
            "host",
            shardInfo[0],
            shardInfo[1],
            partitionNum++,
<<<<<<< HEAD
            SingleDimensionShardSpec.UNKNOWN_NUM_CORE_PARTITIONS // TODO
=======
            shardInfoForEachShard.length
>>>>>>> 7eaed9bd
        ));
      }
    } else {
      throw new RE("Invalid partition type:[%s]", partitionType);
    }

    return specs;
  }

  private Map<Long, List<HadoopyShardSpec>> loadShardSpecs(
      String partitionType,
      Object[][][] shardInfoForEachShard
  )
  {
    Map<Long, List<HadoopyShardSpec>> shardSpecs = new TreeMap<>(DateTimeComparator.getInstance());
    int shardCount = 0;
    int segmentNum = 0;
    for (Interval segmentGranularity : config.getSegmentGranularIntervals().get()) {
      List<ShardSpec> specs = constructShardSpecFromShardInfo(partitionType, shardInfoForEachShard[segmentNum++]);
      List<HadoopyShardSpec> actualSpecs = Lists.newArrayListWithExpectedSize(specs.size());
      for (ShardSpec spec : specs) {
        actualSpecs.add(new HadoopyShardSpec(spec, shardCount++));
      }

      shardSpecs.put(segmentGranularity.getStartMillis(), actualSpecs);
    }

    return shardSpecs;
  }

  @Test
  public void testIndexGeneratorJob() throws IOException
  {
    verifyJob(new IndexGeneratorJob(config));
  }

  private void verifyJob(IndexGeneratorJob job) throws IOException
  {
    Assert.assertTrue(JobHelper.runJobs(ImmutableList.of(job), config));

    final Map<Interval, List<DataSegment>> intervalToSegments = new HashMap<>();
    IndexGeneratorJob
        .getPublishedSegments(config)
        .forEach(segment -> intervalToSegments.computeIfAbsent(segment.getInterval(), k -> new ArrayList<>())
                                              .add(segment));

    final Map<Interval, List<File>> intervalToIndexFiles = new HashMap<>();
    int segmentNum = 0;
    for (DateTime currTime = interval.getStart(); currTime.isBefore(interval.getEnd()); currTime = currTime.plusDays(1)) {
      Object[][] shardInfo = shardInfoForEachSegment[segmentNum++];
      File segmentOutputFolder = new File(
          StringUtils.format(
              "%s/%s/%s_%s/%s",
              config.getSchema().getIOConfig().getSegmentOutputPath(),
              config.getSchema().getDataSchema().getDataSource(),
              currTime.toString(),
              currTime.plusDays(1).toString(),
              config.getSchema().getTuningConfig().getVersion()
          )
      );
      Assert.assertTrue(segmentOutputFolder.exists());
      Assert.assertEquals(shardInfo.length, segmentOutputFolder.list().length);

      for (int partitionNum = 0; partitionNum < shardInfo.length; ++partitionNum) {
        File individualSegmentFolder = new File(segmentOutputFolder, Integer.toString(partitionNum));
        Assert.assertTrue(individualSegmentFolder.exists());

        File indexZip = new File(individualSegmentFolder, "index.zip");
        Assert.assertTrue(indexZip.exists());

        intervalToIndexFiles.computeIfAbsent(new Interval(currTime, currTime.plusDays(1)), k -> new ArrayList<>())
                            .add(indexZip);
      }
    }

    Assert.assertEquals(intervalToSegments.size(), intervalToIndexFiles.size());

    segmentNum = 0;
    for (Entry<Interval, List<DataSegment>> entry : intervalToSegments.entrySet()) {
      final Interval interval = entry.getKey();
      final List<DataSegment> segments = entry.getValue();
      final List<File> indexFiles = intervalToIndexFiles.get(interval);
      Collections.sort(segments);
      indexFiles.sort(Comparator.comparing(File::getAbsolutePath));

      Assert.assertNotNull(indexFiles);
      Assert.assertEquals(segments.size(), indexFiles.size());

      Object[][] shardInfo = shardInfoForEachSegment[segmentNum++];

      for (int i = 0; i < segments.size(); i++) {
        final DataSegment dataSegment = segments.get(i);
        final File indexZip = indexFiles.get(i);

        Assert.assertEquals(config.getSchema().getTuningConfig().getVersion(), dataSegment.getVersion());
        Assert.assertEquals("local", dataSegment.getLoadSpec().get("type"));
        Assert.assertEquals(indexZip.getCanonicalPath(), dataSegment.getLoadSpec().get("path"));
        Assert.assertEquals(Integer.valueOf(9), dataSegment.getBinaryVersion());

        if ("website".equals(datasourceName)) {
          Assert.assertEquals("website", dataSegment.getDataSource());
          Assert.assertEquals("host", dataSegment.getDimensions().get(0));
          Assert.assertEquals("visited_num", dataSegment.getMetrics().get(0));
          Assert.assertEquals("unique_hosts", dataSegment.getMetrics().get(1));
        } else if ("inherit_dims".equals(datasourceName)) {
          Assert.assertEquals("inherit_dims", dataSegment.getDataSource());
          Assert.assertEquals(ImmutableList.of("X", "Y", "M", "Q", "B", "F"), dataSegment.getDimensions());
          Assert.assertEquals("count", dataSegment.getMetrics().get(0));
        } else if ("inherit_dims2".equals(datasourceName)) {
          Assert.assertEquals("inherit_dims2", dataSegment.getDataSource());
          Assert.assertEquals(ImmutableList.of("B", "F", "M", "Q", "X", "Y"), dataSegment.getDimensions());
          Assert.assertEquals("count", dataSegment.getMetrics().get(0));
        } else {
          Assert.fail("Test did not specify supported datasource name");
        }

        if (forceExtendableShardSpecs) {
          NumberedShardSpec spec = (NumberedShardSpec) dataSegment.getShardSpec();
          Assert.assertEquals(i, spec.getPartitionNum());
          Assert.assertEquals(shardInfo.length, spec.getNumCorePartitions());
        } else if ("hashed".equals(partitionType)) {
          Integer[] hashShardInfo = (Integer[]) shardInfo[i];
          HashBasedNumberedShardSpec spec = (HashBasedNumberedShardSpec) dataSegment.getShardSpec();
          Assert.assertEquals((int) hashShardInfo[0], spec.getPartitionNum());
          Assert.assertEquals((int) hashShardInfo[1], spec.getNumCorePartitions());
        } else if ("single".equals(partitionType)) {
          String[] singleDimensionShardInfo = (String[]) shardInfo[i];
          SingleDimensionShardSpec spec = (SingleDimensionShardSpec) dataSegment.getShardSpec();
          Assert.assertEquals(singleDimensionShardInfo[0], spec.getStart());
          Assert.assertEquals(singleDimensionShardInfo[1], spec.getEnd());
        } else {
          throw new RE("Invalid partition type:[%s]", partitionType);
        }
      }
    }
  }
}<|MERGE_RESOLUTION|>--- conflicted
+++ resolved
@@ -576,11 +576,7 @@
             shardInfo[0],
             shardInfo[1],
             partitionNum++,
-<<<<<<< HEAD
-            SingleDimensionShardSpec.UNKNOWN_NUM_CORE_PARTITIONS // TODO
-=======
             shardInfoForEachShard.length
->>>>>>> 7eaed9bd
         ));
       }
     } else {
