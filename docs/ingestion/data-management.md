---
id: data-management
title: "Data management"
---

<!--
  ~ Licensed to the Apache Software Foundation (ASF) under one
  ~ or more contributor license agreements.  See the NOTICE file
  ~ distributed with this work for additional information
  ~ regarding copyright ownership.  The ASF licenses this file
  ~ to you under the Apache License, Version 2.0 (the
  ~ "License"); you may not use this file except in compliance
  ~ with the License.  You may obtain a copy of the License at
  ~
  ~   http://www.apache.org/licenses/LICENSE-2.0
  ~
  ~ Unless required by applicable law or agreed to in writing,
  ~ software distributed under the License is distributed on an
  ~ "AS IS" BASIS, WITHOUT WARRANTIES OR CONDITIONS OF ANY
  ~ KIND, either express or implied.  See the License for the
  ~ specific language governing permissions and limitations
  ~ under the License.
  -->




## Schema changes

Schemas for datasources can change at any time and Apache Druid (incubating) supports different schemas among segments.

### Replacing segments

Druid uniquely
identifies segments using the datasource, interval, version, and partition number. The partition number is only visible in the segment id if
there are multiple segments created for some granularity of time. For example, if you have hourly segments, but you
have more data in an hour than a single segment can hold, you can create multiple segments for the same hour. These segments will share
the same datasource, interval, and version, but have linearly increasing partition numbers.

```
foo_2015-01-01/2015-01-02_v1_0
foo_2015-01-01/2015-01-02_v1_1
foo_2015-01-01/2015-01-02_v1_2
```

In the example segments above, the dataSource = foo, interval = 2015-01-01/2015-01-02, version = v1, partitionNum = 0.
If at some later point in time, you reindex the data with a new schema, the newly created segments will have a higher version id.

```
foo_2015-01-01/2015-01-02_v2_0
foo_2015-01-01/2015-01-02_v2_1
foo_2015-01-01/2015-01-02_v2_2
```

Druid batch indexing (either Hadoop-based or IndexTask-based) guarantees atomic updates on an interval-by-interval basis.
In our example, until all `v2` segments for `2015-01-01/2015-01-02` are loaded in a Druid cluster, queries exclusively use `v1` segments.
Once all `v2` segments are loaded and queryable, all queries ignore `v1` segments and switch to the `v2` segments.
Shortly afterwards, the `v1` segments are unloaded from the cluster.

Note that updates that span multiple segment intervals are only atomic within each interval. They are not atomic across the entire update.
For example, you have segments such as the following:

```
foo_2015-01-01/2015-01-02_v1_0
foo_2015-01-02/2015-01-03_v1_1
foo_2015-01-03/2015-01-04_v1_2
```

`v2` segments will be loaded into the cluster as soon as they are built and replace `v1` segments for the period of time the
segments overlap. Before v2 segments are completely loaded, your cluster may have a mixture of `v1` and `v2` segments.

```
foo_2015-01-01/2015-01-02_v1_0
foo_2015-01-02/2015-01-03_v2_1
foo_2015-01-03/2015-01-04_v1_2
```

In this case, queries may hit a mixture of `v1` and `v2` segments.

### Different schemas among segments

Druid segments for the same datasource may have different schemas. If a string column (dimension) exists in one segment but not
another, queries that involve both segments still work. Queries for the segment missing the dimension will behave as if the dimension has only null values.
Similarly, if one segment has a numeric column (metric) but another does not, queries on the segment missing the
metric will generally "do the right thing". Aggregations over this missing metric behave as if the metric were missing.

<a name="compact"></a>

## Compaction and reindexing

Compaction is a type of overwrite operation, which reads an existing set of segments, combines them into a new set with larger but fewer segments, and overwrites the original set with the new compacted set, without changing the data that is stored.

For performance reasons, it is sometimes beneficial to compact a set of segments into a set of larger but fewer segments, as there is some per-segment processing and memory overhead in both the ingestion and querying paths.

Compaction tasks merge all segments of the given interval. The syntax is:

```json
{
    "type": "compact",
    "id": <task_id>,
    "dataSource": <task_datasource>,
<<<<<<< HEAD
    "interval": <interval to specify segments to be merged>,
    "dimensionsSpec" <custom dimensionsSpec>,
    "metricsSpec" <custom metricsSpec>,
=======
    "ioConfig": <IO config>,
    "dimensions" <custom dimensionsSpec>,
>>>>>>> 96d8523e
    "segmentGranularity": <segment granularity after compaction>,
    "targetCompactionSizeBytes": <target size of compacted segments>
    "tuningConfig" <parallel indexing task tuningConfig>,
    "context": <task context>
}
```

|Field|Description|Required|
|-----|-----------|--------|
|`type`|Task type. Should be `compact`|Yes|
|`id`|Task id|No|
|`dataSource`|DataSource name to be compacted|Yes|
|`ioConfig`|ioConfig for compaction task. See [Compaction IOConfig](#compaction-ioconfig) for details.|Yes|
|`dimensionsSpec`|Custom dimensionsSpec. Compaction task will use this dimensionsSpec if exist instead of generating one. See below for more details.|No|
|`metricsSpec`|Custom metricsSpec. Compaction task will use this metricsSpec if specified rather than generating one.|No|
|`segmentGranularity`|If this is set, compactionTask will change the segment granularity for the given interval. See `segmentGranularity` of [`granularitySpec`](index.md#granularityspec) for more details. See the below table for the behavior.|No|
|`targetCompactionSizeBytes`|Target segment size after compaction. Cannot be used with `maxRowsPerSegment`, `maxTotalRows`, and `numShards` in tuningConfig.|No|
|`tuningConfig`|[Parallel indexing task tuningConfig](../ingestion/native-batch.md#tuningconfig)|No|
|`context`|[Task context](../ingestion/tasks.md#context)|No|


An example of compaction task is

```json
{
  "type" : "compact",
  "dataSource" : "wikipedia",
  "ioConfig" : {
    "type": "compact",
    "inputSpec": {
      "type": "interval",
      "interval": "2017-01-01/2018-01-01"
    }
  }
}
```

This compaction task reads _all segments_ of the interval `2017-01-01/2018-01-01` and results in new segments.
Since `segmentGranularity` is null, the original segment granularity will be remained and not changed after compaction.
To control the number of result segments per time chunk, you can set [maxRowsPerSegment](../configuration/index.html#compaction-dynamic-configuration) or [numShards](../ingestion/native-batch.md#tuningconfig).
Please note that you can run multiple compactionTasks at the same time. For example, you can run 12 compactionTasks per month instead of running a single task for the entire year.

A compaction task internally generates an `index` task spec for performing compaction work with some fixed parameters.
For example, its `firehose` is always the [ingestSegmentFirehose](native-batch.md#segment-firehose), and `dimensionsSpec` and `metricsSpec`
include all dimensions and metrics of the input segments by default.

Compaction tasks will exit with a failure status code, without doing anything, if the interval you specify has no
data segments loaded in it (or if the interval you specify is empty).

The output segment can have different metadata from the input segments unless all input segments have the same metadata.

- Dimensions: since Apache Druid (incubating) supports schema change, the dimensions can be different across segments even if they are a part of the same dataSource.
If the input segments have different dimensions, the output segment basically includes all dimensions of the input segments.
However, even if the input segments have the same set of dimensions, the dimension order or the data type of dimensions can be different. For example, the data type of some dimensions can be
changed from `string` to primitive types, or the order of dimensions can be changed for better locality.
In this case, the dimensions of recent segments precede that of old segments in terms of data types and the ordering.
This is because more recent segments are more likely to have the new desired order and data types. If you want to use
your own ordering and types, you can specify a custom `dimensionsSpec` in the compaction task spec.
- Roll-up: the output segment is rolled up only when `rollup` is set for all input segments.
See [Roll-up](../ingestion/index.html#rollup) for more details.
You can check that your segments are rolled up or not by using [Segment Metadata Queries](../querying/segmentmetadataquery.html#analysistypes).


### Compaction IOConfig

The compaction IOConfig requires specifying `inputSpec` as seen below.

|Field|Description|Required|
|-----|-----------|--------|
|`type`|Task type. Should be `compact`|Yes|
|`inputSpec`|Input specification|Yes|

There are two supported `inputSpec`s for now.

The interval `inputSpec` is:

|Field|Description|Required|
|-----|-----------|--------|
|`type`|Task type. Should be `interval`|Yes|
|`interval`|Interval to compact|Yes|

The segments `inputSpec` is:

|Field|Description|Required|
|-----|-----------|--------|
|`type`|Task type. Should be `segments`|Yes|
|`segments`|A list of segment IDs|Yes|


## Adding new data

Druid can insert new data to an existing datasource by appending new segments to existing segment sets. It can also add new data by merging an existing set of segments with new data and overwriting the original set.

Druid does not support single-record updates by primary key.

<a name="update"></a>

## Updating existing data

Once you ingest some data in a dataSource for an interval and create Apache Druid (incubating) segments, you might want to make changes to
the ingested data. There are several ways this can be done.

### Using lookups

If you have a dimension where values need to be updated frequently, try first using [lookups](../querying/lookups.md). A
classic use case of lookups is when you have an ID dimension stored in a Druid segment, and want to map the ID dimension to a
human-readable String value that may need to be updated periodically.

### Reingesting data

If lookup-based techniques are not sufficient, you will need to reingest data into Druid for the time chunks that you
want to update. This can be done using one of the [batch ingestion methods](index.md#batch) in overwrite mode (the
default mode). It can also be done using [streaming ingestion](index.md#streaming), provided you drop data for the
relevant time chunks first.

If you do the reingestion in batch mode, Druid's atomic update mechanism means that queries will flip seamlessly from
the old data to the new data.

We recommend keeping a copy of your raw data around in case you ever need to reingest it.

### With Hadoop-based ingestion

This section assumes the reader understands how to do batch ingestion using Hadoop. See
[Hadoop batch ingestion](./hadoop.md) for more information. Hadoop batch-ingestion can be used for reindexing and delta ingestion.

Druid uses an `inputSpec` in the `ioConfig` to know where the data to be ingested is located and how to read it.
For simple Hadoop batch ingestion, `static` or `granularity` spec types allow you to read data stored in deep storage.

There are other types of `inputSpec` to enable reindexing and delta ingestion.

### Reindexing with Native Batch Ingestion

This section assumes the reader understands how to do batch ingestion without Hadoop using [native batch indexing](../ingestion/native-batch.md),
which uses a "firehose" to know where and how to read the input data. The [`ingestSegment` firehose](native-batch.md#segment-firehose)
can be used to read data from segments inside Druid. Note that IndexTask is to be used for prototyping purposes only as
it has to do all processing inside a single process and can't scale. Please use Hadoop batch ingestion for production
scenarios dealing with more than 1GB of data.

<a name="delete"></a>

## Deleting data

Druid supports permanent deletion of segments that are in an "unused" state (see the
[Segment lifecycle](../design/architecture.html#segment-lifecycle) section of the Architecture page).

The Kill Task deletes unused segments within a specified interval from metadata storage and deep storage.

For more information, please see [Kill Task](../ingestion/tasks.html#kill).

Permanent deletion of a segment in Apache Druid (incubating) has two steps:

1. The segment must first be marked as "unused". This occurs when a segment is dropped by retention rules, and when a user manually disables a segment through the Coordinator API.
2. After segments have been marked as "unused", a Kill Task will delete any "unused" segments from Druid's metadata store as well as deep storage.

For documentation on retention rules, please see [Data Retention](../operations/rule-configuration.md).

For documentation on disabling segments using the Coordinator API, please see the
[Coordinator Datasources API](../operations/api-reference.html#coordinator-datasources) reference.

A data deletion tutorial is available at [Tutorial: Deleting data](../tutorials/tutorial-delete-data.md)

## Kill Task

Kill tasks delete all information about a segment and removes it from deep storage. Segments to kill must be unused (used==0) in the Druid segment table. The available grammar is:

```json
{
    "type": "kill",
    "id": <task_id>,
    "dataSource": <task_datasource>,
    "interval" : <all_segments_in_this_interval_will_die!>,
    "context": <task context>
}
```

## Retention

Druid supports retention rules, which are used to define intervals of time where data should be preserved, and intervals where data should be discarded.

Druid also supports separating Historical processes into tiers, and the retention rules can be configured to assign data for specific intervals to specific tiers.

These features are useful for performance/cost management; a common use case is separating Historical processes into a "hot" tier and a "cold" tier.

For more information, please see [Load rules](../operations/rule-configuration.md).<|MERGE_RESOLUTION|>--- conflicted
+++ resolved
@@ -99,14 +99,9 @@
     "type": "compact",
     "id": <task_id>,
     "dataSource": <task_datasource>,
-<<<<<<< HEAD
-    "interval": <interval to specify segments to be merged>,
+    "ioConfig": <IO config>,
     "dimensionsSpec" <custom dimensionsSpec>,
     "metricsSpec" <custom metricsSpec>,
-=======
-    "ioConfig": <IO config>,
-    "dimensions" <custom dimensionsSpec>,
->>>>>>> 96d8523e
     "segmentGranularity": <segment granularity after compaction>,
     "targetCompactionSizeBytes": <target size of compacted segments>
     "tuningConfig" <parallel indexing task tuningConfig>,
