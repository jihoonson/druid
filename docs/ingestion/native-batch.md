---
id: native-batch
title: "Native batch ingestion"
sidebar_label: "Native batch"
---

<!--
  ~ Licensed to the Apache Software Foundation (ASF) under one
  ~ or more contributor license agreements.  See the NOTICE file
  ~ distributed with this work for additional information
  ~ regarding copyright ownership.  The ASF licenses this file
  ~ to you under the Apache License, Version 2.0 (the
  ~ "License"); you may not use this file except in compliance
  ~ with the License.  You may obtain a copy of the License at
  ~
  ~   http://www.apache.org/licenses/LICENSE-2.0
  ~
  ~ Unless required by applicable law or agreed to in writing,
  ~ software distributed under the License is distributed on an
  ~ "AS IS" BASIS, WITHOUT WARRANTIES OR CONDITIONS OF ANY
  ~ KIND, either express or implied.  See the License for the
  ~ specific language governing permissions and limitations
  ~ under the License.
  -->


Apache Druid currently has two types of native batch indexing tasks, `index_parallel` which can run
multiple tasks in parallel, and `index` which will run a single indexing task. Please refer to our
[Hadoop-based vs. native batch comparison table](index.md#batch) for comparisons between Hadoop-based, native batch
(simple), and native batch (parallel) ingestion.

To run either kind of native batch indexing task, write an ingestion spec as specified below. Then POST it to the
[`/druid/indexer/v1/task`](../operations/api-reference.md#tasks) endpoint on the Overlord, or use the
`bin/post-index-task` script included with Druid.

## Tutorial

This page contains reference documentation for native batch ingestion.
For a walk-through instead, check out the [Loading a file](../tutorials/tutorial-batch.md) tutorial, which
demonstrates the "simple" (single-task) mode.

## Parallel task

The Parallel task (type `index_parallel`) is a task for parallel batch indexing. This task only uses Druid's resource and
doesn't depend on other external systems like Hadoop. The `index_parallel` task is a supervisor task that orchestrates
the whole indexing process. The supervisor task splits the input data and creates worker tasks to process those splits.
The created worker tasks are issued to the Overlord so that they can be scheduled and run on MiddleManagers or Indexers.
Once a worker task successfully processes the assigned input split, it reports the generated segment list to the supervisor task.
The supervisor task periodically checks the status of worker tasks. If one of them fails, it retries the failed task
until the number of retries reaches the configured limit. If all worker tasks succeed, it publishes the reported segments at once and finalizes ingestion.

The detailed behavior of the Parallel task is different depending on the [`partitionsSpec`](#partitionsspec).
See each `partitionsSpec` for more details.

To use this task, the [`inputSource`](#input-sources) in the `ioConfig` should be _splittable_ and `maxNumConcurrentSubTasks` should be set to larger than 1 in the `tuningConfig`.
Otherwise, this task runs sequentially; the `index_parallel` task reads each input file one by one and creates segments by itself.
The supported splittable input formats for now are:

- [`s3`](#s3-input-source) reads data from AWS S3 storage.
- [`gs`](#google-cloud-storage-input-source) reads data from Google Cloud Storage.
- [`azure`](#azure-input-source) reads data from Azure Blob Storage.
- [`hdfs`](#hdfs-input-source) reads data from HDFS storage.
- [`http`](#http-input-source) reads data from HTTP servers.
- [`local`](#local-input-source) reads data from local storage.
- [`druid`](#druid-input-source) reads data from a Druid datasource.
- [`sql`](#sql-input-source) reads data from a RDBMS source.

Some other cloud storage types are supported with the legacy [`firehose`](#firehoses-deprecated).
The below `firehose` types are also splittable. Note that only text formats are supported
with the `firehose`.

### Compression formats supported
The supported compression formats for native batch ingestion are `bz2`, `gz`, `xz`, `zip`, `sz` (Snappy), and `zst` (ZSTD).

- [`static-cloudfiles`](../development/extensions-contrib/cloudfiles.md#firehose)

You may want to consider the below things:

- You may want to control the amount of input data each worker task processes. This can be
  controlled using different configurations depending on the phase in parallel ingestion (see [`partitionsSpec`](#partitionsspec) for more details).
  For the tasks that read data from the `inputSource`, you can set the [Split hint spec](#split-hint-spec) in the `tuningConfig`.
  For the tasks that merge shuffled segments, you can set the `totalNumMergeTasks` in the `tuningConfig`.
- The number of concurrent worker tasks in parallel ingestion is determined by `maxNumConcurrentSubTasks` in the `tuningConfig`.
  The supervisor task checks the number of current running worker tasks and creates more if it's smaller than `maxNumConcurrentSubTasks`
  no matter how many task slots are currently available.
  This may affect to other ingestion performance. See the below [Capacity Planning](#capacity-planning) section for more details.
- By default, batch ingestion replaces all data (in your `granularitySpec`'s intervals) in any segment that it writes to.
  If you'd like to add to the segment instead, set the `appendToExisting` flag in the `ioConfig`. Note that it only replaces
  data in segments where it actively adds data: if there are segments in your `granularitySpec`'s intervals that have
  no data written by this task, they will be left alone. If any existing segments partially overlap with the
  `granularitySpec`'s intervals, the portion of those segments outside the new segments' intervals will still be visible.

### Task syntax

A sample task is shown below:

```json
{
  "type": "index_parallel",
  "spec": {
    "dataSchema": {
      "dataSource": "wikipedia_parallel_index_test",
      "timestampSpec": {
        "column": "timestamp"
      },
      "dimensionsSpec": {
        "dimensions": [
          "page",
          "language",
          "user",
          "unpatrolled",
          "newPage",
          "robot",
          "anonymous",
          "namespace",
          "continent",
          "country",
          "region",
          "city"
        ]
      },
      "metricsSpec": [
        {
          "type": "count",
              "name": "count"
            },
            {
              "type": "doubleSum",
              "name": "added",
              "fieldName": "added"
            },
            {
              "type": "doubleSum",
              "name": "deleted",
              "fieldName": "deleted"
            },
            {
              "type": "doubleSum",
              "name": "delta",
              "fieldName": "delta"
            }
        ],
        "granularitySpec": {
          "segmentGranularity": "DAY",
          "queryGranularity": "second",
          "intervals" : [ "2013-08-31/2013-09-02" ]
        }
    },
    "ioConfig": {
        "type": "index_parallel",
        "inputSource": {
          "type": "local",
          "baseDir": "examples/indexing/",
          "filter": "wikipedia_index_data*"
        },
        "inputFormat": {
          "type": "json"
        }
    },
    "tuningconfig": {
        "type": "index_parallel",
        "maxNumConcurrentSubTasks": 2
    }
  }
}
```

|property|description|required?|
|--------|-----------|---------|
|type|The task type, this should always be `index_parallel`.|yes|
|id|The task ID. If this is not explicitly specified, Druid generates the task ID using task type, data source name, interval, and date-time stamp. |no|
|spec|The ingestion spec including the data schema, IOConfig, and TuningConfig. See below for more details. |yes|
|context|Context containing various task configuration parameters. See below for more details.|no|

### `dataSchema`

This field is required.

See [Ingestion Spec DataSchema](../ingestion/index.md#dataschema)

If you specify `intervals` explicitly in your dataSchema's `granularitySpec`, batch ingestion will lock the full intervals
specified when it starts up, and you will learn quickly if the specified interval overlaps with locks held by other
tasks (e.g., Kafka ingestion). Otherwise, batch ingestion will lock each interval as it is discovered, so you may only
learn that the task overlaps with a higher-priority task later in ingestion.  If you specify `intervals` explicitly, any
rows outside the specified intervals will be thrown away. We recommend setting `intervals` explicitly if you know the
time range of the data so that locking failure happens faster, and so that you don't accidentally replace data outside
that range if there's some stray data with unexpected timestamps.

### `ioConfig`

|property|description|default|required?|
|--------|-----------|-------|---------|
|type|The task type, this should always be `index_parallel`.|none|yes|
|inputFormat|[`inputFormat`](./data-formats.md#input-format) to specify how to parse input data.|none|yes|
|appendToExisting|Creates segments as additional shards of the latest version, effectively appending to the segment set instead of replacing it. The current limitation is that you can append to any datasources regardless of their original partitioning scheme, but the appended segments should be partitioned using the `dynamic` partitionsSpec.|false|no|

### `tuningConfig`

The tuningConfig is optional and default parameters will be used if no tuningConfig is specified. See below for more details.

|property|description|default|required?|
|--------|-----------|-------|---------|
|type|The task type, this should always be `index_parallel`.|none|yes|
|maxRowsPerSegment|Deprecated. Use `partitionsSpec` instead. Used in sharding. Determines how many rows are in each segment.|5000000|no|
|maxRowsInMemory|Used in determining when intermediate persists to disk should occur. Normally user does not need to set this, but depending on the nature of data, if rows are short in terms of bytes, user may not want to store a million rows in memory and this value should be set.|1000000|no|
|maxBytesInMemory|Used in determining when intermediate persists to disk should occur. Normally this is computed internally and user does not need to set it. This value represents number of bytes to aggregate in heap memory before persisting. This is based on a rough estimate of memory usage and not actual usage. The maximum heap memory usage for indexing is maxBytesInMemory * (2 + maxPendingPersists)|1/6 of max JVM memory|no|
|maxTotalRows|Deprecated. Use `partitionsSpec` instead. Total number of rows in segments waiting for being pushed. Used in determining when intermediate pushing should occur.|20000000|no|
|numShards|Deprecated. Use `partitionsSpec` instead. Directly specify the number of shards to create when using a `hashed` `partitionsSpec`. If this is specified and `intervals` is specified in the `granularitySpec`, the index task can skip the determine intervals/partitions pass through the data. `numShards` cannot be specified if `maxRowsPerSegment` is set.|null|no|
|splitHintSpec|Used to give a hint to control the amount of data that each first phase task reads. This hint could be ignored depending on the implementation of the input source. See [Split hint spec](#split-hint-spec) for more details.|size-based split hint spec|no|
|partitionsSpec|Defines how to partition data in each timeChunk, see [PartitionsSpec](#partitionsspec)|`dynamic` if `forceGuaranteedRollup` = false, `hashed` or `single_dim` if `forceGuaranteedRollup` = true|no|
|indexSpec|Defines segment storage format options to be used at indexing time, see [IndexSpec](index.md#indexspec)|null|no|
|indexSpecForIntermediatePersists|Defines segment storage format options to be used at indexing time for intermediate persisted temporary segments. this can be used to disable dimension/metric compression on intermediate segments to reduce memory required for final merging. however, disabling compression on intermediate segments might increase page cache use while they are used before getting merged into final segment published, see [IndexSpec](index.md#indexspec) for possible values.|same as indexSpec|no|
|maxPendingPersists|Maximum number of persists that can be pending but not started. If this limit would be exceeded by a new intermediate persist, ingestion will block until the currently-running persist finishes. Maximum heap memory usage for indexing scales with maxRowsInMemory * (2 + maxPendingPersists).|0 (meaning one persist can be running concurrently with ingestion, and none can be queued up)|no|
|forceGuaranteedRollup|Forces guaranteeing the [perfect rollup](../ingestion/index.md#rollup). The perfect rollup optimizes the total size of generated segments and querying time while indexing time will be increased. If this is set to true, `intervals` in `granularitySpec` must be set and `hashed` or `single_dim` must be used for `partitionsSpec`. This flag cannot be used with `appendToExisting` of IOConfig. For more details, see the below __Segment pushing modes__ section.|false|no|
|reportParseExceptions|If true, exceptions encountered during parsing will be thrown and will halt ingestion; if false, unparseable rows and fields will be skipped.|false|no|
|pushTimeout|Milliseconds to wait for pushing segments. It must be >= 0, where 0 means to wait forever.|0|no|
|segmentWriteOutMediumFactory|Segment write-out medium to use when creating segments. See [SegmentWriteOutMediumFactory](#segmentwriteoutmediumfactory).|Not specified, the value from `druid.peon.defaultSegmentWriteOutMediumFactory.type` is used|no|
|maxNumConcurrentSubTasks|Maximum number of worker tasks which can be run in parallel at the same time. The supervisor task would spawn worker tasks up to `maxNumConcurrentSubTasks` regardless of the current available task slots. If this value is set to 1, the supervisor task processes data ingestion on its own instead of spawning worker tasks. If this value is set to too large, too many worker tasks can be created which might block other ingestion. Check [Capacity Planning](#capacity-planning) for more details.|1|no|
|maxRetry|Maximum number of retries on task failures.|3|no|
|maxNumSegmentsToMerge|Max limit for the number of segments that a single task can merge at the same time in the second phase. Used only `forceGuaranteedRollup` is set.|100|no|
|totalNumMergeTasks|Total number of tasks to merge segments in the merge phase when `partitionsSpec` is set to `hashed` or `single_dim`.|10|no|
|taskStatusCheckPeriodMs|Polling period in milliseconds to check running task statuses.|1000|no|
|chatHandlerTimeout|Timeout for reporting the pushed segments in worker tasks.|PT10S|no|
|chatHandlerNumRetries|Retries for reporting the pushed segments in worker tasks.|5|no|

### Split Hint Spec

The split hint spec is used to give a hint when the supervisor task creates input splits.
Note that each worker task processes a single input split. You can control the amount of data each worker task will read during the first phase.

#### Size-based Split Hint Spec

The size-based split hint spec is respected by all splittable input sources except for the HTTP input source.

|property|description|default|required?|
|--------|-----------|-------|---------|
|type|This should always be `maxSize`.|none|yes|
|maxSplitSize|Maximum number of bytes of input files to process in a single subtask. If a single file is larger than this number, it will be processed by itself in a single subtask (Files are never split across tasks yet). Note that one subtask will not process more files than `maxNumFiles` even when their total size is smaller than `maxSplitSize`. [Human-readable format](../configuration/human-readable-byte.md) is supported.|1GiB|no|
|maxNumFiles|Maximum number of input files to process in a single subtask. This limit is to avoid task failures when the ingestion spec is too long. There are two known limits on the max size of serialized ingestion spec, i.e., the max ZNode size in ZooKeeper (`jute.maxbuffer`) and the max packet size in MySQL (`max_allowed_packet`). These can make ingestion tasks fail if the serialized ingestion spec size hits one of them. Note that one subtask will not process more data than `maxSplitSize` even when the total number of files is smaller than `maxNumFiles`.|1000|no|

#### Segments Split Hint Spec

The segments split hint spec is used only for [`DruidInputSource`](#druid-input-source) (and legacy [`IngestSegmentFirehose`](#ingestsegmentfirehose)).

|property|description|default|required?|
|--------|-----------|-------|---------|
|type|This should always be `segments`.|none|yes|
|maxInputSegmentBytesPerTask|Maximum number of bytes of input segments to process in a single subtask. If a single segment is larger than this number, it will be processed by itself in a single subtask (input segments are never split across tasks). Note that one subtask will not process more segments than `maxNumSegments` even when their total size is smaller than `maxInputSegmentBytesPerTask`. [Human-readable format](../configuration/human-readable-byte.md) is supported.|1GiB|no|
|maxNumSegments|Maximum number of input segments to process in a single subtask. This limit is to avoid task failures when the ingestion spec is too long. There are two known limits on the max size of serialized ingestion spec, i.e., the max ZNode size in ZooKeeper (`jute.maxbuffer`) and the max packet size in MySQL (`max_allowed_packet`). These can make ingestion tasks fail if the serialized ingestion spec size hits one of them. Note that one subtask will not process more data than `maxInputSegmentBytesPerTask` even when the total number of segments is smaller than `maxNumSegments`.|1000|no|

### `partitionsSpec`

PartitionsSpec is used to describe the secondary partitioning method.
You should use different partitionsSpec depending on the [rollup mode](../ingestion/index.md#rollup) you want.
For perfect rollup, you should use either `hashed` (partitioning based on the hash of dimensions in each row) or
`single_dim` (based on ranges of a single dimension). For best-effort rollup, you should use `dynamic`.

The three `partitionsSpec` types have different characteristics.

| PartitionsSpec | Ingestion speed | Partitioning method | Supported rollup mode | Secondary partition pruning at query time |
|----------------|-----------------|---------------------|-----------------------|-------------------------------|
| `dynamic` | Fastest  | Partitioning based on number of rows in segment. | Best-effort rollup | N/A |
| `hashed`  | Moderate | Partitioning based on the hash value of partition dimensions. This partitioning may reduce your datasource size and query latency by improving data locality. See [Partitioning](./index.md#partitioning) for more details. | Perfect rollup | The broker can use the partition information to prune segments early to speed up queries. Since the broker knows how to hash `partitionDimensions` values to locate a segment, given a query including a filter on all the `partitionDimensions`, the broker can pick up only the segments holding the rows satisfying the filter on `partitionDimensions` for query processing.<br/><br/>Note that `partitionDimensions` must be set at ingestion time to enable secondary partition pruning at query time.|
| `single_dim` | Slowest | Range partitioning based on the value of the partition dimension. Segment sizes may be skewed depending on the partition key distribution. This may reduce your datasource size and query latency by improving data locality. See [Partitioning](./index.md#partitioning) for more details. | Perfect rollup | The broker can use the partition information to prune segments early to speed up queries. Since the broker knows the range of `partitionDimension` values in each segment, given a query including a filter on the `partitionDimension`, the broker can pick up only the segments holding the rows satisfying the filter on `partitionDimension` for query processing. |

The recommended use case for each partitionsSpec is:
- If your data has a uniformly distributed column which is frequently used in your queries,
consider using `single_dim` partitionsSpec to maximize the performance of most of your queries.
- If your data doesn't have a uniformly distributed column, but is expected to have a [high rollup ratio](./index.md#maximizing-rollup-ratio)
when you roll up with some dimensions, consider using `hashed` partitionsSpec.
It could reduce the size of datasource and query latency by improving data locality.
- If the above two scenarios are not the case or you don't need to roll up your datasource,
consider using `dynamic` partitionsSpec. 

#### Dynamic partitioning

|property|description|default|required?|
|--------|-----------|-------|---------|
|type|This should always be `dynamic`|none|yes|
|maxRowsPerSegment|Used in sharding. Determines how many rows are in each segment.|5000000|no|
|maxTotalRows|Total number of rows across all segments waiting for being pushed. Used in determining when intermediate segment push should occur.|20000000|no|

With the Dynamic partitioning, the parallel index task runs in a single phase:
it will spawn multiple worker tasks (type `single_phase_sub_task`), each of which creates segments.
How the worker task creates segments is:

- The task creates a new segment whenever the number of rows in the current segment exceeds
  `maxRowsPerSegment`.
- Once the total number of rows in all segments across all time chunks reaches to `maxTotalRows`,
  the task pushes all segments created so far to the deep storage and creates new ones.

#### Hash-based partitioning

|property|description|default|required?|
|--------|-----------|-------|---------|
|type|This should always be `hashed`|none|yes|
<<<<<<< HEAD
|numShards|Directly specify the number of shards to create. If this is specified and `intervals` is specified in the `granularitySpec`, the index task can skip the determine intervals/partitions pass through the data.|none|yes|
|partitionDimensions|The dimensions to partition on. Leave blank to select all dimensions.|null|no|
|partitionFunction|A function to compute hash of partition dimensions. See [Hash partition function](#hash-partition-function)|`murmur3_32_abs`|no|
=======
|numShards|Directly specify the number of shards to create. If this is specified and `intervals` is specified in the `granularitySpec`, the index task can skip the determine intervals/partitions pass through the data. This property and `targetRowsPerSegment` cannot both be set.|null|no|
|partitionDimensions|The dimensions to partition on. Leave blank to select all dimensions.|null|no|
|targetRowsPerSegment|A target row count for each partition. If `numShards` is left unspecified, the Parallel task will determine a partition count automatically such that each partition has a row count close to the target, assuming evenly distributed keys in the input data. A target per-segment row count of 5 million is used if both `numShards` and `targetRowsPerSegment` are null. |null (or 5,000,000 if both `numShards` and `targetRowsPerSegment` are null)|no|
>>>>>>> cb30b1fe

The Parallel task with hash-based partitioning is similar to [MapReduce](https://en.wikipedia.org/wiki/MapReduce).
The task runs in up to 3 phases: `partial dimension cardinality`, `partial segment generation` and `partial segment merge`.
- The `partial dimension cardinality` phase is an optional phase that only runs if `numShards` is not specified.
The Parallel task splits the input data and assigns them to worker tasks based on the split hint spec.
Each worker task (type `partial_dimension_cardinality`) gathers estimates of partitioning dimensions cardinality for
each time chunk. The Parallel task will aggregate these estimates from the worker tasks and determine the highest
cardinality across all of the time chunks in the input data, dividing this cardinality by `targetRowsPerSegment` to
automatically determine `numShards`.
- In the `partial segment generation` phase, just like the Map phase in MapReduce,
the Parallel task splits the input data based on the split hint spec
and assigns each split to a worker task. Each worker task (type `partial_index_generate`) reads the assigned split,
and partitions rows by the time chunk from `segmentGranularity` (primary partition key) in the `granularitySpec`
and then by the hash value of `partitionDimensions` (secondary partition key) in the `partitionsSpec`.
The partitioned data is stored in local storage of 
the [middleManager](../design/middlemanager.md) or the [indexer](../design/indexer.md).
- The `partial segment merge` phase is similar to the Reduce phase in MapReduce.
The Parallel task spawns a new set of worker tasks (type `partial_index_generic_merge`) to merge the partitioned data
created in the previous phase. Here, the partitioned data is shuffled based on
the time chunk and the hash value of `partitionDimensions` to be merged; each worker task reads the data
falling in the same time chunk and the same hash value from multiple MiddleManager/Indexer processes and merges
them to create the final segments. Finally, they push the final segments to the deep storage at once.

##### Hash partition function

In hash partitioning, the partition function is used to compute hash of partition dimensions. The partition dimension
values are first serialized into a byte array as a whole, and then the partition function is applied to compute hash of
the byte array.
Druid currently supports only one partition function.

|name|description|
|----|-----------|
|`murmur3_32_abs`|Applies an absolute value function to the result of [`murmur3_32`](https://guava.dev/releases/16.0/api/docs/com/google/common/hash/Hashing.html#murmur3_32()).|

#### Single-dimension range partitioning

> Single dimension range partitioning is currently not supported in the sequential mode of the Parallel task.
The Parallel task will use one subtask when you set `maxNumConcurrentSubTasks` to 1.

|property|description|default|required?|
|--------|-----------|-------|---------|
|type|This should always be `single_dim`|none|yes|
|partitionDimension|The dimension to partition on. Only rows with a single dimension value are allowed.|none|yes|
|targetRowsPerSegment|Target number of rows to include in a partition, should be a number that targets segments of 500MB\~1GB.|none|either this or `maxRowsPerSegment`|
|maxRowsPerSegment|Soft max for the number of rows to include in a partition.|none|either this or `targetRowsPerSegment`|
|assumeGrouped|Assume that input data has already been grouped on time and dimensions. Ingestion will run faster, but may choose sub-optimal partitions if this assumption is violated.|false|no|

With `single-dim` partitioning, the Parallel task runs in 3 phases,
i.e., `partial dimension distribution`, `partial segment generation`, and `partial segment merge`.
The first phase is to collect some statistics to find
the best partitioning and the other 2 phases are to create partial segments
and to merge them, respectively, as in hash-based partitioning.
- In the `partial dimension distribution` phase, the Parallel task splits the input data and
assigns them to worker tasks based on the split hint spec. Each worker task (type `partial_dimension_distribution`) reads
the assigned split and builds a histogram for `partitionDimension`.
The Parallel task collects those histograms from worker tasks and finds
the best range partitioning based on `partitionDimension` to evenly
distribute rows across partitions. Note that either `targetRowsPerSegment`
or `maxRowsPerSegment` will be used to find the best partitioning.
- In the `partial segment generation` phase, the Parallel task spawns new worker tasks (type `partial_range_index_generate`)
to create partitioned data. Each worker task reads a split created as in the previous phase,
partitions rows by the time chunk from the `segmentGranularity` (primary partition key) in the `granularitySpec`
and then by the range partitioning found in the previous phase.
The partitioned data is stored in local storage of
the [middleManager](../design/middlemanager.md) or the [indexer](../design/indexer.md).
- In the `partial segment merge` phase, the parallel index task spawns a new set of worker tasks (type `partial_index_generic_merge`) to merge the partitioned
data created in the previous phase. Here, the partitioned data is shuffled based on
the time chunk and the value of `partitionDimension`; each worker task reads the segments
falling in the same partition of the same range from multiple MiddleManager/Indexer processes and merges
them to create the final segments. Finally, they push the final segments to the deep storage.

> Because the task with single-dimension range partitioning makes two passes over the input
> in `partial dimension distribution` and `partial segment generation` phases,
> the task may fail if the input changes in between the two passes.

### HTTP status endpoints

The supervisor task provides some HTTP endpoints to get running status.

* `http://{PEON_IP}:{PEON_PORT}/druid/worker/v1/chat/{SUPERVISOR_TASK_ID}/mode`

Returns 'parallel' if the indexing task is running in parallel. Otherwise, it returns 'sequential'.

* `http://{PEON_IP}:{PEON_PORT}/druid/worker/v1/chat/{SUPERVISOR_TASK_ID}/phase`

Returns the name of the current phase if the task running in the parallel mode.

* `http://{PEON_IP}:{PEON_PORT}/druid/worker/v1/chat/{SUPERVISOR_TASK_ID}/progress`

Returns the estimated progress of the current phase if the supervisor task is running in the parallel mode.

An example of the result is

```json
{
  "running":10,
  "succeeded":0,
  "failed":0,
  "complete":0,
  "total":10,
  "estimatedExpectedSucceeded":10
}
```

* `http://{PEON_IP}:{PEON_PORT}/druid/worker/v1/chat/{SUPERVISOR_TASK_ID}/subtasks/running`

Returns the task IDs of running worker tasks, or an empty list if the supervisor task is running in the sequential mode.

* `http://{PEON_IP}:{PEON_PORT}/druid/worker/v1/chat/{SUPERVISOR_TASK_ID}/subtaskspecs`

Returns all worker task specs, or an empty list if the supervisor task is running in the sequential mode.

* `http://{PEON_IP}:{PEON_PORT}/druid/worker/v1/chat/{SUPERVISOR_TASK_ID}/subtaskspecs/running`

Returns running worker task specs, or an empty list if the supervisor task is running in the sequential mode.

* `http://{PEON_IP}:{PEON_PORT}/druid/worker/v1/chat/{SUPERVISOR_TASK_ID}/subtaskspecs/complete`

Returns complete worker task specs, or an empty list if the supervisor task is running in the sequential mode.

* `http://{PEON_IP}:{PEON_PORT}/druid/worker/v1/chat/{SUPERVISOR_TASK_ID}/subtaskspec/{SUB_TASK_SPEC_ID}`

Returns the worker task spec of the given id, or HTTP 404 Not Found error if the supervisor task is running in the sequential mode.

* `http://{PEON_IP}:{PEON_PORT}/druid/worker/v1/chat/{SUPERVISOR_TASK_ID}/subtaskspec/{SUB_TASK_SPEC_ID}/state`

Returns the state of the worker task spec of the given id, or HTTP 404 Not Found error if the supervisor task is running in the sequential mode.
The returned result contains the worker task spec, a current task status if exists, and task attempt history.

An example of the result is

```json
{
  "spec": {
    "id": "index_parallel_lineitem_2018-04-20T22:12:43.610Z_2",
    "groupId": "index_parallel_lineitem_2018-04-20T22:12:43.610Z",
    "supervisorTaskId": "index_parallel_lineitem_2018-04-20T22:12:43.610Z",
    "context": null,
    "inputSplit": {
      "split": "/path/to/data/lineitem.tbl.5"
    },
    "ingestionSpec": {
      "dataSchema": {
        "dataSource": "lineitem",
        "timestampSpec": {
          "column": "l_shipdate",
          "format": "yyyy-MM-dd"
        },
        "dimensionsSpec": {
          "dimensions": [
            "l_orderkey",
            "l_partkey",
            "l_suppkey",
            "l_linenumber",
            "l_returnflag",
            "l_linestatus",
            "l_shipdate",
            "l_commitdate",
            "l_receiptdate",
            "l_shipinstruct",
            "l_shipmode",
            "l_comment"
          ]
        },
        "metricsSpec": [
          {
            "type": "count",
            "name": "count"
          },
          {
            "type": "longSum",
            "name": "l_quantity",
            "fieldName": "l_quantity",
            "expression": null
          },
          {
            "type": "doubleSum",
            "name": "l_extendedprice",
            "fieldName": "l_extendedprice",
            "expression": null
          },
          {
            "type": "doubleSum",
            "name": "l_discount",
            "fieldName": "l_discount",
            "expression": null
          },
          {
            "type": "doubleSum",
            "name": "l_tax",
            "fieldName": "l_tax",
            "expression": null
          }
        ],
        "granularitySpec": {
          "type": "uniform",
          "segmentGranularity": "YEAR",
          "queryGranularity": {
            "type": "none"
          },
          "rollup": true,
          "intervals": [
            "1980-01-01T00:00:00.000Z/2020-01-01T00:00:00.000Z"
          ]
        },
        "transformSpec": {
          "filter": null,
          "transforms": []
        }
      },
      "ioConfig": {
        "type": "index_parallel",
        "inputSource": {
          "type": "local",
          "baseDir": "/path/to/data/",
          "filter": "lineitem.tbl.5"
        },
        "inputFormat": {
          "format": "tsv",
          "delimiter": "|",
          "columns": [
            "l_orderkey",
            "l_partkey",
            "l_suppkey",
            "l_linenumber",
            "l_quantity",
            "l_extendedprice",
            "l_discount",
            "l_tax",
            "l_returnflag",
            "l_linestatus",
            "l_shipdate",
            "l_commitdate",
            "l_receiptdate",
            "l_shipinstruct",
            "l_shipmode",
            "l_comment"
          ]
        },
        "appendToExisting": false
      },
      "tuningConfig": {
        "type": "index_parallel",
        "maxRowsPerSegment": 5000000,
        "maxRowsInMemory": 1000000,
        "maxTotalRows": 20000000,
        "numShards": null,
        "indexSpec": {
          "bitmap": {
            "type": "roaring"
          },
          "dimensionCompression": "lz4",
          "metricCompression": "lz4",
          "longEncoding": "longs"
        },
        "indexSpecForIntermediatePersists": {
          "bitmap": {
            "type": "roaring"
          },
          "dimensionCompression": "lz4",
          "metricCompression": "lz4",
          "longEncoding": "longs"
        },
        "maxPendingPersists": 0,
        "reportParseExceptions": false,
        "pushTimeout": 0,
        "segmentWriteOutMediumFactory": null,
        "maxNumConcurrentSubTasks": 4,
        "maxRetry": 3,
        "taskStatusCheckPeriodMs": 1000,
        "chatHandlerTimeout": "PT10S",
        "chatHandlerNumRetries": 5,
        "logParseExceptions": false,
        "maxParseExceptions": 2147483647,
        "maxSavedParseExceptions": 0,
        "forceGuaranteedRollup": false,
        "buildV9Directly": true
      }
    }
  },
  "currentStatus": {
    "id": "index_sub_lineitem_2018-04-20T22:16:29.922Z",
    "type": "index_sub",
    "createdTime": "2018-04-20T22:16:29.925Z",
    "queueInsertionTime": "2018-04-20T22:16:29.929Z",
    "statusCode": "RUNNING",
    "duration": -1,
    "location": {
      "host": null,
      "port": -1,
      "tlsPort": -1
    },
    "dataSource": "lineitem",
    "errorMsg": null
  },
  "taskHistory": []
}
```

* `http://{PEON_IP}:{PEON_PORT}/druid/worker/v1/chat/{SUPERVISOR_TASK_ID}/subtaskspec/{SUB_TASK_SPEC_ID}/history`

Returns the task attempt history of the worker task spec of the given id, or HTTP 404 Not Found error if the supervisor task is running in the sequential mode.

### Capacity planning

The supervisor task can create up to `maxNumConcurrentSubTasks` worker tasks no matter how many task slots are currently available.
As a result, total number of tasks which can be run at the same time is `(maxNumConcurrentSubTasks + 1)` (including the supervisor task).
Please note that this can be even larger than total number of task slots (sum of the capacity of all workers).
If `maxNumConcurrentSubTasks` is larger than `n (available task slots)`, then
`maxNumConcurrentSubTasks` tasks are created by the supervisor task, but only `n` tasks would be started.
Others will wait in the pending state until any running task is finished.

If you are using the Parallel Index Task with stream ingestion together,
we would recommend to limit the max capacity for batch ingestion to prevent
stream ingestion from being blocked by batch ingestion. Suppose you have
`t` Parallel Index Tasks to run at the same time, but want to limit
the max number of tasks for batch ingestion to `b`. Then, (sum of `maxNumConcurrentSubTasks`
of all Parallel Index Tasks + `t` (for supervisor tasks)) must be smaller than `b`.

If you have some tasks of a higher priority than others, you may set their
`maxNumConcurrentSubTasks` to a higher value than lower priority tasks.
This may help the higher priority tasks to finish earlier than lower priority tasks
by assigning more task slots to them.

## Simple task

The simple task (type `index`) is designed to be used for smaller data sets. The task executes within the indexing service.

### Task syntax

A sample task is shown below:

```json
{
  "type" : "index",
  "spec" : {
    "dataSchema" : {
      "dataSource" : "wikipedia",
      "timestampSpec" : {
        "column" : "timestamp",
        "format" : "auto"
      },
      "dimensionsSpec" : {
        "dimensions": ["page","language","user","unpatrolled","newPage","robot","anonymous","namespace","continent","country","region","city"],
        "dimensionExclusions" : []
      },
      "metricsSpec" : [
        {
          "type" : "count",
          "name" : "count"
        },
        {
          "type" : "doubleSum",
          "name" : "added",
          "fieldName" : "added"
        },
        {
          "type" : "doubleSum",
          "name" : "deleted",
          "fieldName" : "deleted"
        },
        {
          "type" : "doubleSum",
          "name" : "delta",
          "fieldName" : "delta"
        }
      ],
      "granularitySpec" : {
        "type" : "uniform",
        "segmentGranularity" : "DAY",
        "queryGranularity" : "NONE",
        "intervals" : [ "2013-08-31/2013-09-01" ]
      }
    },
    "ioConfig" : {
      "type" : "index",
      "inputSource" : {
        "type" : "local",
        "baseDir" : "examples/indexing/",
        "filter" : "wikipedia_data.json"
       },
       "inputFormat": {
         "type": "json"
       }
    },
    "tuningConfig" : {
      "type" : "index",
      "maxRowsPerSegment" : 5000000,
      "maxRowsInMemory" : 1000000
    }
  }
}
```

|property|description|required?|
|--------|-----------|---------|
|type|The task type, this should always be `index`.|yes|
|id|The task ID. If this is not explicitly specified, Druid generates the task ID using task type, data source name, interval, and date-time stamp. |no|
|spec|The ingestion spec including the data schema, IOConfig, and TuningConfig. See below for more details. |yes|
|context|Context containing various task configuration parameters. See below for more details.|no|

### `dataSchema`

This field is required.

See the [`dataSchema`](../ingestion/index.md#dataschema) section of the ingestion docs for details.

If you do not specify `intervals` explicitly in your dataSchema's granularitySpec, the Local Index Task will do an extra
pass over the data to determine the range to lock when it starts up.  If you specify `intervals` explicitly, any rows
outside the specified intervals will be thrown away. We recommend setting `intervals` explicitly if you know the time
range of the data because it allows the task to skip the extra pass, and so that you don't accidentally replace data outside
that range if there's some stray data with unexpected timestamps.

### `ioConfig`

|property|description|default|required?|
|--------|-----------|-------|---------|
|type|The task type, this should always be "index".|none|yes|
|inputFormat|[`inputFormat`](./data-formats.md#input-format) to specify how to parse input data.|none|yes|
|appendToExisting|Creates segments as additional shards of the latest version, effectively appending to the segment set instead of replacing it. The current limitation is that you can append to any datasources regardless of their original partitioning scheme, but the appended segments should be partitioned using the `dynamic` partitionsSpec.|false|no|

### `tuningConfig`

The tuningConfig is optional and default parameters will be used if no tuningConfig is specified. See below for more details.

|property|description|default|required?|
|--------|-----------|-------|---------|
|type|The task type, this should always be "index".|none|yes|
|maxRowsPerSegment|Deprecated. Use `partitionsSpec` instead. Used in sharding. Determines how many rows are in each segment.|5000000|no|
|maxRowsInMemory|Used in determining when intermediate persists to disk should occur. Normally user does not need to set this, but depending on the nature of data, if rows are short in terms of bytes, user may not want to store a million rows in memory and this value should be set.|1000000|no|
|maxBytesInMemory|Used in determining when intermediate persists to disk should occur. Normally this is computed internally and user does not need to set it. This value represents number of bytes to aggregate in heap memory before persisting. This is based on a rough estimate of memory usage and not actual usage. The maximum heap memory usage for indexing is maxBytesInMemory * (2 + maxPendingPersists)|1/6 of max JVM memory|no|
|maxTotalRows|Deprecated. Use `partitionsSpec` instead. Total number of rows in segments waiting for being pushed. Used in determining when intermediate pushing should occur.|20000000|no|
|numShards|Deprecated. Use `partitionsSpec` instead. Directly specify the number of shards to create. If this is specified and `intervals` is specified in the `granularitySpec`, the index task can skip the determine intervals/partitions pass through the data. `numShards` cannot be specified if `maxRowsPerSegment` is set.|null|no|
|partitionDimensions|Deprecated. Use `partitionsSpec` instead. The dimensions to partition on. Leave blank to select all dimensions. Only used with `forceGuaranteedRollup` = true, will be ignored otherwise.|null|no|
|partitionsSpec|Defines how to partition data in each timeChunk, see [PartitionsSpec](#partitionsspec)|`dynamic` if `forceGuaranteedRollup` = false, `hashed` if `forceGuaranteedRollup` = true|no|
|indexSpec|Defines segment storage format options to be used at indexing time, see [IndexSpec](index.md#indexspec)|null|no|
|indexSpecForIntermediatePersists|Defines segment storage format options to be used at indexing time for intermediate persisted temporary segments. this can be used to disable dimension/metric compression on intermediate segments to reduce memory required for final merging. however, disabling compression on intermediate segments might increase page cache use while they are used before getting merged into final segment published, see [IndexSpec](index.md#indexspec) for possible values.|same as indexSpec|no|
|maxPendingPersists|Maximum number of persists that can be pending but not started. If this limit would be exceeded by a new intermediate persist, ingestion will block until the currently-running persist finishes. Maximum heap memory usage for indexing scales with maxRowsInMemory * (2 + maxPendingPersists).|0 (meaning one persist can be running concurrently with ingestion, and none can be queued up)|no|
|forceGuaranteedRollup|Forces guaranteeing the [perfect rollup](../ingestion/index.md#rollup). The perfect rollup optimizes the total size of generated segments and querying time while indexing time will be increased. If this is set to true, the index task will read the entire input data twice: one for finding the optimal number of partitions per time chunk and one for generating segments. Note that the result segments would be hash-partitioned. This flag cannot be used with `appendToExisting` of IOConfig. For more details, see the below __Segment pushing modes__ section.|false|no|
|reportParseExceptions|DEPRECATED. If true, exceptions encountered during parsing will be thrown and will halt ingestion; if false, unparseable rows and fields will be skipped. Setting `reportParseExceptions` to true will override existing configurations for `maxParseExceptions` and `maxSavedParseExceptions`, setting `maxParseExceptions` to 0 and limiting `maxSavedParseExceptions` to no more than 1.|false|no|
|pushTimeout|Milliseconds to wait for pushing segments. It must be >= 0, where 0 means to wait forever.|0|no|
|segmentWriteOutMediumFactory|Segment write-out medium to use when creating segments. See [SegmentWriteOutMediumFactory](#segmentwriteoutmediumfactory).|Not specified, the value from `druid.peon.defaultSegmentWriteOutMediumFactory.type` is used|no|
|logParseExceptions|If true, log an error message when a parsing exception occurs, containing information about the row where the error occurred.|false|no|
|maxParseExceptions|The maximum number of parse exceptions that can occur before the task halts ingestion and fails. Overridden if `reportParseExceptions` is set.|unlimited|no|
|maxSavedParseExceptions|When a parse exception occurs, Druid can keep track of the most recent parse exceptions. "maxSavedParseExceptions" limits how many exception instances will be saved. These saved exceptions will be made available after the task finishes in the [task completion report](tasks.md#task-reports). Overridden if `reportParseExceptions` is set.|0|no|

### `partitionsSpec`

PartitionsSpec is to describe the secondary partitioning method.
You should use different partitionsSpec depending on the [rollup mode](../ingestion/index.md#rollup) you want.
For perfect rollup, you should use `hashed`.

|property|description|default|required?|
|--------|-----------|-------|---------|
|type|This should always be `hashed`|none|yes|
|maxRowsPerSegment|Used in sharding. Determines how many rows are in each segment.|5000000|no|
|numShards|Directly specify the number of shards to create. If this is specified and `intervals` is specified in the `granularitySpec`, the index task can skip the determine intervals/partitions pass through the data. `numShards` cannot be specified if `maxRowsPerSegment` is set.|null|no|
|partitionDimensions|The dimensions to partition on. Leave blank to select all dimensions.|null|no|
|partitionFunction|A function to compute hash of partition dimensions. See [Hash partition function](#hash-partition-function)|`murmur3_32_abs`|no|

For best-effort rollup, you should use `dynamic`.

|property|description|default|required?|
|--------|-----------|-------|---------|
|type|This should always be `dynamic`|none|yes|
|maxRowsPerSegment|Used in sharding. Determines how many rows are in each segment.|5000000|no|
|maxTotalRows|Total number of rows in segments waiting for being pushed.|20000000|no|

### `segmentWriteOutMediumFactory`

|Field|Type|Description|Required|
|-----|----|-----------|--------|
|type|String|See [Additional Peon Configuration: SegmentWriteOutMediumFactory](../configuration/index.md#segmentwriteoutmediumfactory) for explanation and available options.|yes|

### Segment pushing modes

While ingesting data using the Index task, it creates segments from the input data and pushes them. For segment pushing,
the Index task supports two segment pushing modes, i.e., _bulk pushing mode_ and _incremental pushing mode_ for
[perfect rollup and best-effort rollup](../ingestion/index.md#rollup), respectively.

In the bulk pushing mode, every segment is pushed at the very end of the index task. Until then, created segments
are stored in the memory and local storage of the process running the index task. As a result, this mode might cause a
problem due to limited storage capacity, and is not recommended to use in production.

On the contrary, in the incremental pushing mode, segments are incrementally pushed, that is they can be pushed
in the middle of the index task. More precisely, the index task collects data and stores created segments in the memory
and disks of the process running that task until the total number of collected rows exceeds `maxTotalRows`. Once it exceeds,
the index task immediately pushes all segments created until that moment, cleans all pushed segments up, and
continues to ingest remaining data.

To enable bulk pushing mode, `forceGuaranteedRollup` should be set in the TuningConfig. Note that this option cannot
be used with `appendToExisting` of IOConfig.

## Input Sources

The input source is the place to define from where your index task reads data.
Only the native Parallel task and Simple task support the input source. 

### S3 Input Source

> You need to include the [`druid-s3-extensions`](../development/extensions-core/s3.md) as an extension to use the S3 input source. 

The S3 input source is to support reading objects directly from S3.
Objects can be specified either via a list of S3 URI strings or a list of
S3 location prefixes, which will attempt to list the contents and ingest
all objects contained in the locations. The S3 input source is splittable
and can be used by the [Parallel task](#parallel-task),
where each worker task of `index_parallel` will read one or multiple objects.

Sample specs:

```json
...
    "ioConfig": {
      "type": "index_parallel",
      "inputSource": {
        "type": "s3",
        "uris": ["s3://foo/bar/file.json", "s3://bar/foo/file2.json"]
      },
      "inputFormat": {
        "type": "json"
      },
      ...
    },
...
```

```json
...
    "ioConfig": {
      "type": "index_parallel",
      "inputSource": {
        "type": "s3",
        "prefixes": ["s3://foo/bar", "s3://bar/foo"]
      },
      "inputFormat": {
        "type": "json"
      },
      ...
    },
...
```


```json
...
    "ioConfig": {
      "type": "index_parallel",
      "inputSource": {
        "type": "s3",
        "objects": [
          { "bucket": "foo", "path": "bar/file1.json"},
          { "bucket": "bar", "path": "foo/file2.json"}
        ]
      },
      "inputFormat": {
        "type": "json"
      },
      ...
    },
...
```

|property|description|default|required?|
|--------|-----------|-------|---------|
|type|This should be `s3`.|None|yes|
|uris|JSON array of URIs where S3 objects to be ingested are located.|None|`uris` or `prefixes` or `objects` must be set|
|prefixes|JSON array of URI prefixes for the locations of S3 objects to be ingested. Empty objects starting with one of the given prefixes will be skipped.|None|`uris` or `prefixes` or `objects` must be set|
|objects|JSON array of S3 Objects to be ingested.|None|`uris` or `prefixes` or `objects` must be set|
|properties|Properties Object for overriding the default S3 configuration. See below for more information.|None|No (defaults will be used if not given)

Note that the S3 input source will skip all empty objects only when `prefixes` is specified.

S3 Object:

|property|description|default|required?|
|--------|-----------|-------|---------|
|bucket|Name of the S3 bucket|None|yes|
|path|The path where data is located.|None|yes|

Properties Object:

|property|description|default|required?|
|--------|-----------|-------|---------|
|accessKeyId|The [Password Provider](../operations/password-provider.md) or plain text string of this S3 InputSource's access key|None|yes if secretAccessKey is given|
|secretAccessKey|The [Password Provider](../operations/password-provider.md) or plain text string of this S3 InputSource's secret key|None|yes if accessKeyId is given|

**Note :** *If accessKeyId and secretAccessKey are not given, the default [S3 credentials provider chain](../development/extensions-core/s3.md#s3-authentication-methods) is used.*

### Google Cloud Storage Input Source

> You need to include the [`druid-google-extensions`](../development/extensions-core/google.md) as an extension to use the Google Cloud Storage input source.

The Google Cloud Storage input source is to support reading objects directly
from Google Cloud Storage. Objects can be specified as list of Google
Cloud Storage URI strings. The Google Cloud Storage input source is splittable
and can be used by the [Parallel task](#parallel-task), where each worker task of `index_parallel` will read
one or multiple objects.

Sample specs:

```json
...
    "ioConfig": {
      "type": "index_parallel",
      "inputSource": {
        "type": "google",
        "uris": ["gs://foo/bar/file.json", "gs://bar/foo/file2.json"]
      },
      "inputFormat": {
        "type": "json"
      },
      ...
    },
...
```

```json
...
    "ioConfig": {
      "type": "index_parallel",
      "inputSource": {
        "type": "google",
        "prefixes": ["gs://foo/bar", "gs://bar/foo"]
      },
      "inputFormat": {
        "type": "json"
      },
      ...
    },
...
```


```json
...
    "ioConfig": {
      "type": "index_parallel",
      "inputSource": {
        "type": "google",
        "objects": [
          { "bucket": "foo", "path": "bar/file1.json"},
          { "bucket": "bar", "path": "foo/file2.json"}
        ]
      },
      "inputFormat": {
        "type": "json"
      },
      ...
    },
...
```

|property|description|default|required?|
|--------|-----------|-------|---------|
|type|This should be `google`.|None|yes|
|uris|JSON array of URIs where Google Cloud Storage objects to be ingested are located.|None|`uris` or `prefixes` or `objects` must be set|
|prefixes|JSON array of URI prefixes for the locations of Google Cloud Storage objects to be ingested. Empty objects starting with one of the given prefixes will be skipped.|None|`uris` or `prefixes` or `objects` must be set|
|objects|JSON array of Google Cloud Storage objects to be ingested.|None|`uris` or `prefixes` or `objects` must be set|

Note that the Google Cloud Storage input source will skip all empty objects only when `prefixes` is specified.

Google Cloud Storage object:

|property|description|default|required?|
|--------|-----------|-------|---------|
|bucket|Name of the Google Cloud Storage bucket|None|yes|
|path|The path where data is located.|None|yes|

### Azure Input Source

> You need to include the [`druid-azure-extensions`](../development/extensions-core/azure.md) as an extension to use the Azure input source.

The Azure input source is to support reading objects directly from Azure Blob store. Objects can be
specified as list of Azure Blob store URI strings. The Azure input source is splittable and can be used
by the [Parallel task](#parallel-task), where each worker task of `index_parallel` will read
a single object.

Sample specs:

```json
...
    "ioConfig": {
      "type": "index_parallel",
      "inputSource": {
        "type": "azure",
        "uris": ["azure://container/prefix1/file.json", "azure://container/prefix2/file2.json"]
      },
      "inputFormat": {
        "type": "json"
      },
      ...
    },
...
```

```json
...
    "ioConfig": {
      "type": "index_parallel",
      "inputSource": {
        "type": "azure",
        "prefixes": ["azure://container/prefix1", "azure://container/prefix2"]
      },
      "inputFormat": {
        "type": "json"
      },
      ...
    },
...
```


```json
...
    "ioConfig": {
      "type": "index_parallel",
      "inputSource": {
        "type": "azure",
        "objects": [
          { "bucket": "container", "path": "prefix1/file1.json"},
          { "bucket": "container", "path": "prefix2/file2.json"}
        ]
      },
      "inputFormat": {
        "type": "json"
      },
      ...
    },
...
```

|property|description|default|required?|
|--------|-----------|-------|---------|
|type|This should be `azure`.|None|yes|
|uris|JSON array of URIs where Azure Blob objects to be ingested are located. Should be in form "azure://\<container>/\<path-to-file\>"|None|`uris` or `prefixes` or `objects` must be set|
|prefixes|JSON array of URI prefixes for the locations of Azure Blob objects to be ingested. Should be in the form "azure://\<container>/\<prefix\>". Empty objects starting with one of the given prefixes will be skipped.|None|`uris` or `prefixes` or `objects` must be set|
|objects|JSON array of Azure Blob objects to be ingested.|None|`uris` or `prefixes` or `objects` must be set|

Note that the Azure input source will skip all empty objects only when `prefixes` is specified.

Azure Blob object:

|property|description|default|required?|
|--------|-----------|-------|---------|
|bucket|Name of the Azure Blob Storage container|None|yes|
|path|The path where data is located.|None|yes|

### HDFS Input Source

> You need to include the [`druid-hdfs-storage`](../development/extensions-core/hdfs.md) as an extension to use the HDFS input source.

The HDFS input source is to support reading files directly
from HDFS storage. File paths can be specified as an HDFS URI string or a list
of HDFS URI strings. The HDFS input source is splittable and can be used by the [Parallel task](#parallel-task),
where each worker task of `index_parallel` will read one or multiple files.

Sample specs:

```json
...
    "ioConfig": {
      "type": "index_parallel",
      "inputSource": {
        "type": "hdfs",
        "paths": "hdfs://foo/bar/", "hdfs://bar/foo"
      },
      "inputFormat": {
        "type": "json"
      },
      ...
    },
...
```

```json
...
    "ioConfig": {
      "type": "index_parallel",
      "inputSource": {
        "type": "hdfs",
        "paths": ["hdfs://foo/bar", "hdfs://bar/foo"]
      },
      "inputFormat": {
        "type": "json"
      },
      ...
    },
...
```

```json
...
    "ioConfig": {
      "type": "index_parallel",
      "inputSource": {
        "type": "hdfs",
        "paths": "hdfs://foo/bar/file.json", "hdfs://bar/foo/file2.json"
      },
      "inputFormat": {
        "type": "json"
      },
      ...
    },
...
```

```json
...
    "ioConfig": {
      "type": "index_parallel",
      "inputSource": {
        "type": "hdfs",
        "paths": ["hdfs://foo/bar/file.json", "hdfs://bar/foo/file2.json"]
      },
      "inputFormat": {
        "type": "json"
      },
      ...
    },
...
```

|property|description|default|required?|
|--------|-----------|-------|---------|
|type|This should be `hdfs`.|None|yes|
|paths|HDFS paths. Can be either a JSON array or comma-separated string of paths. Wildcards like `*` are supported in these paths. Empty files located under one of the given paths will be skipped.|None|yes|

You can also ingest from cloud storage using the HDFS input source.
However, if you want to read from AWS S3 or Google Cloud Storage, consider using
the [S3 input source](#s3-input-source) or the [Google Cloud Storage input source](#google-cloud-storage-input-source) instead.

### HTTP Input Source

The HTTP input source is to support reading files directly
from remote sites via HTTP.
The HTTP input source is _splittable_ and can be used by the [Parallel task](#parallel-task),
where each worker task of `index_parallel` will read only one file.

Sample specs:

```json
...
    "ioConfig": {
      "type": "index_parallel",
      "inputSource": {
        "type": "http",
        "uris": ["http://example.com/uri1", "http://example2.com/uri2"]
      },
      "inputFormat": {
        "type": "json"
      },
      ...
    },
...
```

Example with authentication fields using the DefaultPassword provider (this requires the password to be in the ingestion spec):

```json
...
    "ioConfig": {
      "type": "index_parallel",
      "inputSource": {
        "type": "http",
        "uris": ["http://example.com/uri1", "http://example2.com/uri2"],
        "httpAuthenticationUsername": "username",
        "httpAuthenticationPassword": "password123"
      },
      "inputFormat": {
        "type": "json"
      },
      ...
    },
...
```

You can also use the other existing Druid PasswordProviders. Here is an example using the EnvironmentVariablePasswordProvider:

```json
...
    "ioConfig": {
      "type": "index_parallel",
      "inputSource": {
        "type": "http",
        "uris": ["http://example.com/uri1", "http://example2.com/uri2"],
        "httpAuthenticationUsername": "username",
        "httpAuthenticationPassword": {
          "type": "environment",
          "variable": "HTTP_INPUT_SOURCE_PW"
        }
      },
      "inputFormat": {
        "type": "json"
      },
      ...
    },
...
}
```

|property|description|default|required?|
|--------|-----------|-------|---------|
|type|This should be `http`|None|yes|
|uris|URIs of the input files.|None|yes|
|httpAuthenticationUsername|Username to use for authentication with specified URIs. Can be optionally used if the URIs specified in the spec require a Basic Authentication Header.|None|no|
|httpAuthenticationPassword|PasswordProvider to use with specified URIs. Can be optionally used if the URIs specified in the spec require a Basic Authentication Header.|None|no|

### Inline Input Source

The Inline input source can be used to read the data inlined in its own spec.
It can be used for demos or for quickly testing out parsing and schema.

Sample spec:

```json
...
    "ioConfig": {
      "type": "index_parallel",
      "inputSource": {
        "type": "inline",
        "data": "0,values,formatted\n1,as,CSV"
      },
      "inputFormat": {
        "type": "csv"
      },
      ...
    },
...
```

|property|description|required?|
|--------|-----------|---------|
|type|This should be "inline".|yes|
|data|Inlined data to ingest.|yes|

### Local Input Source

The Local input source is to support reading files directly from local storage,
and is mainly intended for proof-of-concept testing.
The Local input source is _splittable_ and can be used by the [Parallel task](#parallel-task),
where each worker task of `index_parallel` will read one or multiple files.

Sample spec:

```json
...
    "ioConfig": {
      "type": "index_parallel",
      "inputSource": {
        "type": "local",
        "filter" : "*.csv",
        "baseDir": "/data/directory",
        "files": ["/bar/foo", "/foo/bar"]
      },
      "inputFormat": {
        "type": "csv"
      },
      ...
    },
...
```

|property|description|required?|
|--------|-----------|---------|
|type|This should be "local".|yes|
|filter|A wildcard filter for files. See [here](http://commons.apache.org/proper/commons-io/apidocs/org/apache/commons/io/filefilter/WildcardFileFilter.html) for more information.|yes if `baseDir` is specified|
|baseDir|Directory to search recursively for files to be ingested. Empty files under the `baseDir` will be skipped.|At least one of `baseDir` or `files` should be specified|
|files|File paths to ingest. Some files can be ignored to avoid ingesting duplicate files if they are located under the specified `baseDir`. Empty files will be skipped.|At least one of `baseDir` or `files` should be specified|

### Druid Input Source

The Druid input source is to support reading data directly from existing Druid segments,
potentially using a new schema and changing the name, dimensions, metrics, rollup, etc. of the segment.
The Druid input source is _splittable_ and can be used by the [Parallel task](#parallel-task).
This input source has a fixed input format for reading from Druid segments;
no `inputFormat` field needs to be specified in the ingestion spec when using this input source.

|property|description|required?|
|--------|-----------|---------|
|type|This should be "druid".|yes|
|dataSource|A String defining the Druid datasource to fetch rows from|yes|
|interval|A String representing an ISO-8601 interval, which defines the time range to fetch the data over.|yes|
|dimensions|A list of Strings containing the names of dimension columns to select from the Druid datasource. If the list is empty, no dimensions are returned. If null, all dimensions are returned. |no|
|metrics|The list of Strings containing the names of metric columns to select. If the list is empty, no metrics are returned. If null, all metrics are returned.|no|
|filter| See [Filters](../querying/filters.md). Only rows that match the filter, if specified, will be returned.|no|

A minimal example DruidInputSource spec is shown below:

```json
...
    "ioConfig": {
      "type": "index_parallel",
      "inputSource": {
        "type": "druid",
        "dataSource": "wikipedia",
        "interval": "2013-01-01/2013-01-02"
      }
      ...
    },
...
```

The spec above will read all existing dimension and metric columns from
the `wikipedia` datasource, including all rows with a timestamp (the `__time` column)
within the interval `2013-01-01/2013-01-02`.

A spec that applies a filter and reads a subset of the original datasource's columns is shown below.

```json
...
    "ioConfig": {
      "type": "index_parallel",
      "inputSource": {
        "type": "druid",
        "dataSource": "wikipedia",
        "interval": "2013-01-01/2013-01-02",
        "dimensions": [
          "page",
          "user"
        ],
        "metrics": [
          "added"
        ],
        "filter": {
          "type": "selector",
          "dimension": "page",
          "value": "Druid"
        }
      }
      ...
    },
...
```

This spec above will only return the `page`, `user` dimensions and `added` metric.
Only rows where `page` = `Druid` will be returned.

### SQL Input Source

The SQL input source is used to read data directly from RDBMS.
The SQL input source is _splittable_ and can be used by the [Parallel task](#parallel-task), where each worker task will read from one SQL query from the list of queries.
Since this input source has a fixed input format for reading events, no `inputFormat` field needs to be specified in the ingestion spec when using this input source.
Please refer to the Recommended practices section below before using this input source.

|property|description|required?|
|--------|-----------|---------|
|type|This should be "sql".|Yes|
|database|Specifies the database connection details. The database type corresponds to the extension that supplies the `connectorConfig` support and this extension must be loaded into Druid. For database types `mysql` and `postgresql`, the `connectorConfig` support is provided by [mysql-metadata-storage](../development/extensions-core/mysql.md) and [postgresql-metadata-storage](../development/extensions-core/postgresql.md) extensions respectively.|Yes|
|foldCase|Toggle case folding of database column names. This may be enabled in cases where the database returns case insensitive column names in query results.|No|
|sqls|List of SQL queries where each SQL query would retrieve the data to be indexed.|Yes|

An example SqlInputSource spec is shown below:

```json
...
    "ioConfig": {
      "type": "index_parallel",
      "inputSource": {
        "type": "sql",
        "database": {
            "type": "mysql",
            "connectorConfig": {
                "connectURI": "jdbc:mysql://host:port/schema",
                "user": "user",
                "password": "password"
            }
        },
        "sqls": ["SELECT * FROM table1 WHERE timestamp BETWEEN '2013-01-01 00:00:00' AND '2013-01-01 11:59:59'", "SELECT * FROM table2 WHERE timestamp BETWEEN '2013-01-01 00:00:00' AND '2013-01-01 11:59:59'"]
      }
    },
...
```

The spec above will read all events from two separate SQLs for the interval `2013-01-01/2013-01-02`.
Each of the SQL queries will be run in its own sub-task and thus for the above example, there would be two sub-tasks.

**Recommended practices**

Compared to the other native batch InputSources, SQL InputSource behaves differently in terms of reading the input data and so it would be helpful to consider the following points before using this InputSource in a production environment:

* During indexing, each sub-task would execute one of the SQL queries and the results are stored locally on disk. The sub-tasks then proceed to read the data from these local input files and generate segments. Presently, there isn’t any restriction on the size of the generated files and this would require the MiddleManagers or Indexers to have sufficient disk capacity based on the volume of data being indexed.

* Filtering the SQL queries based on the intervals specified in the `granularitySpec` can avoid unwanted data being retrieved and stored locally by the indexing sub-tasks. For example, if the `intervals` specified in the `granularitySpec` is `["2013-01-01/2013-01-02"]` and the SQL query is `SELECT * FROM table1`, `SqlInputSource` will read all the data for `table1` based on the query, even though only data between the intervals specified will be indexed into Druid.

* Pagination may be used on the SQL queries to ensure that each query pulls a similar amount of data, thereby improving the efficiency of the sub-tasks.

* Similar to file-based input formats, any updates to existing data will replace the data in segments specific to the intervals specified in the `granularitySpec`.


### Combining Input Source

The Combining input source is used to read data from multiple InputSources. This input source should be only used if all the delegate input sources are
 _splittable_ and can be used by the [Parallel task](#parallel-task). This input source will identify the splits from its delegates and each split will be processed by a worker task. Similar to other input sources, this input source supports a single `inputFormat`. Therefore, please note that delegate input sources requiring an `inputFormat` must have the same format for input data.

|property|description|required?|
|--------|-----------|---------|
|type|This should be "combining".|Yes|
|delegates|List of _splittable_ InputSources to read data from.|Yes|

Sample spec:


```json
...
    "ioConfig": {
      "type": "index_parallel",
      "inputSource": {
        "type": "combining",
        "delegates" : [
         {
          "type": "local",
          "filter" : "*.csv",
          "baseDir": "/data/directory",
          "files": ["/bar/foo", "/foo/bar"]
         },
         {
          "type": "druid",
          "dataSource": "wikipedia",
          "interval": "2013-01-01/2013-01-02"
         }
        ]
      },
      "inputFormat": {
        "type": "csv"
      },
      ...
    },
...
```


###

## Firehoses (Deprecated)

Firehoses are deprecated in 0.17.0. It's highly recommended to use the [Input source](#input-sources) instead.
There are several firehoses readily available in Druid, some are meant for examples, others can be used directly in a production environment.

### StaticS3Firehose

> You need to include the [`druid-s3-extensions`](../development/extensions-core/s3.md) as an extension to use the StaticS3Firehose.

This firehose ingests events from a predefined list of S3 objects.
This firehose is _splittable_ and can be used by the [Parallel task](#parallel-task).
Since each split represents an object in this firehose, each worker task of `index_parallel` will read an object.

Sample spec:

```json
"firehose" : {
    "type" : "static-s3",
    "uris": ["s3://foo/bar/file.gz", "s3://bar/foo/file2.gz"]
}
```

This firehose provides caching and prefetching features. In the Simple task, a firehose can be read twice if intervals or
shardSpecs are not specified, and, in this case, caching can be useful. Prefetching is preferred when direct scan of objects is slow.
Note that prefetching or caching isn't that useful in the Parallel task.

|property|description|default|required?|
|--------|-----------|-------|---------|
|type|This should be `static-s3`.|None|yes|
|uris|JSON array of URIs where s3 files to be ingested are located.|None|`uris` or `prefixes` must be set|
|prefixes|JSON array of URI prefixes for the locations of s3 files to be ingested.|None|`uris` or `prefixes` must be set|
|maxCacheCapacityBytes|Maximum size of the cache space in bytes. 0 means disabling cache. Cached files are not removed until the ingestion task completes.|1073741824|no|
|maxFetchCapacityBytes|Maximum size of the fetch space in bytes. 0 means disabling prefetch. Prefetched files are removed immediately once they are read.|1073741824|no|
|prefetchTriggerBytes|Threshold to trigger prefetching s3 objects.|maxFetchCapacityBytes / 2|no|
|fetchTimeout|Timeout for fetching an s3 object.|60000|no|
|maxFetchRetry|Maximum retry for fetching an s3 object.|3|no|

#### StaticGoogleBlobStoreFirehose

> You need to include the [`druid-google-extensions`](../development/extensions-core/google.md) as an extension to use the StaticGoogleBlobStoreFirehose.

This firehose ingests events, similar to the StaticS3Firehose, but from an Google Cloud Store.

As with the S3 blobstore, it is assumed to be gzipped if the extension ends in .gz

This firehose is _splittable_ and can be used by the [Parallel task](#parallel-task).
Since each split represents an object in this firehose, each worker task of `index_parallel` will read an object.

Sample spec:

```json
"firehose" : {
    "type" : "static-google-blobstore",
    "blobs": [
        {
          "bucket": "foo",
          "path": "/path/to/your/file.json"
        },
        {
          "bucket": "bar",
          "path": "/another/path.json"
        }
    ]
}
```

This firehose provides caching and prefetching features. In the Simple task, a firehose can be read twice if intervals or
shardSpecs are not specified, and, in this case, caching can be useful. Prefetching is preferred when direct scan of objects is slow.
Note that prefetching or caching isn't that useful in the Parallel task.

|property|description|default|required?|
|--------|-----------|-------|---------|
|type|This should be `static-google-blobstore`.|None|yes|
|blobs|JSON array of Google Blobs.|None|yes|
|maxCacheCapacityBytes|Maximum size of the cache space in bytes. 0 means disabling cache. Cached files are not removed until the ingestion task completes.|1073741824|no|
|maxFetchCapacityBytes|Maximum size of the fetch space in bytes. 0 means disabling prefetch. Prefetched files are removed immediately once they are read.|1073741824|no|
|prefetchTriggerBytes|Threshold to trigger prefetching Google Blobs.|maxFetchCapacityBytes / 2|no|
|fetchTimeout|Timeout for fetching a Google Blob.|60000|no|
|maxFetchRetry|Maximum retry for fetching a Google Blob.|3|no|

Google Blobs:

|property|description|default|required?|
|--------|-----------|-------|---------|
|bucket|Name of the Google Cloud bucket|None|yes|
|path|The path where data is located.|None|yes|

### HDFSFirehose

> You need to include the [`druid-hdfs-storage`](../development/extensions-core/hdfs.md) as an extension to use the HDFSFirehose.

This firehose ingests events from a predefined list of files from the HDFS storage.
This firehose is _splittable_ and can be used by the [Parallel task](#parallel-task).
Since each split represents an HDFS file, each worker task of `index_parallel` will read files.

Sample spec:

```json
"firehose" : {
    "type" : "hdfs",
    "paths": "/foo/bar,/foo/baz"
}
```

This firehose provides caching and prefetching features. During native batch indexing, a firehose can be read twice if
`intervals` are not specified, and, in this case, caching can be useful. Prefetching is preferred when direct scanning
of files is slow.
Note that prefetching or caching isn't that useful in the Parallel task.

|Property|Description|Default|
|--------|-----------|-------|
|type|This should be `hdfs`.|none (required)|
|paths|HDFS paths. Can be either a JSON array or comma-separated string of paths. Wildcards like `*` are supported in these paths.|none (required)|
|maxCacheCapacityBytes|Maximum size of the cache space in bytes. 0 means disabling cache. Cached files are not removed until the ingestion task completes.|1073741824|
|maxFetchCapacityBytes|Maximum size of the fetch space in bytes. 0 means disabling prefetch. Prefetched files are removed immediately once they are read.|1073741824|
|prefetchTriggerBytes|Threshold to trigger prefetching files.|maxFetchCapacityBytes / 2|
|fetchTimeout|Timeout for fetching each file.|60000|
|maxFetchRetry|Maximum number of retries for fetching each file.|3|

### LocalFirehose

This Firehose can be used to read the data from files on local disk, and is mainly intended for proof-of-concept testing, and works with `string` typed parsers.
This Firehose is _splittable_ and can be used by [native parallel index tasks](native-batch.md#parallel-task).
Since each split represents a file in this Firehose, each worker task of `index_parallel` will read a file.
A sample local Firehose spec is shown below:

```json
{
    "type": "local",
    "filter" : "*.csv",
    "baseDir": "/data/directory"
}
```

|property|description|required?|
|--------|-----------|---------|
|type|This should be "local".|yes|
|filter|A wildcard filter for files. See [here](http://commons.apache.org/proper/commons-io/apidocs/org/apache/commons/io/filefilter/WildcardFileFilter.html) for more information.|yes|
|baseDir|directory to search recursively for files to be ingested. |yes|

<a name="http-firehose"></a>

### HttpFirehose

This Firehose can be used to read the data from remote sites via HTTP, and works with `string` typed parsers.
This Firehose is _splittable_ and can be used by [native parallel index tasks](native-batch.md#parallel-task).
Since each split represents a file in this Firehose, each worker task of `index_parallel` will read a file.
A sample HTTP Firehose spec is shown below:

```json
{
    "type": "http",
    "uris": ["http://example.com/uri1", "http://example2.com/uri2"]
}
```

The below configurations can be optionally used if the URIs specified in the spec require a Basic Authentication Header.
Omitting these fields from your spec will result in HTTP requests with no Basic Authentication Header.

|property|description|default|
|--------|-----------|-------|
|httpAuthenticationUsername|Username to use for authentication with specified URIs|None|
|httpAuthenticationPassword|PasswordProvider to use with specified URIs|None|

Example with authentication fields using the DefaultPassword provider (this requires the password to be in the ingestion spec):

```json
{
    "type": "http",
    "uris": ["http://example.com/uri1", "http://example2.com/uri2"],
    "httpAuthenticationUsername": "username",
    "httpAuthenticationPassword": "password123"
}
```

You can also use the other existing Druid PasswordProviders. Here is an example using the EnvironmentVariablePasswordProvider:

```json
{
    "type": "http",
    "uris": ["http://example.com/uri1", "http://example2.com/uri2"],
    "httpAuthenticationUsername": "username",
    "httpAuthenticationPassword": {
        "type": "environment",
        "variable": "HTTP_FIREHOSE_PW"
    }
}
```

The below configurations can optionally be used for tuning the Firehose performance.
Note that prefetching or caching isn't that useful in the Parallel task.

|property|description|default|
|--------|-----------|-------|
|maxCacheCapacityBytes|Maximum size of the cache space in bytes. 0 means disabling cache. Cached files are not removed until the ingestion task completes.|1073741824|
|maxFetchCapacityBytes|Maximum size of the fetch space in bytes. 0 means disabling prefetch. Prefetched files are removed immediately once they are read.|1073741824|
|prefetchTriggerBytes|Threshold to trigger prefetching HTTP objects.|maxFetchCapacityBytes / 2|
|fetchTimeout|Timeout for fetching an HTTP object.|60000|
|maxFetchRetry|Maximum retries for fetching an HTTP object.|3|

<a name="segment-firehose"></a>

### IngestSegmentFirehose

This Firehose can be used to read the data from existing druid segments, potentially using a new schema and changing the name, dimensions, metrics, rollup, etc. of the segment.
This Firehose is _splittable_ and can be used by [native parallel index tasks](native-batch.md#parallel-task).
This firehose will accept any type of parser, but will only utilize the list of dimensions and the timestamp specification.
 A sample ingest Firehose spec is shown below:

```json
{
    "type": "ingestSegment",
    "dataSource": "wikipedia",
    "interval": "2013-01-01/2013-01-02"
}
```

|property|description|required?|
|--------|-----------|---------|
|type|This should be "ingestSegment".|yes|
|dataSource|A String defining the data source to fetch rows from, very similar to a table in a relational database|yes|
|interval|A String representing the ISO-8601 interval. This defines the time range to fetch the data over.|yes|
|dimensions|The list of dimensions to select. If left empty, no dimensions are returned. If left null or not defined, all dimensions are returned. |no|
|metrics|The list of metrics to select. If left empty, no metrics are returned. If left null or not defined, all metrics are selected.|no|
|filter| See [Filters](../querying/filters.md)|no|
|maxInputSegmentBytesPerTask|Deprecated. Use [Segments Split Hint Spec](#segments-split-hint-spec) instead. When used with the native parallel index task, the maximum number of bytes of input segments to process in a single task. If a single segment is larger than this number, it will be processed by itself in a single task (input segments are never split across tasks). Defaults to 150MB.|no|

<a name="sql-firehose"></a>

### SqlFirehose

This Firehose can be used to ingest events residing in an RDBMS. The database connection information is provided as part of the ingestion spec.
For each query, the results are fetched locally and indexed.
If there are multiple queries from which data needs to be indexed, queries are prefetched in the background, up to `maxFetchCapacityBytes` bytes.
This Firehose is _splittable_ and can be used by [native parallel index tasks](native-batch.md#parallel-task).
This firehose will accept any type of parser, but will only utilize the list of dimensions and the timestamp specification. See the extension documentation for more detailed ingestion examples.

Requires one of the following extensions:
 * [MySQL Metadata Store](../development/extensions-core/mysql.md).
 * [PostgreSQL Metadata Store](../development/extensions-core/postgresql.md).


```json
{
    "type": "sql",
    "database": {
        "type": "mysql",
        "connectorConfig": {
            "connectURI": "jdbc:mysql://host:port/schema",
            "user": "user",
            "password": "password"
        }
     },
    "sqls": ["SELECT * FROM table1", "SELECT * FROM table2"]
}
```

|property|description|default|required?|
|--------|-----------|-------|---------|
|type|This should be "sql".||Yes|
|database|Specifies the database connection details.||Yes|
|maxCacheCapacityBytes|Maximum size of the cache space in bytes. 0 means disabling cache. Cached files are not removed until the ingestion task completes.|1073741824|No|
|maxFetchCapacityBytes|Maximum size of the fetch space in bytes. 0 means disabling prefetch. Prefetched files are removed immediately once they are read.|1073741824|No|
|prefetchTriggerBytes|Threshold to trigger prefetching SQL result objects.|maxFetchCapacityBytes / 2|No|
|fetchTimeout|Timeout for fetching the result set.|60000|No|
|foldCase|Toggle case folding of database column names. This may be enabled in cases where the database returns case insensitive column names in query results.|false|No|
|sqls|List of SQL queries where each SQL query would retrieve the data to be indexed.||Yes|

#### Database

|property|description|default|required?|
|--------|-----------|-------|---------|
|type|The type of database to query. Valid values are `mysql` and `postgresql`_||Yes|
|connectorConfig|Specify the database connection properties via `connectURI`, `user` and `password`||Yes|

### InlineFirehose

This Firehose can be used to read the data inlined in its own spec.
It can be used for demos or for quickly testing out parsing and schema, and works with `string` typed parsers.
A sample inline Firehose spec is shown below:

```json
{
    "type": "inline",
    "data": "0,values,formatted\n1,as,CSV"
}
```

|property|description|required?|
|--------|-----------|---------|
|type|This should be "inline".|yes|
|data|Inlined data to ingest.|yes|

### CombiningFirehose

This Firehose can be used to combine and merge data from a list of different Firehoses.

```json
{
    "type": "combining",
    "delegates": [ { firehose1 }, { firehose2 }, ... ]
}
```

|property|description|required?|
|--------|-----------|---------|
|type|This should be "combining"|yes|
|delegates|List of Firehoses to combine data from|yes|<|MERGE_RESOLUTION|>--- conflicted
+++ resolved
@@ -294,15 +294,10 @@
 |property|description|default|required?|
 |--------|-----------|-------|---------|
 |type|This should always be `hashed`|none|yes|
-<<<<<<< HEAD
-|numShards|Directly specify the number of shards to create. If this is specified and `intervals` is specified in the `granularitySpec`, the index task can skip the determine intervals/partitions pass through the data.|none|yes|
+|numShards|Directly specify the number of shards to create. If this is specified and `intervals` is specified in the `granularitySpec`, the index task can skip the determine intervals/partitions pass through the data. This property and `targetRowsPerSegment` cannot both be set.|none|no|
+|targetRowsPerSegment|A target row count for each partition. If `numShards` is left unspecified, the Parallel task will determine a partition count automatically such that each partition has a row count close to the target, assuming evenly distributed keys in the input data. A target per-segment row count of 5 million is used if both `numShards` and `targetRowsPerSegment` are null. |null (or 5,000,000 if both `numShards` and `targetRowsPerSegment` are null)|no|
 |partitionDimensions|The dimensions to partition on. Leave blank to select all dimensions.|null|no|
 |partitionFunction|A function to compute hash of partition dimensions. See [Hash partition function](#hash-partition-function)|`murmur3_32_abs`|no|
-=======
-|numShards|Directly specify the number of shards to create. If this is specified and `intervals` is specified in the `granularitySpec`, the index task can skip the determine intervals/partitions pass through the data. This property and `targetRowsPerSegment` cannot both be set.|null|no|
-|partitionDimensions|The dimensions to partition on. Leave blank to select all dimensions.|null|no|
-|targetRowsPerSegment|A target row count for each partition. If `numShards` is left unspecified, the Parallel task will determine a partition count automatically such that each partition has a row count close to the target, assuming evenly distributed keys in the input data. A target per-segment row count of 5 million is used if both `numShards` and `targetRowsPerSegment` are null. |null (or 5,000,000 if both `numShards` and `targetRowsPerSegment` are null)|no|
->>>>>>> cb30b1fe
 
 The Parallel task with hash-based partitioning is similar to [MapReduce](https://en.wikipedia.org/wiki/MapReduce).
 The task runs in up to 3 phases: `partial dimension cardinality`, `partial segment generation` and `partial segment merge`.
