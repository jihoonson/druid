--- conflicted
+++ resolved
@@ -433,11 +433,7 @@
 
     final SettableSupplier<ResultRow> rowSupplier = new SettableSupplier<>();
     final ColumnSelectorFactory columnSelectorFactory =
-<<<<<<< HEAD
-        RowBasedGrouperHelper.createResultRowBasedColumnSelectorFactory(subquery, rowSupplier, mergedDictionarySupplier);
-=======
-        query.getVirtualColumns().wrap(RowBasedGrouperHelper.createResultRowBasedColumnSelectorFactory(subquery, rowSupplier));
->>>>>>> fdc3c2f3
+        query.getVirtualColumns().wrap(RowBasedGrouperHelper.createResultRowBasedColumnSelectorFactory(subquery, rowSupplier, mergedDictionarySupplier));
 
     final ValueMatcher filterMatcher = filter == null
                                        ? BooleanValueMatcher.of(true)
