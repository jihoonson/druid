--- conflicted
+++ resolved
@@ -67,14 +67,10 @@
     final String newName = StringUtils.format("%s_%s_%s", query.getType(), query.getDataSource(), query.getIntervals());
 
     final Sequence<T> baseSequence = doNamed(
-<<<<<<< HEAD
-        currThread, currThreadName, newName, () -> base.run(queryPlus, responseContext)
-=======
         currThread,
         currThreadName,
         newName,
         () -> base.run(queryPlus, responseContext)
->>>>>>> 0a90b3d5
     );
 
     Sequence<T> segmentMissingCatchingSequence = new Sequence<T>()
