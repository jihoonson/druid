--- conflicted
+++ resolved
@@ -132,32 +132,6 @@
   @Override
   public Node implement(InterpreterImplementor implementor)
   {
-<<<<<<< HEAD
-    return new Node()
-    {
-      @Override
-      public void run()
-      {
-        runQuery().accumulate(
-            implementor.interpreter.sink(DruidRel.this),
-            new Accumulator<Sink, Object[]>()
-            {
-              @Override
-              public Sink accumulate(final Sink theSink, final Object[] in)
-              {
-                try {
-                  theSink.send(Row.of(in));
-                }
-                catch (InterruptedException e) {
-                  throw Throwables.propagate(e);
-                }
-                return theSink;
-              }
-            }
-        );
-      }
-    };
-=======
     final Sink sink = implementor.compiler.sink(this);
     return () -> runQuery().accumulate(
         sink,
@@ -171,7 +145,6 @@
           return theSink;
         }
     );
->>>>>>> 0a90b3d5
   }
 
   @Override
