--- conflicted
+++ resolved
@@ -277,23 +277,13 @@
                 isRealtime = partialSegmentData.isRealtime();
               }
               return new Object[]{
-<<<<<<< HEAD
-                  val.getId(),
-                  val.getDataSource(),
-                  val.getInterval().getStart().toString(),
-                  val.getInterval().getEnd().toString(),
-                  val.getSize(),
-                  val.getMajorVersion(),
-                  Long.valueOf(val.getShardSpec().getPartitionNum()),
-=======
                   segment.getId(),
                   segment.getDataSource(),
                   segment.getInterval().getStart().toString(),
                   segment.getInterval().getEnd().toString(),
                   segment.getSize(),
-                  segment.getVersion(),
+                  segment.getMajorVersion(),
                   Long.valueOf(segment.getShardSpec().getPartitionNum()),
->>>>>>> 1b577c9b
                   numReplicas,
                   numRows,
                   IS_PUBLISHED_TRUE, //is_published is true for published segments
